--- conflicted
+++ resolved
@@ -586,9 +586,5 @@
 slime has been deeply optimized for distributed training of large-scale Mixture of Experts (MoE) models. We provide some end-to-end training cases for reference:
 
 - [Example: 64xH100 Training GLM-4.5](../examples/glm4.5-355B-A32B.md)
-<<<<<<< HEAD
 - [Example: 128xH100 Training DeepSeek-R1](../examples/deepseek-r1.md)
-- The scripts such as `scripts/run_qwen3_30b_a3b.py`, `scripts/run_glm45_355b_a32b.py` also support multi-node training, though there are little documentations about it currently.
-=======
-- [Example: 128xH100 Training DeepSeek-R1](../examples/deepseek-r1.md)
->>>>>>> 0644397c
+- The scripts such as `scripts/run_qwen3_30b_a3b.py`, `scripts/run_glm45_355b_a32b.py` also support multi-node training, though there are little documentations about it currently.