--- conflicted
+++ resolved
@@ -48,11 +48,7 @@
     strategy:
       fail-fast: false
       matrix:
-<<<<<<< HEAD
-        info: [{"num_gpus": 8, "test_file": "test_quick_start_glm4_9B.py"}, {"num_gpus": 8, "test_file": "test_qwen3_30B_A3B.py"}, {"num_gpus": 8, "test_file": "test_qwen3_4B_ppo.py"}, {"num_gpus": 8, "test_file": "test_moonlight_16B_A3B.py"}, {"num_gpus": 2, "test_file": "test_qwen3_4B_fsdp_true_on_policy.py"}, {"num_gpus": 2, "test_file": "test_qwen2.5_0.5B_gsm8k_async_short.py"}, {"num_gpus": 8, "test_file": "test_mimo_7B_mtp_only_grad.py"}]
-=======
         info: [{"num_gpus": 8, "test_file": "test_quick_start_glm4_9B.py"}, {"num_gpus": 8, "test_file": "test_qwen3_30B_A3B.py"}, {"num_gpus": 8, "test_file": "test_qwen3_4B_ppo.py"}, {"num_gpus": 8, "test_file": "test_moonlight_16B_A3B.py"}, {"num_gpus": 2, "test_file": "test_qwen3_4B_fsdp_true_on_policy.py"}, {"num_gpus": 8, "test_file": "test_mimo_7B_mtp_only_grad.py"}, {"num_gpus": 8, "test_file": "test_qwen3_vl_4B_fsdp.py"}]
->>>>>>> 3d7599aa
     defaults:
       run:
         working-directory: ${{ github.workspace }}
