import ray
from sglang.srt.constants import GPU_MEMORY_TYPE_KV_CACHE, GPU_MEMORY_TYPE_WEIGHTS

from slime.ray.placement_group import create_placement_groups, create_rollout_manager, create_training_models
from slime.utils.arguments import parse_args
from slime.utils.wandb_utils import init_wandb_primary
from slime.utils.profiler import init_global_profiler, shutdown_global_profiler


def train(args):
    # allocate the GPUs
    pgs = create_placement_groups(args)
    wandb_run_id = init_wandb_primary(args)

    # create the actor and critic models
    actor_model, critic_model = create_training_models(args, pgs, wandb_run_id=wandb_run_id)

    # create the rollout manager, with sglang engines inside.
<<<<<<< HEAD
    rollout_manager = create_rollout_manager(args, pgs["rollout"], wandb_run_id=wandb_run_id)

    # TODO: extract this to single function
    rollout_engines, rollout_engine_lock = ray.get(rollout_manager.get_rollout_engines_and_lock.remote())
    for i, rollout_engine in enumerate(rollout_engines):
        register_actor("rollout", i, rollout_engine)
    register_actor("rollout_lock", 0, rollout_engine_lock)
    for i, actor in enumerate(actor_model._actor_handlers):
        register_actor("actor", i, actor)
    if args.use_critic:
        for i, critic in enumerate(critic_model._actor_handlers):
            register_actor("critic", i, critic)

    # calculate num_rollout from num_epoch
    num_rollout_per_epoch = None
    if args.num_rollout is None:
        num_rollout_per_epoch = ray.get(rollout_manager.get_num_rollout_per_epoch.remote())
        args.num_rollout = num_rollout_per_epoch * args.num_epoch
    assert args.num_rollout > 0

    # sync the initialization (model initalization, load checkpoint, etc.)
    if args.use_critic:
        critic_init_handle = critic_model.async_init(args, role="critic", with_ref=False)

    start_rollout_ids = ray.get(
        actor_model.async_init(args, role="actor", with_ref=args.kl_coef != 0 or args.use_kl_loss)
    )
    assert len(set(start_rollout_ids)) == 1
    if args.start_rollout_id is None:
        args.start_rollout_id = start_rollout_ids[0]
    
    # Initialize global profiler after all actors are initialized
    if hasattr(args, 'profiler_config') and args.profiler_config:
        init_global_profiler(args.profiler_config)

    if args.rollout_global_dataset:
        ray.get(rollout_manager.load.remote(args.start_rollout_id - 1))

    if args.use_critic:
        ray.get(critic_init_handle)
        ray.get(actor_model.async_connect(critic_model))
=======
    rollout_manager, num_rollout_per_epoch = create_rollout_manager(args, pgs["rollout"], wandb_run_id=wandb_run_id)

    actor_model.set_rollout_manager(rollout_manager)
>>>>>>> 6e1e968d

    if args.offload:
        ray.get(rollout_manager.offload.remote())
        ray.get(rollout_manager.onload.remote(tags=[GPU_MEMORY_TYPE_WEIGHTS]))

    # always update weight first so that sglang has the loaded weights from training.
    actor_model.update_weights()

    if args.offload:
        ray.get(rollout_manager.onload.remote(tags=[GPU_MEMORY_TYPE_KV_CACHE]))

    # train loop.
    # note that for async training, one can change the position of the sync operation(ray.get).
    for rollout_id in range(args.start_rollout_id, args.num_rollout):
        # TODO extract the duplicated eval logic
        if args.eval_interval is not None and rollout_id == 0:
            ray.get(rollout_manager.eval.remote(rollout_id))

        rollout_data_ref = ray.get(rollout_manager.generate.remote(rollout_id))

        if args.offload:
            ray.get(rollout_manager.offload.remote())

        if args.use_critic:
            critic_train_handle = critic_model.async_train(rollout_id, rollout_data_ref)
            if rollout_id >= args.num_critic_only_steps:
                ray.get(actor_model.async_train(rollout_id, rollout_data_ref))
            ray.get(critic_train_handle)
        else:
            ray.get(actor_model.async_train(rollout_id, rollout_data_ref))

        if args.save_interval is not None and (
            (rollout_id + 1) % args.save_interval == 0
            or (num_rollout_per_epoch is not None and (rollout_id + 1) % num_rollout_per_epoch == 0)
        ):
            actor_model.save_model(rollout_id)
            if args.use_critic:
                critic_model.save_model(rollout_id)
            if args.rollout_global_dataset:
                ray.get(rollout_manager.save.remote(rollout_id))

        if args.offload:
            if args.use_critic:
                critic_model.offload()
                if rollout_id >= args.num_critic_only_steps:
                    actor_model.offload()
            else:
                actor_model.offload()

            ray.get(rollout_manager.onload.remote(tags=[GPU_MEMORY_TYPE_WEIGHTS]))

        actor_model.update_weights()

        if args.offload:
            ray.get(rollout_manager.onload.remote(tags=[GPU_MEMORY_TYPE_KV_CACHE]))

        if args.eval_interval is not None and (
            (rollout_id + 1) % args.eval_interval == 0
            or (num_rollout_per_epoch is not None and (rollout_id + 1) % num_rollout_per_epoch == 0)
        ):
            ray.get(rollout_manager.eval.remote(rollout_id))
    
    # Cleanup profiler at end of training
    shutdown_global_profiler()


if __name__ == "__main__":
    args = parse_args()
    train(args)<|MERGE_RESOLUTION|>--- conflicted
+++ resolved
@@ -4,7 +4,6 @@
 from slime.ray.placement_group import create_placement_groups, create_rollout_manager, create_training_models
 from slime.utils.arguments import parse_args
 from slime.utils.wandb_utils import init_wandb_primary
-from slime.utils.profiler import init_global_profiler, shutdown_global_profiler
 
 
 def train(args):
@@ -16,53 +15,9 @@
     actor_model, critic_model = create_training_models(args, pgs, wandb_run_id=wandb_run_id)
 
     # create the rollout manager, with sglang engines inside.
-<<<<<<< HEAD
-    rollout_manager = create_rollout_manager(args, pgs["rollout"], wandb_run_id=wandb_run_id)
-
-    # TODO: extract this to single function
-    rollout_engines, rollout_engine_lock = ray.get(rollout_manager.get_rollout_engines_and_lock.remote())
-    for i, rollout_engine in enumerate(rollout_engines):
-        register_actor("rollout", i, rollout_engine)
-    register_actor("rollout_lock", 0, rollout_engine_lock)
-    for i, actor in enumerate(actor_model._actor_handlers):
-        register_actor("actor", i, actor)
-    if args.use_critic:
-        for i, critic in enumerate(critic_model._actor_handlers):
-            register_actor("critic", i, critic)
-
-    # calculate num_rollout from num_epoch
-    num_rollout_per_epoch = None
-    if args.num_rollout is None:
-        num_rollout_per_epoch = ray.get(rollout_manager.get_num_rollout_per_epoch.remote())
-        args.num_rollout = num_rollout_per_epoch * args.num_epoch
-    assert args.num_rollout > 0
-
-    # sync the initialization (model initalization, load checkpoint, etc.)
-    if args.use_critic:
-        critic_init_handle = critic_model.async_init(args, role="critic", with_ref=False)
-
-    start_rollout_ids = ray.get(
-        actor_model.async_init(args, role="actor", with_ref=args.kl_coef != 0 or args.use_kl_loss)
-    )
-    assert len(set(start_rollout_ids)) == 1
-    if args.start_rollout_id is None:
-        args.start_rollout_id = start_rollout_ids[0]
-    
-    # Initialize global profiler after all actors are initialized
-    if hasattr(args, 'profiler_config') and args.profiler_config:
-        init_global_profiler(args.profiler_config)
-
-    if args.rollout_global_dataset:
-        ray.get(rollout_manager.load.remote(args.start_rollout_id - 1))
-
-    if args.use_critic:
-        ray.get(critic_init_handle)
-        ray.get(actor_model.async_connect(critic_model))
-=======
     rollout_manager, num_rollout_per_epoch = create_rollout_manager(args, pgs["rollout"], wandb_run_id=wandb_run_id)
 
     actor_model.set_rollout_manager(rollout_manager)
->>>>>>> 6e1e968d
 
     if args.offload:
         ray.get(rollout_manager.offload.remote())
@@ -124,9 +79,6 @@
             or (num_rollout_per_epoch is not None and (rollout_id + 1) % num_rollout_per_epoch == 0)
         ):
             ray.get(rollout_manager.eval.remote(rollout_id))
-    
-    # Cleanup profiler at end of training
-    shutdown_global_profiler()
 
 
 if __name__ == "__main__":
