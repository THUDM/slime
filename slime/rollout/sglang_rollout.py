import asyncio
import base64
import copy
import io
from argparse import Namespace
from collections import defaultdict
from typing import Any, Callable, Optional, Union

<<<<<<< HEAD
=======
import numpy as np
from PIL import Image
>>>>>>> b9548473
from tqdm import tqdm

from slime.rollout.base_types import RolloutFnEvalOutput, RolloutFnTrainOutput
from slime.rollout.filter_hub.base_types import DynamicFilterOutput
from slime.utils.async_utils import run
from slime.utils.data import Dataset
from slime.utils.eval_config import EvalDatasetConfig
from slime.utils.http_utils import get, post
from slime.utils.mask_utils import get_response_lengths
from slime.utils.misc import SingletonMeta, load_function
from slime.utils.tokenizer_utils import load_processor, load_tokenizer, prepare_model_inputs
from slime.utils.types import Sample

from .rm_hub import async_rm, batched_async_rm

__all__ = ["generate_rollout"]


class GenerateState(metaclass=SingletonMeta):
    """
    The global state for the generation process.
    """

    def __init__(self, args: Namespace) -> None:
        # persistant state for the generation process
        self.args = args
        self.tokenizer = load_tokenizer(args.hf_checkpoint, trust_remote_code=True)
        self.processor = load_processor(args.hf_checkpoint, trust_remote_code=True)

        self.semaphore = asyncio.Semaphore(
            args.sglang_server_concurrency * args.rollout_num_gpus // args.rollout_num_gpus_per_engine
        )
        self.sampling_params: dict[str, Any] = dict(
            temperature=args.rollout_temperature,
            top_p=args.rollout_top_p,
            top_k=args.rollout_top_k,
            max_new_tokens=args.rollout_max_response_len,
            stop=args.rollout_stop,
            stop_token_ids=args.rollout_stop_token_ids,
            skip_special_tokens=args.rollout_skip_special_tokens,
            no_stop_trim=True,
            spaces_between_special_tokens=False,
        )

        if getattr(args, "sglang_enable_deterministic_inference", False):
            sampling_seed_base = args.rollout_seed
            self.group_sampling_seeds = [sampling_seed_base + i for i in range(args.n_samples_per_prompt)]

        self.reset()

    def reset(self) -> None:
        self.remaining_batch_size = 0
        self.pendings = set()
        self.aborted = False

    def submit_generate_tasks(self, samples: list[list[Sample]]) -> None:
        for group in samples:
            self.pendings.add(
                asyncio.create_task(
                    # submit a group of samples as a single task.
                    generate_and_rm_group(
                        self.args,
                        group,
                        sampling_params=self.sampling_params.copy(),
                        evaluation=False,
                    )
                )
            )
        self.remaining_batch_size += len(samples)


def _load_and_encode_image(image) -> str:
    """Load an image from path, ensure RGB, encode as JPEG base64 string."""
    buffer = io.BytesIO()
    if image.mode != "RGB":
        image = image.convert("RGB")
    image.save(buffer, format="JPEG")
    return base64.b64encode(buffer.getvalue()).decode("utf-8")


async def generate(args: Namespace, sample: Sample, sampling_params: dict[str, Any]) -> Sample:
    """Generate using traditional SGLang router with token-based workflow"""
    state = GenerateState(args)
    url = f"http://{args.sglang_router_ip}:{args.sglang_router_port}/generate"

    assert (
        sample.status == Sample.Status.PENDING or sample.status == Sample.Status.ABORTED
    ), f"Sample status is {sample.status}"

    prompt_ids, encoding_info = prepare_model_inputs(
        sample.prompt,
        state.tokenizer,
        state.processor,
        sample.metadata,
        args.apply_chat_template_kwargs,
    )

    image_data = encoding_info.get("images", [])
    video_data = encoding_info.get("videos", [])
    multimodal_encoding_info = encoding_info.get("multimodal_inputs", None)

    if len(sample.response) > 0:
        sampling_params["max_new_tokens"] -= len(sample.tokens) - len(prompt_ids)

    assert (
        sampling_params["max_new_tokens"] >= 0
    ), f"max_new_tokens: {sampling_params['max_new_tokens']} should not be less than 0"
    if sampling_params["max_new_tokens"] == 0:
        sample.status = Sample.Status.TRUNCATED
        return sample

    # Prepare payload for sglang server
    payload = {
        "sampling_params": sampling_params,
        "return_logprob": True,
    }
<<<<<<< HEAD
    if image_data or video_data:
        payload["image_data"] = [_load_and_encode_image(image) for image in image_data]
        payload["video_data"] = video_data
        sample.multimodal_inputs = multimodal_encoding_info
=======

    if args.use_rollout_routing_replay:
        payload["return_routed_experts"] = True

    if image_data:
        payload["image_data"] = image_data
>>>>>>> b9548473

    # Use existing tokens for multi-turn or tokenize the new prompt
    if len(sample.response) > 0:
        payload["input_ids"] = sample.tokens
    else:
        payload["input_ids"] = prompt_ids
        if not sample.tokens:  # Initialize sample.tokens for the first turn
            sample.tokens = prompt_ids

    output = await post(url, payload)

    # Extract new response tokens

    if args.use_slime_router and "RadixTreeMiddleware" in args.slime_router_middleware_paths:
        assert not args.partial_rollout, "Currently parital rollout is not suppurted when using slime router"
        retrieve_url = f"http://{args.sglang_router_ip}:{args.sglang_router_port}/retrieve_from_text"
        retrieve_payload = {"text": sample.prompt + output["text"], "return_logp": True}
        retrieve_output = await post(retrieve_url, retrieve_payload)
        sample.tokens = retrieve_output["tokens"]
        sample.response += output["text"]
        sample.loss_mask = retrieve_output["loss_mask"]
        sample.response_length = get_response_lengths([sample.loss_mask])[0]
        sample.loss_mask = sample.loss_mask[-sample.response_length :]
        sample.rollout_log_probs = retrieve_output["rollout_logp"][-sample.response_length :]
        # Notice: currently cannot get the spec info from radix router output.
    else:
        if "output_token_logprobs" in output["meta_info"]:
            new_response_tokens = [item[1] for item in output["meta_info"]["output_token_logprobs"]]
            new_response_log_probs = [item[0] for item in output["meta_info"]["output_token_logprobs"]]
        else:
            new_response_tokens, new_response_log_probs = [], []

        # Update sample with tokens directly - avoiding re-tokenization
        sample.tokens = sample.tokens + new_response_tokens
        sample.response_length += len(new_response_tokens)
        sample.response += output["text"]

        if sample.rollout_log_probs is None:
            sample.rollout_log_probs = []
        sample.rollout_log_probs += new_response_log_probs

        if args.sglang_speculative_algorithm:
            # cannot directly use spec info from sglang because of partial rollout.
            sample.spec_info.add(
                meta_info=output["meta_info"],
                response_length=sample.response_length,
            )

    if "weight_version" in output["meta_info"]:
        sample.weight_versions.append(output["meta_info"]["weight_version"])

    if "routed_experts" in output["meta_info"]:
        assert len(output["meta_info"]["routed_experts"]) == len(sample.tokens)
        sample.rollout_routed_experts = np.array(output["meta_info"]["routed_experts"])

    match output["meta_info"]["finish_reason"]["type"]:
        case "length":
            sample.status = Sample.Status.TRUNCATED
        case "abort":
            sample.status = Sample.Status.ABORTED
        case "stop":
            sample.status = Sample.Status.COMPLETED

    return sample


async def generate_and_rm(
    args: Namespace,
    sample: Union[Sample, list[Sample]],
    sampling_params: dict[str, Any],
    evaluation: bool = False,
) -> Union[Sample, list[Sample]]:
    # For samples with existing response, check if they're complete
    if sample.status == Sample.Status.COMPLETED or sample.status == Sample.Status.TRUNCATED:
        assert sample.response is not None
        if not args.group_rm:
            assert sample.reward is not None
        return sample

    state = GenerateState(args)

    # generate
    async with state.semaphore:
        if state.aborted:
            sample.status = Sample.Status.ABORTED
            return sample

        if args.custom_generate_function_path is not None:
            custom_generate_func = load_function(args.custom_generate_function_path)
            sample = await custom_generate_func(args, sample, sampling_params)
        else:
            sample = await generate(args, sample, sampling_params)

    # for the rm that need the whole group, we will not do the rm here
    if args.group_rm:
        return sample

    # multi samples
    if isinstance(sample, list):
        samples = sample
        if any([sample.status == Sample.Status.ABORTED for sample in samples]):
            return samples

        # for multi agent system, the reward of some sample is calculated during generation.
        samples_need_reward = [sample for sample in samples if sample.reward is None]
        rewards = await batched_async_rm(args, samples_need_reward)
        for sample, reward in zip(samples_need_reward, rewards):
            sample.reward = reward
        return samples
    else:
        if sample.status == Sample.Status.ABORTED:
            return sample

        sample.reward = await async_rm(args, sample)

    return sample


async def generate_and_rm_group(
    args: Namespace, group: list[Sample], sampling_params: dict[str, Any], evaluation: bool = False
) -> list[Sample]:
    state = GenerateState(args)

    if state.aborted:
        return group

    tasks = []
    for idx, sample in enumerate(group):
        current_sampling_params = sampling_params.copy()
        if getattr(args, "sglang_enable_deterministic_inference", False):
            seed = state.group_sampling_seeds[idx]
            current_sampling_params["sampling_seed"] = seed
        tasks.append(generate_and_rm(args, sample, current_sampling_params, evaluation=evaluation))

    group = await asyncio.gather(*tasks)

    # for the rm that need the whole group, we will not do the rm here
    if not state.aborted and args.group_rm:
        rewards = await batched_async_rm(args, group)
        for sample, reward in zip(group, rewards):
            sample.reward = reward

    return group


async def abort(args: Namespace, rollout_id: int) -> list[list[Sample]]:
    aborted_samples = []

    state = GenerateState(args)
    assert not state.aborted
    state.aborted = True
    response = await get(f"http://{args.sglang_router_ip}:{args.sglang_router_port}/list_workers")

    # abort all the requests
    for url in response["urls"]:
        print(f"Abort request for {url}", flush=True)
        await post(f"{url}/abort_request", {"abort_all": True})

    # make sure all the pending tasks are finished
    count = 0
    while state.pendings:
        done, state.pendings = await asyncio.wait(state.pendings, return_when=asyncio.FIRST_COMPLETED)

        if not args.partial_rollout:
            continue

        # for partial rollout, collect the partial samples into the data buffer
        for task in done:
            group = task.result()
            for sample in group:
                if sample.response and "start_rollout_id" not in sample.metadata:
                    sample.metadata["start_rollout_id"] = rollout_id
            aborted_samples.append(group)
            count += len(group)

    if args.partial_rollout:
        print(f"Collected {count} partial samples into the data buffer", flush=True)

    return aborted_samples


async def generate_rollout_async(
    args: Namespace, rollout_id: int, data_source: Callable[[int], list[list[Sample]]]
) -> tuple[RolloutFnTrainOutput, list[list[Sample]]]:
    """An example to implement the generate_rollout function for an rule based rm rollout generation.

    Args:
        args: the whole args
        rollout_id: int, the id of the rollout, used for deterministic data generation
        data_source: the data source to fetch

    Returns:
        tuple[RolloutFnTrainOutput, list[list[Sample]]]:
            - data: a list of groups of samples generated by the rollout, length equals `rollout_batch_size`
            - aborted_samples: any partial groups collected during abort when partial_rollout is enabled
    """
    assert args.rollout_global_dataset

    state = GenerateState(args)

    # instantiate data filters
    dynamic_filter = (
        load_function(args.dynamic_sampling_filter_path) if args.dynamic_sampling_filter_path is not None else None
    )

    metric_gatherer = _MetricGatherer()

    # target_data_size is the total number of valid samples to get
    target_data_size = args.rollout_batch_size

    data = []
    do_print = True
    pbar = tqdm(total=target_data_size * args.n_samples_per_prompt, desc="Rollout generation")
    while len(data) < target_data_size:
        while state.remaining_batch_size < target_data_size:
            # get samples from the buffer and submit the generation requests.
            samples = data_source(args.over_sampling_batch_size)
            state.submit_generate_tasks(samples)

        # wait for the generation to finish
        done, state.pendings = await asyncio.wait(state.pendings, return_when=asyncio.FIRST_COMPLETED)
        for task in done:
            group: list[Sample] = task.result()

            if do_print:
                sample = group[0][0] if isinstance(group[0], list) else group[0]
                print(
                    f"First rollout sample: {[str(sample.prompt) + sample.response]}, label: {sample.label}, reward: {sample.reward}",
                    flush=True,
                )
                do_print = False

            assert len(group) == args.n_samples_per_prompt
            dynamic_filter_output = _call_dynamic_filter(dynamic_filter, args, group)
            if not dynamic_filter_output.keep:
                metric_gatherer.on_dynamic_filter_drop(reason=dynamic_filter_output.reason)
                state.remaining_batch_size -= 1
                continue

            # add the samples to the data
            # NOTE: here we have not stored all the unused samples back to the data buffer.
            if len(data) < target_data_size:
                data.append(group)
                pbar.update(args.n_samples_per_prompt)

    pbar.close()
    sample = data[-1][0][0] if isinstance(data[-1][0], list) else data[-1][0]
    print(
        f"Finish rollout: {[str(sample.prompt) + sample.response]}, label: {sample.label}, reward: {sample.reward}",
        flush=True,
    )

    # there are still some unfinished requests, abort them
    aborted_samples = await abort(args, rollout_id)

    assert len(data) == args.rollout_batch_size, f"Got {len(data)} samples, expected {args.rollout_batch_size}"
    data = sorted(data, key=lambda group: group[0][0].index if isinstance(group[0], list) else group[0].index)

    # reset the global state to prevent effects on the next rollout or eval.
    state.reset()
    return RolloutFnTrainOutput(samples=data, metrics=metric_gatherer.collect()), aborted_samples


def _call_dynamic_filter(fn, *args, **kwargs):
    if fn is None:
        return DynamicFilterOutput(keep=True)

    output = fn(*args, **kwargs)

    # compatibility for legacy version
    if not isinstance(output, DynamicFilterOutput):
        output = DynamicFilterOutput(keep=output)

    return output


class _MetricGatherer:
    def __init__(self):
        self._dynamic_filter_drop_reason_count = defaultdict(lambda: 0)

    def on_dynamic_filter_drop(self, reason: Optional[str]):
        if not reason:
            return
        self._dynamic_filter_drop_reason_count[reason] += 1

    def collect(self):
        return {
            f"rollout/dynamic_filter/drop_{reason}": count
            for reason, count in self._dynamic_filter_drop_reason_count.items()
        }


EVAL_PROMPT_DATASET = {}


async def eval_rollout(args: Namespace, rollout_id: int) -> tuple[dict[str, dict[str, list[Any]]], list[list[Sample]]]:
    assert not args.group_rm, "Group RM is not supported for eval rollout"
    results = {}
    for dataset_cfg in getattr(args, "eval_datasets", []) or []:
        results.update(await eval_rollout_single_dataset(args, rollout_id, dataset_cfg))
    return RolloutFnEvalOutput(data=results), []


async def eval_rollout_single_dataset(
    args: Namespace, rollout_id: int, dataset_cfg: EvalDatasetConfig
) -> dict[str, dict[str, list[Any]]]:
    """An example to implement the eval_rollout function for an rule based rm rollout generation.

    Args:
        args: the whole args
        rollout_id: int, the id of the rollout, used for deterministic data generation
        dataset_cfg: configuration of the dataset
    """
    assert not args.group_rm, "Group RM is not supported for eval rollout"

    global EVAL_PROMPT_DATASET

    name = dataset_cfg.name
    path = dataset_cfg.path

    def _resolve_dataset_setting(dataset_value, eval_value, rollout_value):
        if dataset_value is not None:
            return dataset_value
        if eval_value is not None:
            return eval_value
        return rollout_value

    prompt_key = _resolve_dataset_setting(
        dataset_cfg.prompt_key,
        args.eval_input_key,
        args.input_key,
    )
    label_key = _resolve_dataset_setting(
        dataset_cfg.label_key,
        args.eval_label_key,
        args.label_key,
    )
    tool_key = _resolve_dataset_setting(
        dataset_cfg.tool_key,
        args.eval_tool_key,
        args.tool_key,
    )
    metadata_key = dataset_cfg.metadata_key or getattr(args, "metadata_key", "metadata")

    cache_key = dataset_cfg.cache_key + (args.hf_checkpoint, args.apply_chat_template)
    if cache_key not in EVAL_PROMPT_DATASET:
        tokenizer = load_tokenizer(args.hf_checkpoint, trust_remote_code=True)
        processor = load_processor(args.hf_checkpoint, trust_remote_code=True)
        EVAL_PROMPT_DATASET[cache_key] = Dataset(
            path,
            tokenizer=tokenizer,
            processor=processor,
            max_length=args.rollout_max_prompt_len,
            prompt_key=prompt_key,
            label_key=label_key,
            multimodal_keys=args.multimodal_keys,
            metadata_key=metadata_key,
            tool_key=tool_key,
            apply_chat_template=args.apply_chat_template,
            apply_chat_template_kwargs=args.apply_chat_template_kwargs,
        )
    dataset = EVAL_PROMPT_DATASET[cache_key]

    base_sampling_params = dict(
        temperature=_resolve_dataset_setting(dataset_cfg.temperature, args.eval_temperature, args.rollout_temperature),
        top_p=_resolve_dataset_setting(
            dataset_cfg.top_p,
            args.eval_top_p,
            args.rollout_top_p,
        ),
        top_k=_resolve_dataset_setting(
            dataset_cfg.top_k,
            args.eval_top_k,
            args.rollout_top_k,
        ),
        max_new_tokens=_resolve_dataset_setting(
            dataset_cfg.max_response_len,
            args.eval_max_response_len,
            args.rollout_max_response_len,
        ),
        stop=dataset_cfg.stop if dataset_cfg.stop is not None else args.rollout_stop,
        stop_token_ids=(
            dataset_cfg.stop_token_ids if dataset_cfg.stop_token_ids is not None else args.rollout_stop_token_ids
        ),
        skip_special_tokens=args.rollout_skip_special_tokens,
        no_stop_trim=True,
        spaces_between_special_tokens=False,
    )

    min_new_tokens = dataset_cfg.min_new_tokens
    if min_new_tokens is None:
        min_new_tokens = getattr(args, "eval_min_new_tokens", None)
    if min_new_tokens is not None:
        base_sampling_params["min_new_tokens"] = min_new_tokens

    n_samples_per_prompt = (
        dataset_cfg.n_samples_per_eval_prompt
        if dataset_cfg.n_samples_per_eval_prompt is not None
        else args.n_samples_per_eval_prompt
    )

    tasks = []
    # do multiple samples for eval prompts
    sample_index = 0
    for i, prompt_sample in enumerate(dataset.samples):
        for j in range(n_samples_per_prompt):
            # use the same prompt for multiple samples
            sample = copy.deepcopy(prompt_sample)
            sample.index = sample_index
            sample_index += 1
            sample.metadata = dataset_cfg.inject_metadata(getattr(sample, "metadata", None))
            sampling_params = base_sampling_params
            if getattr(args, "sglang_enable_deterministic_inference", False):
                sampling_params = base_sampling_params.copy()
                sampling_params["sampling_seed"] = args.rollout_seed + j
            tasks.append(
                generate_and_rm(
                    args,
                    sample,
                    sampling_params=sampling_params,
                    evaluation=True,
                )
            )

    data = []
    do_print = True
    pbar = tqdm(total=len(tasks), desc="Rollout generation", disable=not do_print)
    for coro in asyncio.as_completed(tasks):
        sample = await coro
        if do_print:
            print(
                "eval_rollout_single_dataset example data:",
                [str(sample.prompt) + sample.response],
                f"reward={sample.reward}",
                flush=True,
            )
            do_print = False
        if isinstance(sample, list):
            data.extend(sample)
        else:
            data.append(sample)
        pbar.update(1)
    pbar.close()

    data.sort(key=lambda sample: sample.index)

    reward_key = args.eval_reward_key or args.reward_key
    return {
        name: {
            "rewards": [sample.reward if not reward_key else sample.reward[reward_key] for sample in data],
            "truncated": [sample.status == Sample.Status.TRUNCATED for sample in data],
            "samples": data,
        }
    }


# TODO remove this temp function
def generate_rollout(
    args: Namespace, rollout_id: int, data_buffer: Any, evaluation: bool = False
) -> Union[RolloutFnTrainOutput, RolloutFnEvalOutput]:
    """An example to implement the generate_rollout function for an rule based rm rollout generation.

    Args:
        args: the whole args
        rollout_id: int, the id of the rollout, used for deterministic data generation
        data_buffer: the data buffer to store the generated samples
        evaluation: bool, whether the rollout is for evaluation or not

    Returns:
        list[list[Sample]]: a list of list of samples generated by the rollout
    """
    output, aborted_samples = generate_abortable_samples(
        args, rollout_id, data_buffer.get_samples, evaluation=evaluation
    )
    data_buffer.add_samples(aborted_samples)
    return output


def generate_abortable_samples(
    args: Namespace,
    rollout_id: int,
    data_source: Callable[[int], list[list[Sample]]],
    evaluation: bool = False,
) -> tuple[Any, list[list[Sample]]]:
    assert args.rollout_global_dataset
    if evaluation:
        return run(eval_rollout(args, rollout_id))
    return run(generate_rollout_async(args, rollout_id, data_source))<|MERGE_RESOLUTION|>--- conflicted
+++ resolved
@@ -6,11 +6,7 @@
 from collections import defaultdict
 from typing import Any, Callable, Optional, Union
 
-<<<<<<< HEAD
-=======
 import numpy as np
-from PIL import Image
->>>>>>> b9548473
 from tqdm import tqdm
 
 from slime.rollout.base_types import RolloutFnEvalOutput, RolloutFnTrainOutput
@@ -127,19 +123,13 @@
         "sampling_params": sampling_params,
         "return_logprob": True,
     }
-<<<<<<< HEAD
     if image_data or video_data:
         payload["image_data"] = [_load_and_encode_image(image) for image in image_data]
         payload["video_data"] = video_data
         sample.multimodal_inputs = multimodal_encoding_info
-=======
 
     if args.use_rollout_routing_replay:
         payload["return_routed_experts"] = True
-
-    if image_data:
-        payload["image_data"] = image_data
->>>>>>> b9548473
 
     # Use existing tokens for multi-turn or tokenize the new prompt
     if len(sample.response) > 0:
