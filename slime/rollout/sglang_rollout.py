import asyncio
import base64
import copy
import io
import logging
from argparse import Namespace
from collections import defaultdict
from collections.abc import Callable
from typing import Any

import numpy as np
import sglang_router
from packaging.version import parse
from tqdm import tqdm

from slime.rollout.base_types import RolloutFnEvalOutput, RolloutFnTrainOutput
from slime.rollout.filter_hub.base_types import DynamicFilterOutput
from slime.utils.async_utils import run
from slime.utils.data import Dataset
from slime.utils.eval_config import EvalDatasetConfig
from slime.utils.http_utils import get, post
from slime.utils.mask_utils import get_response_lengths
from slime.utils.misc import SingletonMeta, load_function
from slime.utils.tokenizer_utils import load_processor, load_tokenizer, prepare_model_inputs
from slime.utils.types import Sample

from .rm_hub import async_rm, batched_async_rm

__all__ = ["generate_rollout"]

logger = logging.getLogger(__name__)


class GenerateState(metaclass=SingletonMeta):
    """
    The global state for the generation process.
    """

    def __init__(self, args: Namespace) -> None:
        # persistant state for the generation process
        self.args = args
        self.tokenizer = load_tokenizer(args.hf_checkpoint, trust_remote_code=True)
        self.processor = load_processor(args.hf_checkpoint, trust_remote_code=True)

        self.semaphore = asyncio.Semaphore(
            args.sglang_server_concurrency * args.rollout_num_gpus // args.rollout_num_gpus_per_engine
        )
        self.sampling_params: dict[str, Any] = dict(
            temperature=args.rollout_temperature,
            top_p=args.rollout_top_p,
            top_k=args.rollout_top_k,
            max_new_tokens=args.rollout_max_response_len,
            stop=args.rollout_stop,
            stop_token_ids=args.rollout_stop_token_ids,
            skip_special_tokens=args.rollout_skip_special_tokens,
            no_stop_trim=True,
            spaces_between_special_tokens=False,
        )

        if getattr(args, "sglang_enable_deterministic_inference", False):
            sampling_seed_base = args.rollout_seed
            self.group_sampling_seeds = [sampling_seed_base + i for i in range(args.n_samples_per_prompt)]

        self.reset()

    def reset(self) -> None:
        self.remaining_batch_size = 0
        self.pendings = set()
        self.aborted = False

    def submit_generate_tasks(self, samples: list[list[Sample]]) -> None:
        for group in samples:
            self.pendings.add(
                asyncio.create_task(
                    # submit a group of samples as a single task.
                    generate_and_rm_group(
                        self.args,
                        group,
                        sampling_params=self.sampling_params.copy(),
                        evaluation=False,
                    )
                )
            )
        self.remaining_batch_size += len(samples)


def _load_and_encode_image(image) -> str:
    """Load an image from path, ensure RGB, encode as JPEG base64 string."""
    buffer = io.BytesIO()
    if image.mode != "RGB":
        image = image.convert("RGB")
    image.save(buffer, format="JPEG")
    return base64.b64encode(buffer.getvalue()).decode("utf-8")


async def generate(args: Namespace, sample: Sample, sampling_params: dict[str, Any]) -> Sample:
    """Generate using traditional SGLang router with token-based workflow"""
    state = GenerateState(args)
    url = f"http://{args.sglang_router_ip}:{args.sglang_router_port}/generate"

    assert (
        sample.status == Sample.Status.PENDING or sample.status == Sample.Status.ABORTED
    ), f"Sample status is {sample.status}"

    prompt_ids, encoding_info = prepare_model_inputs(
        sample.prompt,
        state.tokenizer,
        state.processor,
        sample.metadata,
        args.apply_chat_template_kwargs,
    )

    image_data = encoding_info.get("images", [])
    video_data = encoding_info.get("videos", [])
    multimodal_inputs = encoding_info.get("multimodal_inputs", None)

    if len(sample.response) > 0:
        sampling_params["max_new_tokens"] -= len(sample.tokens) - len(prompt_ids)

    assert (
        sampling_params["max_new_tokens"] >= 0
    ), f"max_new_tokens: {sampling_params['max_new_tokens']} should not be less than 0"
    if sampling_params["max_new_tokens"] == 0:
        sample.status = Sample.Status.TRUNCATED
        return sample

    # Prepare payload for sglang server
    payload = {
        "sampling_params": sampling_params,
        "return_logprob": True,
    }

    if args.use_rollout_routing_replay:
        payload["return_routed_experts"] = True

    if image_data or video_data:
        payload["image_data"] = [_load_and_encode_image(image) for image in image_data]
        payload["video_data"] = video_data
        sample.multimodal_inputs = multimodal_inputs

    # Use existing tokens for multi-turn or tokenize the new prompt
    if len(sample.response) > 0:
        payload["input_ids"] = sample.tokens
    else:
        payload["input_ids"] = prompt_ids
        if not sample.tokens:  # Initialize sample.tokens for the first turn
            sample.tokens = prompt_ids

    output = await post(url, payload)

    # Extract new response tokens

    if args.use_slime_router and "RadixTreeMiddleware" in args.slime_router_middleware_paths:
        assert not args.partial_rollout, "Currently parital rollout is not suppurted when using slime router"
        retrieve_url = f"http://{args.sglang_router_ip}:{args.sglang_router_port}/retrieve_from_text"
        retrieve_payload = {"text": sample.prompt + output["text"], "return_logp": True}
        retrieve_output = await post(retrieve_url, retrieve_payload)
        sample.tokens = retrieve_output["tokens"]
        sample.response += output["text"]
        sample.loss_mask = retrieve_output["loss_mask"]
        sample.response_length = get_response_lengths([sample.loss_mask])[0]
        sample.loss_mask = sample.loss_mask[-sample.response_length :]
        sample.rollout_log_probs = retrieve_output["rollout_logp"][-sample.response_length :]
        # Notice: currently cannot get the spec info from radix router output.
    else:
        if "output_token_logprobs" in output["meta_info"]:
            new_response_tokens = [item[1] for item in output["meta_info"]["output_token_logprobs"]]
            new_response_log_probs = [item[0] for item in output["meta_info"]["output_token_logprobs"]]
        else:
            new_response_tokens, new_response_log_probs = [], []

        # Update sample with tokens directly - avoiding re-tokenization
        sample.tokens = sample.tokens + new_response_tokens
        sample.response_length += len(new_response_tokens)
        sample.response += output["text"]

        if sample.rollout_log_probs is None:
            sample.rollout_log_probs = []
        sample.rollout_log_probs += new_response_log_probs

        if args.sglang_speculative_algorithm:
            # cannot directly use spec info from sglang because of partial rollout.
            sample.spec_info.add(
                meta_info=output["meta_info"],
                response_length=sample.response_length,
            )

    if "weight_version" in output["meta_info"]:
        sample.weight_versions.append(output["meta_info"]["weight_version"])

    if "routed_experts" in output["meta_info"]:
        assert len(output["meta_info"]["routed_experts"]) == len(sample.tokens)
        sample.rollout_routed_experts = np.array(output["meta_info"]["routed_experts"])

    match output["meta_info"]["finish_reason"]["type"]:
        case "length":
            sample.status = Sample.Status.TRUNCATED
        case "abort":
            sample.status = Sample.Status.ABORTED
        case "stop":
            sample.status = Sample.Status.COMPLETED

    return sample


async def generate_and_rm(
    args: Namespace,
    sample: Sample | list[Sample],
    sampling_params: dict[str, Any],
    evaluation: bool = False,
) -> Sample | list[Sample]:
    # For samples with existing response, check if they're complete
    if sample.status == Sample.Status.COMPLETED or sample.status == Sample.Status.TRUNCATED:
        assert sample.response is not None
        if not args.group_rm:
            assert sample.reward is not None
        return sample

    state = GenerateState(args)

    # generate
    async with state.semaphore:
        if state.aborted:
            sample.status = Sample.Status.ABORTED
            return sample

        if args.custom_generate_function_path is not None:
            custom_generate_func = load_function(args.custom_generate_function_path)
            sample = await custom_generate_func(args, sample, sampling_params)
        else:
            sample = await generate(args, sample, sampling_params)

    # for the rm that need the whole group, we will not do the rm here
    if args.group_rm:
        return sample

    # multi samples
    if isinstance(sample, list):
        samples = sample
        if any([sample.status == Sample.Status.ABORTED for sample in samples]):
            return samples

        # for multi agent system, the reward of some sample is calculated during generation.
        samples_need_reward = [sample for sample in samples if sample.reward is None]
        rewards = await batched_async_rm(args, samples_need_reward)
        for sample, reward in zip(samples_need_reward, rewards, strict=False):
            sample.reward = reward
        return samples
    else:
        if sample.status == Sample.Status.ABORTED:
            return sample
        # for multi-turn environment, a reward could be assigned to the agent.
        if sample.reward is None:
            sample.reward = await async_rm(args, sample)

    return sample


async def generate_and_rm_group(
    args: Namespace, group: list[Sample], sampling_params: dict[str, Any], evaluation: bool = False
) -> list[Sample]:
    state = GenerateState(args)

    if state.aborted:
        return group

    tasks = []
    for idx, sample in enumerate(group):
        current_sampling_params = sampling_params.copy()
        if getattr(args, "sglang_enable_deterministic_inference", False):
            seed = state.group_sampling_seeds[idx]
            current_sampling_params["sampling_seed"] = seed
        tasks.append(generate_and_rm(args, sample, current_sampling_params, evaluation=evaluation))

    group = await asyncio.gather(*tasks)

    # for the rm that need the whole group, we will not do the rm here
    if not state.aborted and args.group_rm:
        rewards = await batched_async_rm(args, group)
        for sample, reward in zip(group, rewards, strict=False):
            sample.reward = reward

    return group


async def abort(args: Namespace, rollout_id: int) -> list[list[Sample]]:
    aborted_samples = []

    state = GenerateState(args)
    assert not state.aborted
    state.aborted = True

    if parse(sglang_router.__version__) <= parse("0.2.1") or args.use_slime_router:
        response = await get(f"http://{args.sglang_router_ip}:{args.sglang_router_port}/list_workers")
        urls = response["urls"]
    else:
        response = await get(f"http://{args.sglang_router_ip}:{args.sglang_router_port}/workers")
        urls = [worker["url"] for worker in response["workers"]]

    for url in urls:
        logger.info(f"Abort request for {url}")
        await post(f"{url}/abort_request", {"abort_all": True})

    # make sure all the pending tasks are finished
    count = 0
    while state.pendings:
        done, state.pendings = await asyncio.wait(state.pendings, return_when=asyncio.FIRST_COMPLETED)

        if not args.partial_rollout:
            continue

        # for partial rollout, collect the partial samples into the data buffer
        for task in done:
            group = task.result()
            for sample in group:
                if sample.response and "start_rollout_id" not in sample.metadata:
                    sample.metadata["start_rollout_id"] = rollout_id
            aborted_samples.append(group)
            count += len(group)

    if args.partial_rollout:
        logger.info(f"Collected {count} partial samples into the data buffer")

    return aborted_samples


async def generate_rollout_async(
    args: Namespace, rollout_id: int, data_source: Callable[[int], list[list[Sample]]]
) -> tuple[RolloutFnTrainOutput, list[list[Sample]]]:
    """An example to implement the generate_rollout function for an rule based rm rollout generation.

    Args:
        args: the whole args
        rollout_id: int, the id of the rollout, used for deterministic data generation
        data_source: the data source to fetch

    Returns:
        tuple[RolloutFnTrainOutput, list[list[Sample]]]:
            - data: a list of groups of samples generated by the rollout, length equals `rollout_batch_size`
            - aborted_samples: any partial groups collected during abort when partial_rollout is enabled
    """
    assert args.rollout_global_dataset

    state = GenerateState(args)

    # instantiate data filters
    dynamic_filter = (
        load_function(args.dynamic_sampling_filter_path) if args.dynamic_sampling_filter_path is not None else None
    )

    metric_gatherer = _MetricGatherer()

    # target_data_size is the total number of valid samples to get
    target_data_size = args.rollout_batch_size

    data = []
    do_print = True
    pbar = tqdm(total=target_data_size * args.n_samples_per_prompt, desc="Rollout generation")
    while len(data) < target_data_size:
        while state.remaining_batch_size < target_data_size:
            # get samples from the buffer and submit the generation requests.
            samples = data_source(args.over_sampling_batch_size)
            state.submit_generate_tasks(samples)

        # wait for the generation to finish
        done, state.pendings = await asyncio.wait(state.pendings, return_when=asyncio.FIRST_COMPLETED)
        for task in done:
            group: list[Sample] = task.result()

            if do_print:
                sample = group[0][0] if isinstance(group[0], list) else group[0]
                logger.info(
                    f"First rollout sample: {[str(sample.prompt) + sample.response]}, label: {sample.label}, reward: {sample.reward}",
                )
                do_print = False

            assert len(group) == args.n_samples_per_prompt
            dynamic_filter_output = _call_dynamic_filter(dynamic_filter, args, group)
            if not dynamic_filter_output.keep:
                metric_gatherer.on_dynamic_filter_drop(reason=dynamic_filter_output.reason)
                state.remaining_batch_size -= 1
                continue

            # add the samples to the data
            # NOTE: here we have not stored all the unused samples back to the data buffer.
            if len(data) < target_data_size:
                data.append(group)
                pbar.update(args.n_samples_per_prompt)

    pbar.close()
    sample = data[-1][0][0] if isinstance(data[-1][0], list) else data[-1][0]
    logger.info(
        f"Finish rollout: {[str(sample.prompt) + sample.response]}, label: {sample.label}, reward: {sample.reward}",
    )

    # there are still some unfinished requests, abort them
    aborted_samples = await abort(args, rollout_id)

    assert len(data) == args.rollout_batch_size, f"Got {len(data)} samples, expected {args.rollout_batch_size}"
    data = sorted(data, key=lambda group: group[0][0].index if isinstance(group[0], list) else group[0].index)

    # reset the global state to prevent effects on the next rollout or eval.
    state.reset()
    if args.rollout_sample_filter_path is not None:
        filter_func = load_function(args.rollout_sample_filter_path)
        filter_func(args, data)

    return RolloutFnTrainOutput(samples=data, metrics=metric_gatherer.collect()), aborted_samples


def _call_dynamic_filter(fn, *args, **kwargs):
    if fn is None:
        return DynamicFilterOutput(keep=True)

    output = fn(*args, **kwargs)

    # compatibility for legacy version
    if not isinstance(output, DynamicFilterOutput):
        output = DynamicFilterOutput(keep=output)

    return output


class _MetricGatherer:
    def __init__(self):
        self._dynamic_filter_drop_reason_count = defaultdict(lambda: 0)

    def on_dynamic_filter_drop(self, reason: str | None):
        if not reason:
            return
        self._dynamic_filter_drop_reason_count[reason] += 1

    def collect(self):
        return {
            f"rollout/dynamic_filter/drop_{reason}": count
            for reason, count in self._dynamic_filter_drop_reason_count.items()
        }


EVAL_PROMPT_DATASET = {}


async def eval_rollout(args: Namespace, rollout_id: int) -> tuple[dict[str, dict[str, list[Any]]], list[list[Sample]]]:
    assert not args.group_rm, "Group RM is not supported for eval rollout"

    coros = []
    for dataset_cfg in getattr(args, "eval_datasets", []) or []:
        coros.append(eval_rollout_single_dataset(args, rollout_id, dataset_cfg))
    results_list = await asyncio.gather(*coros)
    results = {}
    for r in results_list:
        results.update(r)
    return RolloutFnEvalOutput(data=results), []


async def eval_rollout_single_dataset(
    args: Namespace, rollout_id: int, dataset_cfg: EvalDatasetConfig
) -> dict[str, dict[str, list[Any]]]:
    """An example to implement the eval_rollout function for an rule based rm rollout generation.

    Args:
        args: the whole args
        rollout_id: int, the id of the rollout, used for deterministic data generation
        dataset_cfg: configuration of the dataset
    """
    assert not args.group_rm, "Group RM is not supported for eval rollout"

    global EVAL_PROMPT_DATASET

    name = dataset_cfg.name
    path = dataset_cfg.path

    def _resolve_dataset_setting(dataset_value, eval_value, rollout_value):
        if dataset_value is not None:
            return dataset_value
        if eval_value is not None:
            return eval_value
        return rollout_value

    prompt_key = _resolve_dataset_setting(
        dataset_cfg.prompt_key,
        args.eval_input_key,
        args.input_key,
    )
    label_key = _resolve_dataset_setting(
        dataset_cfg.label_key,
        args.eval_label_key,
        args.label_key,
    )
    tool_key = _resolve_dataset_setting(
        dataset_cfg.tool_key,
        args.eval_tool_key,
        args.tool_key,
    )
    metadata_key = dataset_cfg.metadata_key or getattr(args, "metadata_key", "metadata")

    cache_key = dataset_cfg.cache_key + (args.hf_checkpoint, args.apply_chat_template)
    if cache_key not in EVAL_PROMPT_DATASET:
        tokenizer = load_tokenizer(args.hf_checkpoint, trust_remote_code=True)
        processor = load_processor(args.hf_checkpoint, trust_remote_code=True)
        EVAL_PROMPT_DATASET[cache_key] = Dataset(
            path,
            tokenizer=tokenizer,
<<<<<<< HEAD
            processor=processor,
            max_length=args.rollout_max_prompt_len,
=======
            max_length=args.eval_max_prompt_len,
>>>>>>> dd80f101
            prompt_key=prompt_key,
            label_key=label_key,
            multimodal_keys=args.multimodal_keys,
            metadata_key=metadata_key,
            tool_key=tool_key,
            apply_chat_template=args.apply_chat_template,
            apply_chat_template_kwargs=args.apply_chat_template_kwargs,
        )
    dataset = EVAL_PROMPT_DATASET[cache_key]

    base_sampling_params = dict(
        temperature=_resolve_dataset_setting(dataset_cfg.temperature, args.eval_temperature, args.rollout_temperature),
        top_p=_resolve_dataset_setting(
            dataset_cfg.top_p,
            args.eval_top_p,
            args.rollout_top_p,
        ),
        top_k=_resolve_dataset_setting(
            dataset_cfg.top_k,
            args.eval_top_k,
            args.rollout_top_k,
        ),
        max_new_tokens=_resolve_dataset_setting(
            dataset_cfg.max_response_len,
            args.eval_max_response_len,
            args.rollout_max_response_len,
        ),
        stop=dataset_cfg.stop if dataset_cfg.stop is not None else args.rollout_stop,
        stop_token_ids=(
            dataset_cfg.stop_token_ids if dataset_cfg.stop_token_ids is not None else args.rollout_stop_token_ids
        ),
        skip_special_tokens=args.rollout_skip_special_tokens,
        no_stop_trim=True,
        spaces_between_special_tokens=False,
    )

    min_new_tokens = dataset_cfg.min_new_tokens
    if min_new_tokens is None:
        min_new_tokens = getattr(args, "eval_min_new_tokens", None)
    if min_new_tokens is not None:
        base_sampling_params["min_new_tokens"] = min_new_tokens

    n_samples_per_prompt = (
        dataset_cfg.n_samples_per_eval_prompt
        if dataset_cfg.n_samples_per_eval_prompt is not None
        else args.n_samples_per_eval_prompt
    )

    tasks = []
    # do multiple samples for eval prompts
    sample_index = 0
    for _i, prompt_sample in enumerate(dataset.samples):
        for j in range(n_samples_per_prompt):
            # use the same prompt for multiple samples
            sample = copy.deepcopy(prompt_sample)
            sample.index = sample_index
            sample_index += 1
            sample.metadata = dataset_cfg.inject_metadata(getattr(sample, "metadata", None))
            sampling_params = base_sampling_params
            if getattr(args, "sglang_enable_deterministic_inference", False):
                sampling_params = base_sampling_params.copy()
                sampling_params["sampling_seed"] = args.rollout_seed + j
            tasks.append(
                generate_and_rm(
                    args,
                    sample,
                    sampling_params=sampling_params,
                    evaluation=True,
                )
            )

    data = []
    do_print = True
    pbar = tqdm(total=len(tasks), desc="Rollout generation", disable=not do_print)
    for coro in asyncio.as_completed(tasks):
        sample = await coro
        if do_print:
            logger.info(
                "eval_rollout_single_dataset example data: "
                f"{[str(sample.prompt) + sample.response]} "
                f"reward={sample.reward}"
            )
            do_print = False
        if isinstance(sample, list):
            data.extend(sample)
        else:
            data.append(sample)
        pbar.update(1)
    pbar.close()

    data.sort(key=lambda sample: sample.index)

    reward_key = args.eval_reward_key or args.reward_key
    return {
        name: {
            "rewards": [sample.reward if not reward_key else sample.reward[reward_key] for sample in data],
            "truncated": [sample.status == Sample.Status.TRUNCATED for sample in data],
            "samples": data,
        }
    }


# TODO remove this temp function
def generate_rollout(
    args: Namespace, rollout_id: int, data_buffer: Any, evaluation: bool = False
) -> RolloutFnTrainOutput | RolloutFnEvalOutput:
    """An example to implement the generate_rollout function for an rule based rm rollout generation.

    Args:
        args: the whole args
        rollout_id: int, the id of the rollout, used for deterministic data generation
        data_buffer: the data buffer to store the generated samples
        evaluation: bool, whether the rollout is for evaluation or not

    Returns:
        list[list[Sample]]: a list of list of samples generated by the rollout
    """
    output, aborted_samples = generate_abortable_samples(
        args, rollout_id, data_buffer.get_samples, evaluation=evaluation
    )
    data_buffer.add_samples(aborted_samples)
    return output


def generate_abortable_samples(
    args: Namespace,
    rollout_id: int,
    data_source: Callable[[int], list[list[Sample]]],
    evaluation: bool = False,
) -> tuple[Any, list[list[Sample]]]:
    assert args.rollout_global_dataset
    if evaluation:
        return run(eval_rollout(args, rollout_id))
    return run(generate_rollout_async(args, rollout_id, data_source))<|MERGE_RESOLUTION|>--- conflicted
+++ resolved
@@ -501,12 +501,8 @@
         EVAL_PROMPT_DATASET[cache_key] = Dataset(
             path,
             tokenizer=tokenizer,
-<<<<<<< HEAD
             processor=processor,
-            max_length=args.rollout_max_prompt_len,
-=======
             max_length=args.eval_max_prompt_len,
->>>>>>> dd80f101
             prompt_key=prompt_key,
             label_key=label_key,
             multimodal_keys=args.multimodal_keys,
