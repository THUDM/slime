import asyncio
import copy

from tqdm import tqdm
from transformers import AutoTokenizer

from slime.utils.async_utils import run
from slime.utils.data import Dataset
from slime.utils.http_utils import get, post
from slime.utils.misc import SingletonMeta, load_function
from slime.utils.types import Sample

from .rm_hub import async_rm, batched_async_rm

__all__ = ["generate_rollout"]


class GenerateState(metaclass=SingletonMeta):
    """
    The global state for the generation process.
    """

    def __init__(self, args):
        # persistant state for the generation process
        self.args = args
        self.tokenizer = AutoTokenizer.from_pretrained(args.hf_checkpoint, trust_remote_code=True)
        self.semaphore = asyncio.Semaphore(
            args.sglang_server_concurrency * args.rollout_num_gpus // args.rollout_num_gpus_per_engine
        )
        self.sampling_params = dict(
            temperature=args.rollout_temperature,
            top_p=args.rollout_top_p,
            top_k=args.rollout_top_k,
            max_new_tokens=args.rollout_max_response_len,
            stop=args.rollout_stop,
            stop_token_ids=args.rollout_stop_token_ids,
            skip_special_tokens=args.rollout_skip_special_tokens,
            no_stop_trim=True,
            spaces_between_special_tokens=False,
        )

        self.reset()

    def reset(self):
        self.remaining_batch_size = 0
        self.pendings = set()
        self.aborted = False

    def submit_generate_tasks(self, samples: list[list[Sample]]):
        for group in samples:
            self.pendings.add(
                asyncio.create_task(
                    # submit a group of samples as a single task.
                    generate_and_rm_group(
                        self.args,
                        group,
                        sampling_params=self.sampling_params.copy(),
                        evaluation=False,
                    )
                )
            )
        self.remaining_batch_size += len(samples)


async def generate(args, sample: Sample, sampling_params) -> Sample:
    state = GenerateState(args)

    url = f"http://{args.sglang_router_ip}:{args.sglang_router_port}/generate"

    assert (
        sample.status == Sample.Status.PENDING or sample.status == Sample.Status.ABORTED
    ), f"Sample status is {sample.status}"

    if len(sample.response) > 0:
        sampling_params["max_new_tokens"] -= len(sample.tokens) - len(
            state.tokenizer(sample.prompt, add_special_tokens=False)["input_ids"]
        )

    assert (
        sampling_params["max_new_tokens"] >= 0
    ), f"max_new_tokens: {sampling_params['max_new_tokens']} should not be less than 0"
    if sampling_params["max_new_tokens"] == 0:
        sample.status = Sample.Status.TRUNCATED
        return sample

    # Token-based mode: use tokens directly
    if len(sample.response) > 0:
        input_token_ids = sample.tokens
    else:
        # First turn: initialize with prompt tokens
        prompt_token_ids = state.tokenizer(sample.prompt, add_special_tokens=False)["input_ids"]
        input_token_ids = prompt_token_ids
        # Initialize sample.tokens with prompt for subsequent turns
        if not sample.tokens:  # Only set if empty
            sample.tokens = prompt_token_ids

    # Prepare payload - shared structure
    payload = {
        "input_ids": input_token_ids,
        "sampling_params": sampling_params,
        "return_logprob": True,
    }

    output = await post(url, payload, use_http2=args.use_http2)

    # Extract new response tokens
    if "output_token_logprobs" in output["meta_info"]:
        new_response_tokens = [item[1] for item in output["meta_info"]["output_token_logprobs"]]
        new_response_log_probs = [item[0] for item in output["meta_info"]["output_token_logprobs"]]
    else:
        # abort
        new_response_tokens = []
<<<<<<< HEAD
    print(output)
=======
        new_response_log_probs = []

>>>>>>> ce92321e
    # Update sample with tokens directly - avoiding re-tokenization
    sample.tokens = sample.tokens + new_response_tokens
    sample.response_length += len(new_response_tokens)
    sample.response += output["text"]
<<<<<<< HEAD
    sample.weight_versions.append(output["meta_info"]["weight_version"])
=======
    if sample.rollout_log_probs is None:
        sample.rollout_log_probs = []
    sample.rollout_log_probs += new_response_log_probs
>>>>>>> ce92321e

    match output["meta_info"]["finish_reason"]["type"]:
        case "length":
            sample.status = Sample.Status.TRUNCATED
        case "abort":
            sample.status = Sample.Status.ABORTED
        case "stop":
            sample.status = Sample.Status.COMPLETED

    return sample


async def generate_and_rm(args, sample: Sample, sampling_params: dict, evaluation=False) -> Sample:
    # For samples with existing response, check if they're complete
    if sample.status == Sample.Status.COMPLETED or sample.status == Sample.Status.TRUNCATED:
        assert sample.response is not None
        if not args.group_rm:
            assert sample.reward is not None
        return sample

    state = GenerateState(args)

    # generate
    async with state.semaphore:
        if state.aborted:
            sample.status = Sample.Status.ABORTED
            return sample

        if args.custom_generate_function_path is not None:
            custom_generate_func = load_function(args.custom_generate_function_path)
            sample = await custom_generate_func(args, sample, sampling_params)
        else:
            sample = await generate(args, sample, sampling_params)

    # for the rm that need the whole group, we will not do the rm here
    if args.group_rm:
        return sample

    # multi samples
    if isinstance(sample, list):
        samples = sample
        if any([sample.status == Sample.Status.ABORTED for sample in samples]):
            return samples

        # for multi agent system, the reward of some sample is calculated during generation.
        samples_need_reward = [sample for sample in samples if sample.reward is None]
        rewards = await batched_async_rm(args, samples_need_reward)
        for sample, reward in zip(samples_need_reward, rewards):
            sample.reward = reward
        return samples
    else:
        if sample.status == Sample.Status.ABORTED:
            return sample

        sample.reward = await async_rm(args, sample)

    return sample


async def generate_and_rm_group(args, group: list[Sample], sampling_params: dict, evaluation=False) -> list[Sample]:
    state = GenerateState(args)

    if state.aborted:
        return group

    group = await asyncio.gather(
        *[generate_and_rm(args, sample, sampling_params.copy(), evaluation=evaluation) for sample in group]
    )

    # for the rm that need the whole group, we will not do the rm here
    if not state.aborted and args.group_rm:
        rewards = await batched_async_rm(args, group)
        for sample, reward in zip(group, rewards):
            sample.reward = reward

    return group


async def abort(args, rollout_id: int):
    aborted_samples = []

    state = GenerateState(args)
    assert not state.aborted
    state.aborted = True
    response = await get(
        f"http://{args.sglang_router_ip}:{args.sglang_router_port}/list_workers", use_http2=args.use_http2
    )

    # abort all the requests
    for url in response["urls"]:
        print(f"Abort request for {url}", flush=True)
        await post(f"{url}/abort_request", {"abort_all": True}, use_http2=False)

    # make sure all the pending tasks are finished
    count = 0
    while state.pendings:
        done, state.pendings = await asyncio.wait(state.pendings, return_when=asyncio.FIRST_COMPLETED)

        if not args.partial_rollout:
            continue

        # for partial rollout, collect the partial samples into the data buffer
        for task in done:
            group = task.result()
            for sample in group:
                if sample.response and "start_rollout_id" not in sample.metadata:
                    sample.metadata["start_rollout_id"] = rollout_id
            aborted_samples.append(group)
            count += len(group)

    if args.partial_rollout:
        print(f"Collected {count} partial samples into the data buffer", flush=True)

    return aborted_samples


async def generate_rollout_async(args, rollout_id: int, data_source) -> list[list[Sample]]:
    """An example to implement the generate_rollout function for an rule based rm rollout generation.

    Args:
        args: the whole args
        rollout_id: int, the id of the rollout, used for deterministic data generation
        data_source: the data source to fetch

    Returns:
        list[list[Sample]]: a list of samples generated by the rollout, the length of the list is exactly the same as the `rollout_batch_size`
    """
    assert args.rollout_global_dataset

    state = GenerateState(args)

    # instantiate data filters
    dynamic_filter = (
        load_function(args.dynamic_sampling_filter_path) if args.dynamic_sampling_filter_path is not None else None
    )
    over_sampling_filter = (
        load_function(args.over_sampling_filter_path) if args.over_sampling_filter_path is not None else None
    )

    # target_data_size is the total number of valid samples to get
    target_data_size = args.over_sampling_batch_size if over_sampling_filter is not None else args.rollout_batch_size

    data = []
    do_print = True
    pbar = tqdm(total=target_data_size * args.n_samples_per_prompt, desc="Rollout generation")
    while len(data) < target_data_size:
        while state.remaining_batch_size < target_data_size:
            # get samples from the buffer and submit the generation requests.
            samples = data_source(args.over_sampling_batch_size)
            state.submit_generate_tasks(samples)

        # wait for the generation to finish
        done, state.pendings = await asyncio.wait(state.pendings, return_when=asyncio.FIRST_COMPLETED)
        for task in done:
            group: list[Sample] = task.result()

            if do_print:
                sample = group[0][0] if isinstance(group[0], list) else group[0]
                print(
                    f"First rollout sample: {[sample.prompt + sample.response]}, label: {sample.label}, reward: {sample.reward}",
                    flush=True,
                )
                do_print = False

            assert len(group) == args.n_samples_per_prompt
            if dynamic_filter is not None and not dynamic_filter(args, group):
                state.remaining_batch_size -= 1
                continue

            # add the samples to the data
            # NOTE: here we have not stored all the unused samples back to the data buffer.
            if len(data) < target_data_size:
                data.append(group)
                pbar.update(args.n_samples_per_prompt)

    pbar.close()
    sample = data[-1][0][0] if isinstance(data[-1][0], list) else data[-1][0]
    print(
        f"Finish rollout: {[sample.prompt + sample.response]}, label: {sample.label}, reward: {sample.reward}",
        flush=True,
    )

    # there are still some unfinished requests, abort them
    aborted_samples = await abort(args, rollout_id)

    if over_sampling_filter is not None:
        data = over_sampling_filter(args, data)[: args.rollout_batch_size]

    assert len(data) == args.rollout_batch_size, f"Got {len(data)} samples, expected {args.rollout_batch_size}"
    data = sorted(data, key=lambda group: group[0][0].index if isinstance(group[0], list) else group[0].index)

    # reset the global state to prevent effects on the next rollout or eval.
    state.reset()
    return data, aborted_samples


EVAL_PROMPT_DATASET = {}


async def eval_rollout(args, rollout_id):
    assert not args.group_rm, "Group RM is not supported for eval rollout"
    results = {}
    for i in range(0, len(args.eval_prompt_data), 2):
        name, path = args.eval_prompt_data[i : i + 2]
        results.update(await eval_rollout_single_dataset(args, rollout_id, name, path))
    return results, []


async def eval_rollout_single_dataset(args, rollout_id, name, path):
    """An example to implement the eval_rollout function for an rule based rm rollout generation.

    Args:
        args: the whole args
        rollout_id: int, the id of the rollout, used for deterministic data generation
        name: str, the name of the dataset
        path: str, the path of the dataset
    """
    assert not args.group_rm, "Group RM is not supported for eval rollout"

    global EVAL_PROMPT_DATASET

    if name not in EVAL_PROMPT_DATASET:
        tokenizer = AutoTokenizer.from_pretrained(args.hf_checkpoint, trust_remote_code=True)
        EVAL_PROMPT_DATASET[name] = Dataset(
            path,
            tokenizer=tokenizer,
            max_length=args.rollout_max_prompt_len,
            prompt_key=args.input_key if args.eval_input_key is None else args.eval_input_key,
            label_key=args.label_key if args.eval_label_key is None else args.eval_label_key,
            metadata_key=args.metadata_key,
            tool_key=args.tool_key if args.eval_tool_key is None else args.eval_tool_key,
            apply_chat_template=args.apply_chat_template,
        )
    dataset = EVAL_PROMPT_DATASET[name]

    sampling_params = dict(
        temperature=args.rollout_temperature if args.eval_temperature is None else args.eval_temperature,
        top_p=args.rollout_top_p if args.eval_top_p is None else args.eval_top_p,
        top_k=args.rollout_top_k if args.eval_top_k is None else args.eval_top_k,
        max_new_tokens=(
            args.rollout_max_response_len if args.eval_max_response_len is None else args.eval_max_response_len
        ),
        stop=args.rollout_stop,
        stop_token_ids=args.rollout_stop_token_ids,
        skip_special_tokens=args.rollout_skip_special_tokens,
        no_stop_trim=True,
        spaces_between_special_tokens=False,
    )

    tasks = []
    # do multiple samples for eval prompts
    sample_index = 0
    for i, prompt_sample in enumerate(dataset.samples):
        for j in range(args.n_samples_per_eval_prompt):
            # use the same prompt for multiple samples
            sample = copy.deepcopy(prompt_sample)
            sample.index = sample_index
            sample_index += 1
            tasks.append(
                generate_and_rm(
                    args,
                    sample,
                    sampling_params=sampling_params,
                    evaluation=True,
                )
            )

    data = []
    do_print = True
    pbar = tqdm(total=len(tasks), desc="Rollout generation", disable=not do_print)
    for coro in asyncio.as_completed(tasks):
        sample = await coro
        if do_print:
            print([sample.prompt + sample.response], sample.reward, flush=True)
            do_print = False
        data.append(sample)
        pbar.update(1)
    pbar.close()

    data.sort(key=lambda sample: sample.index)

    reward_key = args.reward_key or args.eval_reward_key
    return {
        name: {
            "rewards": [sample.reward if not reward_key else sample.reward[reward_key] for sample in data],
            "truncated": [sample.status == Sample.Status.TRUNCATED for sample in data],
        }
    }


# TODO remove this temp function
def generate_rollout(args, rollout_id, data_buffer, evaluation=False):
    """An example to implement the generate_rollout function for an rule based rm rollout generation.

    Args:
        args: the whole args
        rollout_id: int, the id of the rollout, used for deterministic data generation
        data_buffer: the data buffer to store the generated samples
        evaluation: bool, whether the rollout is for evaluation or not

    Returns:
        list[list[Sample]]: a list of list of samples generated by the rollout
    """
    completed_samples, aborted_samples = generate_abortable_samples(
        args, rollout_id, data_buffer.get_samples, evaluation=evaluation
    )
    data_buffer.add_samples(aborted_samples)
    return completed_samples


def generate_abortable_samples(args, rollout_id, data_source, evaluation=False):
    assert args.rollout_global_dataset
    if evaluation:
        return run(eval_rollout(args, rollout_id))
    return run(generate_rollout_async(args, rollout_id, data_source))<|MERGE_RESOLUTION|>--- conflicted
+++ resolved
@@ -110,23 +110,16 @@
     else:
         # abort
         new_response_tokens = []
-<<<<<<< HEAD
-    print(output)
-=======
         new_response_log_probs = []
 
->>>>>>> ce92321e
     # Update sample with tokens directly - avoiding re-tokenization
     sample.tokens = sample.tokens + new_response_tokens
     sample.response_length += len(new_response_tokens)
     sample.response += output["text"]
-<<<<<<< HEAD
     sample.weight_versions.append(output["meta_info"]["weight_version"])
-=======
     if sample.rollout_log_probs is None:
         sample.rollout_log_probs = []
     sample.rollout_log_probs += new_response_log_probs
->>>>>>> ce92321e
 
     match output["meta_info"]["finish_reason"]["type"]:
         case "length":
