import asyncio
import copy

from tqdm import tqdm
from transformers import AutoTokenizer

from slime.utils.async_utils import run
from slime.utils.data import Dataset
from slime.utils.http_utils import get, post
from slime.utils.misc import SingletonMeta, load_function
from slime.utils.types import Sample

from .rm_hub import async_rm, batched_async_rm

__all__ = ["generate_rollout"]


class GenerateState(metaclass=SingletonMeta):
    """
    The global state for the generation process.
    """

    def __init__(self, args):
        # persistant state for the generation process
        self.args = args
        self.tokenizer = AutoTokenizer.from_pretrained(args.hf_checkpoint, trust_remote_code=True)
        self.semaphore = asyncio.Semaphore(
            args.sglang_server_concurrency * args.rollout_num_gpus // args.rollout_num_gpus_per_engine
        )
        self.sampling_params = dict(
            temperature=args.rollout_temperature,
            top_p=args.rollout_top_p,
            top_k=args.rollout_top_k,
            max_new_tokens=args.rollout_max_response_len,
            stop=args.rollout_stop,
            stop_token_ids=args.rollout_stop_token_ids,
            skip_special_tokens=args.rollout_skip_special_tokens,
            no_stop_trim=True,
            spaces_between_special_tokens=False,
        )

        self.reset()

    def reset(self):
        self.remaining_batch_size = 0
        self.pendings = set()
        self.aborted = False

    def submit_generate_tasks(self, samples: list[list[Sample]]):
        for group in samples:
            self.pendings.add(
                asyncio.create_task(
                    # submit a group of samples as a single task.
                    generate_and_rm_group(
                        self.args,
                        group,
                        sampling_params=self.sampling_params.copy(),
                        evaluation=False,
                    )
                )
            )
        self.remaining_batch_size += len(samples)


async def generate(args, sample: Sample, sampling_params) -> Sample:
    state = GenerateState(args)

    url = f"http://{args.sglang_router_ip}:{args.sglang_router_port}/generate"

    assert (
        sample.status == Sample.Status.PENDING or sample.status == Sample.Status.ABORTED
    ), f"Sample status is {sample.status}"

    if len(sample.response) > 0:
        sampling_params["max_new_tokens"] -= len(sample.tokens) - len(
            state.tokenizer(sample.prompt, add_special_tokens=False)["input_ids"]
        )

    assert (
        sampling_params["max_new_tokens"] >= 0
    ), f"max_new_tokens: {sampling_params['max_new_tokens']} should not be less than 0"
    if sampling_params["max_new_tokens"] == 0:
        sample.status = Sample.Status.TRUNCATED
        return sample

<<<<<<< HEAD
    assert (
        not args.enable_off_policy_correction or args.use_token_output
    ), "token output is required for off-policy correction"
    # Prepare payload - shared structure
    payload = {
        "sampling_params": sampling_params,
        "return_logprob": args.use_token_output or args.enable_off_policy_correction,
    }

    if args.use_token_output or args.enable_off_policy_correction:
        # Token-based mode: use tokens directly
        if len(sample.response) > 0:
            input_token_ids = sample.tokens
        else:
            # First turn: initialize with prompt tokens
            prompt_token_ids = state.tokenizer(sample.prompt, add_special_tokens=False)["input_ids"]
            input_token_ids = prompt_token_ids
            # Initialize sample.tokens with prompt for subsequent turns
            if not sample.tokens:  # Only set if empty
                sample.tokens = prompt_token_ids
        payload["input_ids"] = input_token_ids
    else:
        # String-based mode: original implementation
        input_text = sample.prompt + sample.response
        payload["text"] = input_text

    output = await post(url, payload, use_http2=args.use_http2)

    if args.use_token_output:
        # Extract new response tokens
        assert (
            "meta_info" in output and "output_token_logprobs" in output["meta_info"]
        ), "output_token_logprobs is not in the output"
        new_response_tokens = [item[1] for item in output["meta_info"]["output_token_logprobs"]]

        # Update sample with tokens directly - avoiding re-tokenization
        sample.tokens = sample.tokens + new_response_tokens
        sample.response_length += len(new_response_tokens)
        sample.response += state.tokenizer.decode(new_response_tokens, skip_special_tokens=False)

        # Extract rollout log probabilities for off-policy correction
        if args.enable_off_policy_correction:
            new_response_log_probs = [item[0] for item in output["meta_info"]["output_token_logprobs"]]
            if sample.rollout_log_probs is None:
                sample.rollout_log_probs = []
            sample.rollout_log_probs.extend(new_response_log_probs)
    else:
        # String-based processing
        sample.response += output["text"]
        prompt_tokens_ids = state.tokenizer(sample.prompt, add_special_tokens=False)["input_ids"]
        response_token_ids = state.tokenizer(sample.response, add_special_tokens=False)["input_ids"]
        sample.tokens = prompt_tokens_ids + response_token_ids
        sample.response_length = len(response_token_ids)
=======
    # Token-based mode: use tokens directly
    if len(sample.response) > 0:
        input_token_ids = sample.tokens
    else:
        # First turn: initialize with prompt tokens
        prompt_token_ids = state.tokenizer(sample.prompt, add_special_tokens=False)["input_ids"]
        input_token_ids = prompt_token_ids
        # Initialize sample.tokens with prompt for subsequent turns
        if not sample.tokens:  # Only set if empty
            sample.tokens = prompt_token_ids

    # Prepare payload - shared structure
    payload = {
        "input_ids": input_token_ids,
        "sampling_params": sampling_params,
        "return_logprob": True,
    }

    output = await post(url, payload, use_http2=args.use_http2)

    # Extract new response tokens
    if "output_token_logprobs" in output["meta_info"]:
        new_response_tokens = [item[1] for item in output["meta_info"]["output_token_logprobs"]]
    else:
        # abort
        new_response_tokens = []

    # Update sample with tokens directly - avoiding re-tokenization
    sample.tokens = sample.tokens + new_response_tokens
    sample.response_length += len(new_response_tokens)
    sample.response += output["text"]
>>>>>>> b1e2c65f

    match output["meta_info"]["finish_reason"]["type"]:
        case "length":
            sample.status = Sample.Status.TRUNCATED
        case "abort":
            sample.status = Sample.Status.ABORTED
        case "stop":
            sample.status = Sample.Status.COMPLETED

    return sample


async def generate_and_rm(args, sample: Sample, sampling_params: dict, evaluation=False) -> Sample:
    # For samples with existing response, check if they're complete
    if sample.status == Sample.Status.COMPLETED or sample.status == Sample.Status.TRUNCATED:
        assert sample.response is not None
        if not args.group_rm:
            assert sample.reward is not None
        return sample

    state = GenerateState(args)

    # generate
    async with state.semaphore:
        if state.aborted:
            sample.status = Sample.Status.ABORTED
            return sample

        if args.custom_generate_function_path is not None:
            custom_generate_func = load_function(args.custom_generate_function_path)
            sample = await custom_generate_func(args, sample, sampling_params)
        else:
            sample = await generate(args, sample, sampling_params)

    # for the rm that need the whole group, we will not do the rm here
    if args.group_rm:
        return sample

    # multi samples
    if isinstance(sample, list):
        samples = sample
        if any([sample.status == Sample.Status.ABORTED for sample in samples]):
            return samples

        rewards = await async_rm(args, samples)
        for sample, reward in zip(samples, rewards):
            sample.reward = reward
    else:
        if sample.status == Sample.Status.ABORTED:
            return sample

        sample.reward = await async_rm(args, sample)

    return sample


async def generate_and_rm_group(args, group: list[Sample], sampling_params: dict, evaluation=False) -> list[Sample]:
    state = GenerateState(args)

    if state.aborted:
        return group

    group = await asyncio.gather(
        *[generate_and_rm(args, sample, sampling_params.copy(), evaluation=evaluation) for sample in group]
    )

    # for the rm that need the whole group, we will not do the rm here
    if not state.aborted and args.group_rm:
        rewards = await batched_async_rm(args, group)
        for sample, reward in zip(group, rewards):
            sample.reward = reward

    return group


async def abort(args, rollout_id: int):
    aborted_samples = []

    state = GenerateState(args)
    assert not state.aborted
    state.aborted = True
    response = await get(
        f"http://{args.sglang_router_ip}:{args.sglang_router_port}/list_workers", use_http2=args.use_http2
    )

    # abort all the requests
    for url in response["urls"]:
        print(f"Abort request for {url}", flush=True)
        await post(f"{url}/abort_request", {"abort_all": True}, use_http2=False)

    # make sure all the pending tasks are finished
    count = 0
    while state.pendings:
        done, state.pendings = await asyncio.wait(state.pendings, return_when=asyncio.FIRST_COMPLETED)

        if not args.partial_rollout:
            continue

        # for partial rollout, collect the partial samples into the data buffer
        for task in done:
            group = task.result()
            for sample in group:
                if sample.response and "start_rollout_id" not in sample.metadata:
                    sample.metadata["start_rollout_id"] = rollout_id
            aborted_samples.append(group)
            count += len(group)

    if args.partial_rollout:
        print(f"Collected {count} partial samples into the data buffer", flush=True)

    return aborted_samples


async def generate_rollout_async(args, rollout_id: int, data_source) -> list[list[Sample]]:
    """An example to implement the generate_rollout function for an rule based rm rollout generation.

    Args:
        args: the whole args
        rollout_id: int, the id of the rollout, used for deterministic data generation
        data_source: the data source to fetch

    Returns:
        list[list[Sample]]: a list of samples generated by the rollout, the length of the list is exactly the same as the `rollout_batch_size`
    """
    assert args.rollout_global_dataset

    state = GenerateState(args)

    # instantiate data filters
    dynamic_filter = (
        load_function(args.dynamic_sampling_filter_path) if args.dynamic_sampling_filter_path is not None else None
    )
    over_sampling_filter = (
        load_function(args.over_sampling_filter_path) if args.over_sampling_filter_path is not None else None
    )

    # target_data_size is the total number of valid samples to get
    target_data_size = args.over_sampling_batch_size if over_sampling_filter is not None else args.rollout_batch_size

    data = []
    do_print = True
    pbar = tqdm(total=target_data_size * args.n_samples_per_prompt, desc="Rollout generation")
    while len(data) < target_data_size:
        while state.remaining_batch_size < target_data_size:
            # get samples from the buffer and submit the generation requests.
            samples = data_source(args.over_sampling_batch_size)
            state.submit_generate_tasks(samples)

        # wait for the generation to finish
        done, state.pendings = await asyncio.wait(state.pendings, return_when=asyncio.FIRST_COMPLETED)
        for task in done:
            group: list[Sample] = task.result()

            if do_print:
                print(
                    f"First rollout sample: {[group[0].prompt + group[0].response]}, label: {group[0].label}, reward: {group[0].reward}",
                    flush=True,
                )
                do_print = False

            assert len(group) == args.n_samples_per_prompt
            if dynamic_filter is not None and not dynamic_filter(args, group):
                state.remaining_batch_size -= 1
                continue

            # add the samples to the data
            # NOTE: here we have not stored all the unused samples back to the data buffer.
            if len(data) < target_data_size:
                data.append(group)
                pbar.update(args.n_samples_per_prompt)

    pbar.close()
    print(
        f"Finish rollout: {[data[-1][0].prompt + data[-1][0].response]}, label: {data[-1][0].label}, reward: {data[-1][0].reward}",
        flush=True,
    )

    # there are still some unfinished requests, abort them
    aborted_samples = await abort(args, rollout_id)

    if over_sampling_filter is not None:
        data = over_sampling_filter(args, data)[: args.rollout_batch_size]

    assert len(data) == args.rollout_batch_size, f"Got {len(data)} samples, expected {args.rollout_batch_size}"
    data = sorted(data, key=lambda group: group[0].index)

    # reset the global state to prevent effects on the next rollout or eval.
    state.reset()
    return data, aborted_samples


EVAL_PROMPT_DATASET = {}


async def eval_rollout(args, rollout_id):
    assert not args.group_rm, "Group RM is not supported for eval rollout"
    results = {}
    for i in range(0, len(args.eval_prompt_data), 2):
        name, path = args.eval_prompt_data[i : i + 2]
        results.update(await eval_rollout_single_dataset(args, rollout_id, name, path))
    return results, []


async def eval_rollout_single_dataset(args, rollout_id, name, path):
    """An example to implement the eval_rollout function for an rule based rm rollout generation.

    Args:
        args: the whole args
        rollout_id: int, the id of the rollout, used for deterministic data generation
        name: str, the name of the dataset
        path: str, the path of the dataset
    """
    assert not args.group_rm, "Group RM is not supported for eval rollout"

    global EVAL_PROMPT_DATASET

    if name not in EVAL_PROMPT_DATASET:
        tokenizer = AutoTokenizer.from_pretrained(args.hf_checkpoint, trust_remote_code=True)
        EVAL_PROMPT_DATASET[name] = Dataset(
            path,
            tokenizer=tokenizer,
            max_length=args.rollout_max_prompt_len,
            prompt_key=args.input_key if args.eval_input_key is None else args.eval_input_key,
            label_key=args.label_key if args.eval_label_key is None else args.eval_label_key,
            metadata_key=args.metadata_key,
            tool_key=args.tool_key if args.eval_tool_key is None else args.eval_tool_key,
            apply_chat_template=args.apply_chat_template,
        )
    dataset = EVAL_PROMPT_DATASET[name]

    sampling_params = dict(
        temperature=args.rollout_temperature if args.eval_temperature is None else args.eval_temperature,
        top_p=args.rollout_top_p if args.eval_top_p is None else args.eval_top_p,
        top_k=args.rollout_top_k if args.eval_top_k is None else args.eval_top_k,
        max_new_tokens=(
            args.rollout_max_response_len if args.eval_max_response_len is None else args.eval_max_response_len
        ),
        stop=args.rollout_stop,
        stop_token_ids=args.rollout_stop_token_ids,
        skip_special_tokens=args.rollout_skip_special_tokens,
        no_stop_trim=True,
        spaces_between_special_tokens=False,
    )

    tasks = []
    # do multiple samples for eval prompts
    sample_index = 0
    for i, prompt_sample in enumerate(dataset.samples):
        for j in range(args.n_samples_per_eval_prompt):
            # use the same prompt for multiple samples
            sample = copy.deepcopy(prompt_sample)
            sample.index = sample_index
            sample_index += 1
            tasks.append(
                generate_and_rm(
                    args,
                    sample,
                    sampling_params=sampling_params,
                    evaluation=True,
                )
            )

    data = []
    do_print = True
    pbar = tqdm(total=len(tasks), desc="Rollout generation", disable=not do_print)
    for coro in asyncio.as_completed(tasks):
        sample = await coro
        if do_print:
            print([sample.prompt + sample.response], sample.reward, flush=True)
            do_print = False
        data.append(sample)
        pbar.update(1)
    pbar.close()

    data.sort(key=lambda sample: sample.index)

    reward_key = args.reward_key or args.eval_reward_key
    return {
        name: {
            "rewards": [sample.reward if not reward_key else sample.reward[reward_key] for sample in data],
            "truncated": [sample.status == Sample.Status.TRUNCATED for sample in data],
        }
    }


# TODO remove this temp function
def generate_rollout(args, rollout_id, data_buffer, evaluation=False):
    """An example to implement the generate_rollout function for an rule based rm rollout generation.

    Args:
        args: the whole args
        rollout_id: int, the id of the rollout, used for deterministic data generation
        data_buffer: the data buffer to store the generated samples
        evaluation: bool, whether the rollout is for evaluation or not

    Returns:
        list[list[Sample]]: a list of list of samples generated by the rollout
    """
    completed_samples, aborted_samples = generate_abortable_samples(
        args, rollout_id, data_buffer.get_samples, evaluation=evaluation
    )
    data_buffer.add_samples(aborted_samples)
    return completed_samples


def generate_abortable_samples(args, rollout_id, data_source, evaluation=False):
    assert args.rollout_global_dataset
    if evaluation:
        return run(eval_rollout(args, rollout_id))
    return run(generate_rollout_async(args, rollout_id, data_source))<|MERGE_RESOLUTION|>--- conflicted
+++ resolved
@@ -83,61 +83,6 @@
         sample.status = Sample.Status.TRUNCATED
         return sample
 
-<<<<<<< HEAD
-    assert (
-        not args.enable_off_policy_correction or args.use_token_output
-    ), "token output is required for off-policy correction"
-    # Prepare payload - shared structure
-    payload = {
-        "sampling_params": sampling_params,
-        "return_logprob": args.use_token_output or args.enable_off_policy_correction,
-    }
-
-    if args.use_token_output or args.enable_off_policy_correction:
-        # Token-based mode: use tokens directly
-        if len(sample.response) > 0:
-            input_token_ids = sample.tokens
-        else:
-            # First turn: initialize with prompt tokens
-            prompt_token_ids = state.tokenizer(sample.prompt, add_special_tokens=False)["input_ids"]
-            input_token_ids = prompt_token_ids
-            # Initialize sample.tokens with prompt for subsequent turns
-            if not sample.tokens:  # Only set if empty
-                sample.tokens = prompt_token_ids
-        payload["input_ids"] = input_token_ids
-    else:
-        # String-based mode: original implementation
-        input_text = sample.prompt + sample.response
-        payload["text"] = input_text
-
-    output = await post(url, payload, use_http2=args.use_http2)
-
-    if args.use_token_output:
-        # Extract new response tokens
-        assert (
-            "meta_info" in output and "output_token_logprobs" in output["meta_info"]
-        ), "output_token_logprobs is not in the output"
-        new_response_tokens = [item[1] for item in output["meta_info"]["output_token_logprobs"]]
-
-        # Update sample with tokens directly - avoiding re-tokenization
-        sample.tokens = sample.tokens + new_response_tokens
-        sample.response_length += len(new_response_tokens)
-        sample.response += state.tokenizer.decode(new_response_tokens, skip_special_tokens=False)
-
-        # Extract rollout log probabilities for off-policy correction
-        if args.enable_off_policy_correction:
-            new_response_log_probs = [item[0] for item in output["meta_info"]["output_token_logprobs"]]
-            if sample.rollout_log_probs is None:
-                sample.rollout_log_probs = []
-            sample.rollout_log_probs.extend(new_response_log_probs)
-    else:
-        # String-based processing
-        sample.response += output["text"]
-        prompt_tokens_ids = state.tokenizer(sample.prompt, add_special_tokens=False)["input_ids"]
-        response_token_ids = state.tokenizer(sample.response, add_special_tokens=False)["input_ids"]
-        sample.tokens = prompt_tokens_ids + response_token_ids
-        sample.response_length = len(response_token_ids)
-=======
     # Token-based mode: use tokens directly
     if len(sample.response) > 0:
         input_token_ids = sample.tokens
@@ -169,8 +114,16 @@
     sample.tokens = sample.tokens + new_response_tokens
     sample.response_length += len(new_response_tokens)
     sample.response += output["text"]
->>>>>>> b1e2c65f
-
+
+    # Extract rollout log probabilities for off-policy correction
+    if args.enable_off_policy_correction:
+        new_response_log_probs = [item[0] for item in output["meta_info"]["output_token_logprobs"]]
+        if sample.rollout_log_probs is None:
+            sample.rollout_log_probs = []
+        sample.rollout_log_probs.extend(new_response_log_probs)
+    assert sample.response_length == len(
+        sample.rollout_log_probs
+    ), f"response_length: {sample.response_length} vs {len(sample.rollout_log_probs)}"
     match output["meta_info"]["finish_reason"]["type"]:
         case "length":
             sample.status = Sample.Status.TRUNCATED
