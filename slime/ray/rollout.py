import logging
import multiprocessing
import random
import time
from pathlib import Path
from typing import List, Union

import numpy as np
import ray
import torch
import wandb
from ray.util.scheduling_strategies import PlacementGroupSchedulingStrategy

from slime.backends.sglang_utils.sglang_engine import SGLangEngine
from slime.ray.rollout_data_source import RolloutDataSourceWithBuffer
from slime.rollout.base_types import call_rollout_fn
from slime.utils.health_monitor import RolloutHealthMonitor
from slime.utils.http_utils import find_available_port, get_host_info, init_http_client
from slime.utils.iter_utils import group_by
from slime.utils.metric_checker import MetricChecker
from slime.utils.metric_utils import compute_pass_rate, compute_statistics, dict_add_prefix
from slime.utils.misc import load_function
from slime.utils.ray_utils import Box
from slime.utils.types import Sample
from slime.utils.wandb_utils import init_wandb_secondary

from ..utils.metric_utils import has_repetition
from .utils import NOSET_VISIBLE_DEVICES_ENV_VARS_LIST, Lock

logging.getLogger("httpx").setLevel(logging.WARNING)
logging.getLogger("httpcore").setLevel(logging.WARNING)


@ray.remote
class RolloutManager:
    """The class to run rollout and convert rollout data to training data."""

    def __init__(self, args, pg, wandb_run_id):
        self.args = args
        self.pg = pg
        _start_router(args)
        # TODO make args immutable
        init_wandb_secondary(
            args, wandb_run_id, router_addr=f"http://{args.sglang_router_ip}:{args.sglang_router_port}"
        )
        init_http_client(args)

        self.data_source = RolloutDataSourceWithBuffer(args)

        self.generate_rollout = load_function(self.args.rollout_function_path)
        self.eval_generate_rollout = load_function(self.args.eval_function_path)
        self.custom_reward_post_process_func = None
        if self.args.custom_reward_post_process_path is not None:
            self.custom_reward_post_process_func = load_function(self.args.custom_reward_post_process_path)
        print(f"import {self.args.rollout_function_path} as generate_rollout function.")
        print(f"import {self.args.eval_function_path} as eval_generate_rollout function.")

        if self.args.debug_train_only:
            self.all_rollout_engines = []
        else:
            num_gpu_per_engine = min(args.rollout_num_gpus_per_engine, args.num_gpus_per_node)
            num_engines = args.rollout_num_gpus // num_gpu_per_engine
            self.all_rollout_engines = [None] * num_engines
        self.num_new_engines = init_rollout_engines(args, pg, self.all_rollout_engines)
        self.nodes_per_engine = max(1, args.rollout_num_gpus_per_engine // args.num_gpus_per_node)
        self.rollout_engine_lock = Lock.options(num_cpus=1, num_gpus=0).remote()

        self._metric_checker = MetricChecker.maybe_create(args)
        if self.args.use_fault_tolerance:
            self._health_monitor = RolloutHealthMonitor(self, args)

    def dispose(self):
        if self._metric_checker is not None:
            self._metric_checker.dispose()

    # TODO maybe rename "rollout_engines" and "all_rollout_engines" later
    @property
    def rollout_engines(self):
        # when doing multi-node serving, we will only send request to node-0 for each engine.
        return self.all_rollout_engines[:: self.nodes_per_engine]

    def get_rollout_engines_and_lock(self):
        return self.rollout_engines, self.rollout_engine_lock, self.num_new_engines

    def get_num_rollout_per_epoch(self):
        assert self.args.rollout_global_dataset
        return len(self.data_source.dataset) // self.args.rollout_batch_size

    def generate(self, rollout_id):
        monitor_started = self.args.use_fault_tolerance and self._health_monitor.start()
        start_time = time.time()
        try:
            data, metrics = self._get_rollout_data(rollout_id=rollout_id)
            self._save_debug_rollout_data(data, rollout_id=rollout_id, evaluation=False)
            _log_rollout_data(rollout_id, self.args, data, metrics, time.time() - start_time)
            data = self._convert_samples_to_train_data(data)
            return Box(ray.put(data))
        finally:
            if monitor_started:
                self._health_monitor.stop()
                self.num_new_engines = init_rollout_engines(self.args, self.pg, self.all_rollout_engines)
            else:
                self.num_new_engines = 0

    def eval(self, rollout_id):
        if self.args.debug_train_only:
            # if debug train only, we don't generate evaluation data
            return
        # TODO: add fault tolerance to eval
        data = call_rollout_fn(
            self.eval_generate_rollout, self.args, rollout_id, self.data_source, evaluation=True
        ).data
        self._save_debug_rollout_data(data, rollout_id=rollout_id, evaluation=True)
        metrics = _log_eval_rollout_data(rollout_id, self.args, data)
        if self._metric_checker is not None:
            self._metric_checker.on_eval(metrics)

    def save(self, rollout_id):
        self.data_source.save(rollout_id)

    def load(self, rollout_id=None):
        self.data_source.load(rollout_id)

    def offload(self):
        return ray.get([engine.release_memory_occupation.remote() for engine in self.rollout_engines])

    def onload(self, tags: List[str] = None):
        return ray.get([engine.resume_memory_occupation.remote(tags=tags) for engine in self.rollout_engines])

    def _get_rollout_data(self, rollout_id):
        if self.args.load_debug_rollout_data:
            data = torch.load(
                open(self.args.load_debug_rollout_data.format(rollout_id=rollout_id), "rb"),
                weights_only=False,
            )["samples"]
            data = [Sample.from_dict(sample) for sample in data]
            if (ratio := self.args.load_debug_rollout_data_subsample) is not None:
                original_num_rows = len(data)
                rough_subsample_num_rows = int(original_num_rows * ratio)
                data = data[: rough_subsample_num_rows // 2] + data[-rough_subsample_num_rows // 2 :]
                print(
                    f"Subsample loaded debug rollout data using {ratio=} and change num rows {original_num_rows} -> {len(data)}"
                )
            metrics = None
        else:
            data = call_rollout_fn(self.generate_rollout, self.args, rollout_id, self.data_source, evaluation=False)
            metrics = data.metrics
            data = data.samples
            # flatten the data if it is a list of lists
            while isinstance(data[0], list):
                data = sum(data, [])

            if len(data) % self.args.global_batch_size != 0:
                trim_len = (len(data) // self.args.global_batch_size) * self.args.global_batch_size
                origin_data_length = len(data)
                data = data[:trim_len]
                print(f"trim number of samples from {origin_data_length} to {trim_len}")
        return data, metrics

    def _save_debug_rollout_data(self, data, rollout_id, evaluation: bool):
        # TODO to be refactored (originally Buffer._set_data)
        if (path_template := self.args.save_debug_rollout_data) is not None:
            path = Path(path_template.format(rollout_id=("eval_" if evaluation else "") + str(rollout_id)))
            print(f"Save debug rollout data to {path}")
            path.parent.mkdir(parents=True, exist_ok=True)

            # TODO may improve the format
            if evaluation:
                dump_data = dict(
                    samples=[sample.to_dict() for dataset_name, info in data.items() for sample in info["samples"]]
                )
            else:
                dump_data = dict(
                    samples=[sample.to_dict() for sample in data],
                )

            torch.save(dict(rollout_id=rollout_id, **dump_data), path)

    def _post_process_rewards(self, samples: Union[list[Sample], list[list[Sample]]]):
        if self.custom_reward_post_process_func is not None:
            return self.custom_reward_post_process_func(self.args, samples)

        raw_rewards = [sample.get_reward_value(self.args) for sample in samples]
        if (
            self.args.advantage_estimator in ["grpo", "gspo", "reinforce_plus_plus_baseline"]
            and self.args.rewards_normalization
        ):
            # group norm
            rewards = torch.tensor(raw_rewards, dtype=torch.float)
            if rewards.shape[-1] == self.args.n_samples_per_prompt * self.args.rollout_batch_size:
                rewards = rewards.reshape(-1, self.args.n_samples_per_prompt)
            else:
                # when samples count are not equal in each group
                rewards = rewards.view(-1, rewards.shape[-1])
            mean = rewards.mean(dim=-1, keepdim=True)
            rewards = rewards - mean

            if self.args.advantage_estimator in ["grpo", "gspo"] and self.args.grpo_std_normalization:
                std = rewards.std(dim=-1, keepdim=True)
                rewards = rewards / (std + 1e-6)

            return raw_rewards, rewards.flatten().tolist()

        return raw_rewards, raw_rewards

    def _convert_samples_to_train_data(self, samples: Union[list[Sample], list[list[Sample]]]):
        """
        Convert inference generated samples to training data.
        """
        raw_rewards, rewards = self._post_process_rewards(samples)

        assert len(raw_rewards) == len(samples)
        assert len(rewards) == len(samples)

        train_data = {
            "tokens": [sample.tokens for sample in samples],
            "response_lengths": [sample.response_length for sample in samples],
            # some reward model, e.g. remote rm, may return multiple rewards,
            # we could use key to select the reward.
            "rewards": rewards,
            "raw_reward": raw_rewards,
            "truncated": [1 if sample.status == Sample.Status.TRUNCATED else 0 for sample in samples],
            "sample_indices": [sample.index for sample in samples],
        }

        # loss mask
        # TODO: compress the loss mask
        loss_masks = []
        for sample in samples:
            # always instantiate loss_mask if not provided
            if sample.loss_mask is None:
                sample.loss_mask = [1] * sample.response_length
            assert (
                len(sample.loss_mask) == sample.response_length
            ), f"loss mask length {len(sample.loss_mask)} != response length {sample.response_length}"
            loss_masks.append(sample.loss_mask)
        train_data["loss_masks"] = loss_masks

        # overwriting the raw reward
        if samples[0].metadata and "raw_reward" in samples[0].metadata:
            train_data["raw_reward"] = [sample.metadata["raw_reward"] for sample in samples]

        # For rollout buffer
        if samples[0].metadata and "round_number" in samples[0].metadata:
            train_data["round_number"] = [sample.metadata["round_number"] for sample in samples]

        # Add rollout log probabilities for off-policy correction
        if samples[0].rollout_log_probs is not None:
            train_data["rollout_log_probs"] = [sample.rollout_log_probs for sample in samples]

        if samples[0].rollout_routed_experts is not None:
            train_data["rollout_routed_experts"] = [sample.rollout_routed_experts for sample in samples]

        if samples[0].train_metadata is not None:
            train_data["metadata"] = [sample.train_metadata for sample in samples]

<<<<<<< HEAD
        if samples[0].multimodal_inputs is not None:
            train_data["multimodal_inputs"] = [sample.multimodal_inputs for sample in samples]
=======
        if "teacher_log_probs" in samples[0].__dict__:
            train_data["teacher_log_probs"] = [sample.teacher_log_probs for sample in samples]
>>>>>>> b9548473

        return train_data


def init_rollout_engines(args, pg, all_rollout_engines):
    if args.debug_train_only:
        return 0

    num_gpu_per_engine = min(args.rollout_num_gpus_per_engine, args.num_gpus_per_node)
    num_engines = args.rollout_num_gpus // num_gpu_per_engine
    assert len(all_rollout_engines) == num_engines

    pg, reordered_bundle_indices = pg

    RolloutRayActor = ray.remote(SGLangEngine)

    rollout_engines = []
    for i in range(num_engines):
        if all_rollout_engines[i] is not None:
            continue

        num_gpus = 0.2
        num_cpus = num_gpus

        scheduling_strategy = PlacementGroupSchedulingStrategy(
            placement_group=pg,
            placement_group_capture_child_tasks=True,
            placement_group_bundle_index=reordered_bundle_indices[i * num_gpu_per_engine],
        )

        rollout_engine = RolloutRayActor.options(
            num_cpus=num_cpus,
            num_gpus=num_gpus,
            scheduling_strategy=scheduling_strategy,
            runtime_env={
                "env_vars": {name: "1" for name in NOSET_VISIBLE_DEVICES_ENV_VARS_LIST}
                | {
                    "SGL_JIT_DEEPGEMM_PRECOMPILE": "false",
                    "SGLANG_JIT_DEEPGEMM_PRECOMPILE": "false",
                    "SGL_DISABLE_TP_MEMORY_INBALANCE_CHECK": "true",
                    "SGLANG_DISABLE_TP_MEMORY_INBALANCE_CHECK": "true",
                    "SGLANG_MEMORY_SAVER_CUDA_GRAPH": "true",
                    "SGLANG_BATCH_INVARIANT_OPS_ENABLE_MM_FALLBACK_VARIANT": "true",
                }
            },
        ).remote(args, rank=i)

        rollout_engines.append((i, rollout_engine))
        all_rollout_engines[i] = rollout_engine

    num_new_engines = len(rollout_engines)

    if num_new_engines == 0:
        return num_new_engines

    if args.rollout_external:
        addr_and_ports = _allocate_rollout_engine_addr_and_ports_external(args=args, rollout_engines=rollout_engines)
    else:
        addr_and_ports = _allocate_rollout_engine_addr_and_ports_normal(
            args=args, num_engines=num_engines, rollout_engines=rollout_engines
        )

    # TODO: don't ray.get here to overlap train actor init with rollout engine init.
    # somehow if we don't sync here, the --debug-rollout-only mode will crash.
    init_handles = [engine.init.remote(**(addr_and_ports[rank])) for rank, engine in rollout_engines]
    ray.get(init_handles)
    return num_new_engines


def _allocate_rollout_engine_addr_and_ports_external(args, rollout_engines):
    addr_and_ports = []
    for rank, _ in rollout_engines:
        [host, port] = args.rollout_external_engine_addrs[rank].split(":")
        addr_and_ports.append(
            dict(
                dist_init_addr=None,
                nccl_port=None,
                host=host,
                port=int(port),
            )
        )
    return addr_and_ports


def _allocate_rollout_engine_addr_and_ports_normal(*, args, num_engines, rollout_engines):
    # get ports
    # there are 4 ports we need to allocate
    # 1. server port
    # 2. nccl port
    # 3. dist_init_addr port
    # 4. other ports for dp_attention, which is of size 4 + dp_size
    num_engines_per_node = max(
        1, min(args.num_gpus_per_node, args.rollout_num_gpus) // args.rollout_num_gpus_per_engine
    )
    addr_and_ports = [{} for _ in range(num_engines)]

    visited_nodes = set()
    for rank, engine in rollout_engines:
        if rank // num_engines_per_node in visited_nodes:
            continue
        visited_nodes.add(rank // num_engines_per_node)
        # TODO: currently when restarting engines, we will set port for all engines on this node starting with this rank.
        # e.g. for 8 gpus, if we are restarting engine on gpu 3, we will set port for engine 3,4,5,6,7 on this node.
        num_engines_on_this_node = num_engines_per_node - (rank % num_engines_per_node)

        def get_addr_and_ports():
            # use small ports to prevent ephemeral port between 32768 and 65536.
            start_port = 10000

            def port(consecutive=1):
                nonlocal start_port
                _, port = ray.get(
                    engine._get_current_node_ip_and_free_port.remote(
                        start_port=start_port,
                        consecutive=consecutive,
                    )
                )
                start_port = port + consecutive
                return port

            def addr():
                addr, _ = ray.get(engine._get_current_node_ip_and_free_port.remote())
                return addr

            return addr, port

        get_addr, get_port = get_addr_and_ports()

        for i in range(num_engines_on_this_node):
            addr_and_ports[rank + i]["port"] = get_port()
            addr_and_ports[rank + i]["nccl_port"] = get_port()

        if args.rollout_num_gpus_per_engine > args.num_gpus_per_node:
            num_node_per_engine = args.rollout_num_gpus_per_engine // args.num_gpus_per_node
            if rank % num_node_per_engine == 0:
                # this is the first node in the engine, we need to allocate the dist_init_addr port
                dist_init_addr = f"{get_addr()}:{get_port(6 + args.sglang_dp_size)}"
                for i in range(num_node_per_engine):
                    addr_and_ports[rank + i]["dist_init_addr"] = dist_init_addr
        else:
            for i in range(num_engines_on_this_node):
                addr_and_ports[rank + i]["dist_init_addr"] = f"{get_addr()}:{get_port(6 + args.sglang_dp_size)}"

    for i, _ in rollout_engines:
        for key in ["port", "nccl_port", "dist_init_addr"]:
            assert key in addr_and_ports[i], f"Engine {i} {key} is not set."
        print(f"Ports for engine {i}: {addr_and_ports[i]}")

    return addr_and_ports


def _start_router(args):
    """start sgl router and slime router"""
    if args.sglang_router_ip is not None:
        return

    args.sglang_router_ip = get_host_info()[1]
    if args.sglang_router_port is None:
        args.sglang_router_port = find_available_port(random.randint(3000, 4000))

    if args.use_slime_router:
        from slime.router.router import run_router

        router_args = args

    else:
        from sglang_router.launch_router import RouterArgs

        from slime.utils.http_utils import run_router

        router_args = RouterArgs(
            host=args.sglang_router_ip,
            port=args.sglang_router_port,
            balance_abs_threshold=0,
            prometheus_port=find_available_port(random.randint(4000, 5000)),
        )

        if hasattr(router_args, "log_level"):
            router_args.log_level = "warn"

        if hasattr(router_args, "request_timeout_secs"):
            router_args.request_timeout_secs = args.sglang_router_request_timeout_secs

    process = multiprocessing.Process(
        target=run_router,
        args=(router_args,),
    )
    process.daemon = True  # Set the process as a daemon
    process.start()
    # Wait 3 seconds
    time.sleep(3)
    assert process.is_alive()
    print(f"Router launched at {args.sglang_router_ip}:{args.sglang_router_port}")


def _log_eval_rollout_data(rollout_id, args, data):
    log_dict = {}
    for key in data.keys():
        rewards = data[key]["rewards"]
        log_dict[f"eval/{key}"] = sum(rewards) / len(rewards)
        if (samples := data[key].get("samples")) is not None:
            log_dict |= dict_add_prefix(_compute_metrics_from_samples(args, samples), f"eval/{key}/")
        if "truncated" in data[key]:
            truncated = data[key]["truncated"]
            log_dict[f"eval/{key}-truncated_ratio"] = sum(truncated) / len(truncated)
        if args.log_passrate:
            log_dict |= dict_add_prefix(
                compute_pass_rate(
                    flat_rewards=rewards,
                    group_size=args.n_samples_per_eval_prompt,
                ),
                f"eval/{key}-",
            )

    print(f"eval {rollout_id}: {log_dict}")

    step = (
        rollout_id
        if not args.wandb_always_use_train_step
        else rollout_id * args.rollout_batch_size * args.n_samples_per_prompt // args.global_batch_size
    )
    if args.use_wandb:
        log_dict["eval/step"] = step
        wandb.log(log_dict)

    if args.use_tensorboard:
        from slime.utils.tensorboard_utils import _TensorboardAdapter

        tb = _TensorboardAdapter(args)
        tb.log(data=log_dict, step=step)

    return log_dict


def _log_rollout_data(rollout_id, args, samples, rollout_extra_metrics, rollout_time):
    if args.load_debug_rollout_data:
        return

    log_dict = {**(rollout_extra_metrics or {})}
    response_lengths = [sample.effective_response_length for sample in samples]
    log_dict["perf/rollout_time"] = rollout_time
    if args.rollout_num_gpus:
        log_dict["perf/tokens_per_gpu_per_sec"] = sum(response_lengths) / rollout_time / args.rollout_num_gpus
    log_dict["perf/longest_sample_tokens_per_sec"] = max(response_lengths) / rollout_time
    log_dict |= dict_add_prefix(_compute_metrics_from_samples(args, samples), f"rollout/")
    print(f"perf {rollout_id}: {log_dict}")
    step = (
        rollout_id
        if not args.wandb_always_use_train_step
        else rollout_id * args.rollout_batch_size * args.n_samples_per_prompt // args.global_batch_size
    )
    if args.use_wandb:
        log_dict["rollout/step"] = step
        wandb.log(log_dict)

    if args.use_tensorboard:
        from slime.utils.tensorboard_utils import _TensorboardAdapter

        tb = _TensorboardAdapter(args)
        tb.log(data=log_dict, step=step)


def _compute_metrics_from_samples(args, samples):
    response_lengths = [sample.effective_response_length for sample in samples]

    log_dict = {}
    log_dict |= dict_add_prefix(compute_statistics(response_lengths), f"response_len/")
    log_dict |= _compute_zero_std_metrics(args, samples)
    log_dict |= _compute_spec_metrics(args, samples)
    log_dict |= _compute_reward_cat_metrics(args, samples)
    log_dict["repetition_frac"] = np.mean([int(has_repetition(s.response)) for s in samples]).item()
    log_dict["truncated_ratio"] = np.mean([int(s.status == Sample.Status.TRUNCATED) for s in samples]).item()
    return log_dict


def _compute_zero_std_metrics(args, all_samples: List[Sample]):
    # only compute in GRPO-like algorithms where one prompt has multiple responses
    if args.advantage_estimator == "ppo":
        return {}

    def _is_zero_std(samples: List[Sample]):
        rewards = [sample.get_reward_value(args) for sample in samples]
        return len(rewards) == 0 or all(rewards[0] == r for r in rewards)

    all_sample_groups = group_by(all_samples, lambda s: s.group_index)
    interesting_sample_groups = [g for g in all_sample_groups.values() if _is_zero_std(g)]

    interesting_rewards = [str(round(g[0].get_reward_value(args), 1)) for g in interesting_sample_groups]

    return {f"zero_std/count_{reward}": len(items) for reward, items in group_by(interesting_rewards).items()}


def _compute_spec_metrics(args, all_samples: List[Sample]):
    if args.sglang_speculative_algorithm is None:
        return {}
    num_samples = len(all_samples)
    metrics = {}
    metrics["rollout/spec_accept_rate"] = (
        sum(sample.spec_info.spec_accept_rate for sample in all_samples) / num_samples
    )
    metrics["rollout/spec_accept_length"] = (
        sum(sample.spec_info.spec_accept_length for sample in all_samples) / num_samples
    )
    return metrics


def _compute_reward_cat_metrics(args, all_samples: List[Sample]):
    reward_cat_key = args.log_reward_category
    if reward_cat_key is None:
        return {}

    samples_of_reward_cat = group_by(all_samples, lambda s: s.reward[reward_cat_key])

    return {f"error_cat/{reward_cat}": len(s) / len(all_samples) for reward_cat, s in samples_of_reward_cat.items()}<|MERGE_RESOLUTION|>--- conflicted
+++ resolved
@@ -254,13 +254,11 @@
         if samples[0].train_metadata is not None:
             train_data["metadata"] = [sample.train_metadata for sample in samples]
 
-<<<<<<< HEAD
         if samples[0].multimodal_inputs is not None:
             train_data["multimodal_inputs"] = [sample.multimodal_inputs for sample in samples]
-=======
+
         if "teacher_log_probs" in samples[0].__dict__:
             train_data["teacher_log_probs"] = [sample.teacher_log_probs for sample in samples]
->>>>>>> b9548473
 
         return train_data
 
