--- conflicted
+++ resolved
@@ -493,49 +493,10 @@
     if args.rollout_num_gpus:
         log_dict["perf/tokens_per_gpu_per_sec"] = sum(response_lengths) / rollout_time / args.rollout_num_gpus
     log_dict["perf/longest_sample_tokens_per_sec"] = max(response_lengths) / rollout_time
-<<<<<<< HEAD
-    # For group based rollout, additionally log the raw reward statistics. 
-    raw_rewards = torch.tensor([sample.get_reward_value(args) for sample in samples], dtype=torch.float)
-    sample_indices = torch.tensor([sample.index for sample in samples])
-    if args.advantage_estimator in ["grpo", "gspo", "reinforce_plus_plus_baseline"]:
-        if len(raw_rewards) == args.n_samples_per_prompt * args.rollout_batch_size:
-            rewards = raw_rewards.reshape(-1, args.n_samples_per_prompt)
-            sample_indices = sample_indices.reshape(-1, args.n_samples_per_prompt)
-            # Make sure per group sample indices are identical. 
-            assert (sample_indices == sample_indices[:, 0].unsqueeze(1)).all(dim=1).all(), f" {sample_indices} Per group sample indices are not identical."
-            group_count, sample_per_group = rewards.shape
-            # Collect pass@k statistics for each group
-            all_zeros = rewards.eq(0).all(dim=-1)
-            all_ones = rewards.eq(1).all(dim=-1)
-            
-            # Calculate pass@k metrics dynamically for powers of 2
-            # pass@k is the probability that at least one of the first k samples passes
-            max_k = sample_per_group
-            k_values = []
-            current_k = 1
-            while current_k <= max_k:
-                k_values.append(current_k)
-                current_k *= 2
-            
-            for k in k_values:
-                if k == 1:
-                    # pass@1: probability that the first sample passes
-                    pass_at_k = rewards[:, 0].float().mean()
-                else:
-                    # pass@k: probability that at least one of the first k samples passes
-                    first_k_samples = rewards[:, :k]
-                    pass_at_k = (first_k_samples.sum(dim=-1) > 0).float().mean()
-                
-                log_dict[f"rollout/pass_at_{k}"] = pass_at_k.item()
-            
-            log_dict["rollout/group_all_zeros"] = all_zeros.sum() / group_count
-            log_dict["rollout/group_all_ones"] = all_ones.sum() / group_count
-=======
     log_dict |= dict_add_prefix(compute_statistics(response_lengths), f"rollout/response_len/")
     log_dict |= _compute_zero_std_metrics(args, samples)
     log_dict |= _compute_spec_metrics(args, samples)
     log_dict |= dict_add_prefix(_compute_reward_cat_metrics(args, samples), f"rollout/")
->>>>>>> 38824116
     print(f"perf {rollout_id}: {log_dict}")
     step = (
         rollout_id
