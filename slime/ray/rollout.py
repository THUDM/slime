import multiprocessing
import random
import time
from typing import List

import ray
from ray.util.scheduling_strategies import PlacementGroupSchedulingStrategy

from slime.backends.sglang_utils.sglang_engine import SGLangEngine
from slime.ray.buffer import Buffer
from slime.utils.http_utils import find_available_port, get_host_info, run_router
from .utils import Lock


<<<<<<< HEAD
@ray.remote
class RolloutRayActor(RayActor):
    def __init__(self, args, rank: int):
        self.args = args
        self.rank = rank

    def init(self, dist_init_addr, port, nccl_port):
        # build infer engine
        self.infer_engine = SglangEngine(
            args=self.args,
            rank=self.rank,
            dist_init_addr=dist_init_addr,
            port=port,
            nccl_port=nccl_port,
        )

        if self.args.offload:
            # offload the engine to the CPU
            self.infer_engine.sleep()

    def init_process_group(self, master_address, master_port, rank_offset, world_size, group_name, backend):
        return self.infer_engine.init_process_group(
            master_address, master_port, rank_offset, world_size, group_name, backend
        )

    def update_weights_from_distributed(self, names, dtypes, shapes, group_name):
        return self.infer_engine.update_weights_from_distributed(names, dtypes, shapes, group_name)

    def update_weights_from_tensor(self, ipc_handles, load_format=None, flush_cache=False):
        return self.infer_engine.update_weights_from_tensor(ipc_handles, load_format, flush_cache)

    def reset_prefix_cache(self):
        self.infer_engine.reset_prefix_cache()

    def sleep(self, level=1):
        self.infer_engine.sleep(level=level)

    def wake_up(self, tags: List[str] = None):
        self.infer_engine.wake_up(tags=tags)

    def pause_generation(self):
        self.infer_engine.pause_generation()

    def continue_generation(self):
        self.infer_engine.continue_generation()


=======
>>>>>>> 0b0af0f2
def create_rollout_engines(args, pg):
    if args.debug_train_only:
        return []

    num_gpu_per_engine = min(args.rollout_num_gpus_per_engine, args.rollout_num_gpus_per_node)
    num_engines = args.rollout_num_gpus // num_gpu_per_engine

    pg, reordered_bundle_indices = pg

    RolloutRayActor = ray.remote(SGLangEngine)

    rollout_engines = []
    for i in range(num_engines):
        num_gpus = 0.2
        num_cpus = num_gpus

        scheduling_strategy = PlacementGroupSchedulingStrategy(
            placement_group=pg,
            placement_group_capture_child_tasks=True,
            placement_group_bundle_index=reordered_bundle_indices[i * num_gpu_per_engine],
        )

        rollout_engines.append(
            RolloutRayActor.options(
                num_cpus=num_cpus,
                num_gpus=num_gpus,
                scheduling_strategy=scheduling_strategy,
            ).remote(args, rank=i)
        )

    # get ports
    # there are 4 ports we need to allocate
    # 1. server port
    # 2. nccl port
    # 3. dist_init_addr port
    # 4. other ports for dp_attention, which is of size 4 + dp_size
    num_engines_per_node = max(
        1, min(args.rollout_num_gpus_per_node, args.rollout_num_gpus) // args.rollout_num_gpus_per_engine
    )
    addr_and_ports = [{} for _ in range(num_engines)]
    for rank, engine in enumerate(rollout_engines):
        if rank % num_engines_per_node != 0:
            continue

        def get_addr_and_ports():
            # use small ports to prevent ephemeral port between 32768 and 65536.
            start_port = 10000

            def port(consecutive=1):
                nonlocal start_port
                _, port = ray.get(
                    engine._get_current_node_ip_and_free_port.remote(
                        start_port=start_port,
                        consecutive=consecutive,
                    )
                )
                start_port = port + consecutive
                return port

            def addr():
                addr, _ = ray.get(engine._get_current_node_ip_and_free_port.remote())
                return addr

            return addr, port

        get_addr, get_port = get_addr_and_ports()

        for i in range(num_engines_per_node):
            addr_and_ports[rank + i]["port"] = get_port()
            addr_and_ports[rank + i]["nccl_port"] = get_port()

        if args.rollout_num_gpus_per_engine > args.rollout_num_gpus_per_node:
            num_node_per_engine = args.rollout_num_gpus_per_engine // args.rollout_num_gpus_per_node
            if rank % num_node_per_engine == 0:
                # this is the first node in the engine, we need to allocate the dist_init_addr port
                dist_init_addr = f"{get_addr()}:{get_port(6 + args.sglang_dp_size)}"
                for i in range(num_node_per_engine):
                    addr_and_ports[rank + i]["dist_init_addr"] = dist_init_addr
        else:
            for i in range(num_engines_per_node):
                addr_and_ports[rank + i]["dist_init_addr"] = f"{get_addr()}:{get_port(6 + args.sglang_dp_size)}"

    for i in range(num_engines):
        for key in ["port", "nccl_port", "dist_init_addr"]:
            assert key in addr_and_ports[i], f"Engine {i} {key} is not set."
        print(f"Ports for engine {i}: {addr_and_ports[i]}")

    # TODO: don't ray.get here to overlap train actor init with rollout engine init.
    # somehow if we don't sync here, the --debug-rollout-only mode will crash.
    init_handles = [engine.init.remote(**ports) for engine, ports in zip(rollout_engines, addr_and_ports)]
    ray.get(init_handles)

    return rollout_engines


def _start_router(args):
    if args.sglang_router_ip is not None:
        return

    from sglang_router.launch_router import RouterArgs

    args.sglang_router_ip = get_host_info()[1]
    args.sglang_router_port = find_available_port(random.randint(3000, 4000))

    router_args = RouterArgs(
        host=args.sglang_router_ip,
        port=args.sglang_router_port,
        balance_abs_threshold=0,
    )

    if hasattr(router_args, "log_level"):
        router_args.log_level = "warn"

    if hasattr(router_args, "request_timeout_secs"):
        router_args.request_timeout_secs = args.sglang_router_request_timeout_secs

    process = multiprocessing.Process(
        target=run_router,
        args=(router_args,),
    )
    process.daemon = True  # Set the process as a daemon
    process.start()
    # Wait 3 seconds
    time.sleep(3)
    assert process.is_alive()
    # If router ip is specified, use the specified launched router
    print(f"SGLang router launched at {args.sglang_router_ip}:{args.sglang_router_port}")


class RolloutManager:
    def __init__(self, args, pg, wandb_run_id):
        self.args = args
        _start_router(args)
        self.data_buffer = Buffer.options(
            num_cpus=1,
            num_gpus=0,
        ).remote(args, wandb_run_id=wandb_run_id)

        self.all_rollout_engines = create_rollout_engines(args, pg)
        nodes_per_engine = max(1, args.rollout_num_gpus_per_engine // args.rollout_num_gpus_per_node)
        # when doing multi-node serving, we will only send request to node-0 for each engine.
        self.rollout_engines = self.all_rollout_engines[::nodes_per_engine]
        self.rollout_engine_lock = Lock.options(
            num_cpus=1,
            num_gpus=0,
        ).remote()

    def async_init(self):
        return self.data_buffer.init.remote()

    def async_generate(self, rollout_id, evaluation=False):
        return self.data_buffer.generate.remote(rollout_id, evaluation=evaluation)

    def async_offload(self):
        return [engine.release_memory_occupation.remote() for engine in self.rollout_engines]

<<<<<<< HEAD
    def async_onload(self, tags: List[str] = None):
        return [engine.wake_up.remote(tags=tags) for engine in self.rollout_engines]
=======
    def async_onload(self):
        return [engine.resume_memory_occupation.remote() for engine in self.rollout_engines]
>>>>>>> 0b0af0f2
<|MERGE_RESOLUTION|>--- conflicted
+++ resolved
@@ -12,7 +12,6 @@
 from .utils import Lock
 
 
-<<<<<<< HEAD
 @ray.remote
 class RolloutRayActor(RayActor):
     def __init__(self, args, rank: int):
@@ -60,8 +59,6 @@
         self.infer_engine.continue_generation()
 
 
-=======
->>>>>>> 0b0af0f2
 def create_rollout_engines(args, pg):
     if args.debug_train_only:
         return []
@@ -218,10 +215,5 @@
     def async_offload(self):
         return [engine.release_memory_occupation.remote() for engine in self.rollout_engines]
 
-<<<<<<< HEAD
     def async_onload(self, tags: List[str] = None):
-        return [engine.wake_up.remote(tags=tags) for engine in self.rollout_engines]
-=======
-    def async_onload(self):
-        return [engine.resume_memory_occupation.remote() for engine in self.rollout_engines]
->>>>>>> 0b0af0f2
+        return [engine.wake_up.remote(tags=tags) for engine in self.rollout_engines]