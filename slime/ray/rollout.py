--- conflicted
+++ resolved
@@ -6,21 +6,12 @@
 from ray.util.scheduling_strategies import PlacementGroupSchedulingStrategy
 
 from slime.backends.sglang_utils.sglang_engine import SGLangEngine
-<<<<<<< HEAD
-from slime.ray.buffer import Buffer
-from slime.utils.http_utils import find_available_port, get_host_info, run_router
-from .utils import Lock, NOSET_VISIBLE_DEVICES_ENV_VARS_LIST
-from typing import List
-
-
-=======
 from slime.ray.buffer import RolloutController
 from slime.utils.http_utils import find_available_port, get_host_info, run_router
 from .utils import Lock, NOSET_VISIBLE_DEVICES_ENV_VARS_LIST
 from typing import List
 
 
->>>>>>> 6ae99c33
 def create_rollout_engines(args, pg):
     if args.debug_train_only:
         return []
@@ -152,7 +143,6 @@
 
 
 class RolloutManager:
-<<<<<<< HEAD
     def __init__(self, args, pg, wandb_run_id, init_gen_engines=True):
         self.args = args
         if init_gen_engines:
@@ -168,23 +158,16 @@
         else:
             self.rollout_engines = None
             self.rollout_engine_lock = None
-        self.data_buffer = Buffer.options(
-=======
-    def __init__(self, args, pg, wandb_run_id):
-        self.args = args
-        _start_router(args)
         self.controller = RolloutController.options(
->>>>>>> 6ae99c33
             num_cpus=1,
             num_gpus=0,
         ).remote(args, wandb_run_id=wandb_run_id)
 
-<<<<<<< HEAD
     def async_generate(self, rollout_id):
-        return self.data_buffer.generate.remote(rollout_id)
+        return self.controller.generate.remote(rollout_id)
 
     def async_eval(self, rollout_id):
-        return self.data_buffer.eval.remote(rollout_id)
+        return self.controller.eval.remote(rollout_id)
 
     def async_offload(self):
         if self.rollout_engines is None:
@@ -194,25 +177,4 @@
     def async_onload(self, tags: List[str] = None):
         if self.rollout_engines is None:
             return []
-=======
-        self.all_rollout_engines = create_rollout_engines(args, pg)
-        nodes_per_engine = max(1, args.rollout_num_gpus_per_engine // args.rollout_num_gpus_per_node)
-        # when doing multi-node serving, we will only send request to node-0 for each engine.
-        self.rollout_engines = self.all_rollout_engines[::nodes_per_engine]
-        self.rollout_engine_lock = Lock.options(
-            num_cpus=1,
-            num_gpus=0,
-        ).remote()
-
-    def async_generate(self, rollout_id):
-        return self.controller.generate.remote(rollout_id)
-
-    def async_eval(self, rollout_id):
-        return self.controller.eval.remote(rollout_id)
-
-    def async_offload(self):
-        return [engine.release_memory_occupation.remote() for engine in self.rollout_engines]
-
-    def async_onload(self, tags: List[str] = None):
->>>>>>> 6ae99c33
         return [engine.resume_memory_occupation.remote(tags=tags) for engine in self.rollout_engines]