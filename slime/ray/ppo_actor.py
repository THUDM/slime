import abc
import os
from datetime import timedelta

import ray
import torch
import torch.distributed as dist

<<<<<<< HEAD

from torch_memory_saver import torch_memory_saver


# somehow we need to import this, otherwise the update weight will stuck
from megatron.core import mpu
from ray.util.placement_group import PlacementGroup
from ray.util.scheduling_strategies import PlacementGroupSchedulingStrategy
from sglang.srt.utils import MultiprocessingSerializer
from transformers import AutoConfig, AutoTokenizer

from slime.backends import megatron_utils
from slime.backends.megatron_utils import update_weight_utils
=======
>>>>>>> be675e6b
from slime.ray.ray_actor import RayActor


class TrainRayActor(RayActor):
    def __init__(self, world_size, rank, master_addr, master_port):
        self._world_size = world_size
        self._rank = rank
        if master_addr:
            self.master_addr, self.master_port = master_addr, master_port
        else:
            self.master_addr, self.master_port = self._get_current_node_ip_and_free_port(start_port=20000)

        os.environ["MASTER_ADDR"] = self.master_addr
        os.environ["MASTER_PORT"] = str(self.master_port)
        os.environ["WORLD_SIZE"] = str(self._world_size)
        os.environ["RANK"] = str(self._rank)
        # TODO: currently this doesn't work as ray has already set torch.cuda.device_count().
        # os.environ.pop("CUDA_VISIBLE_DEVICES", None)
        # os.environ["LOCAL_RANK"] = str(ray.get_gpu_ids()[0])
        os.environ["LOCAL_RANK"] = str(ray.get_gpu_ids()[0])

        torch_memory_saver.hook_mode = "torch"

    def init(self, args, role, with_ref=False):
        self.args = args
        self.role = role
        self.with_ref = with_ref

        local_rank = int(os.environ.get("LOCAL_RANK", 0))
        torch.cuda.set_device(f"cuda:{local_rank}")

<<<<<<< HEAD
        if self.args.debug_rollout_only:
            Timer().start("train_wait")
            return 0

        with torch_memory_saver.region(tag="model", enable_cpu_backup=True) if self.args.offload else nullcontext():
            (self.model, self.optimizer, self.opt_param_scheduler, loaded_rollout_id) = (
                megatron_utils.initialize_model_and_optimizer(args, with_optimizer=True)
            )
            clear_memory()
            start_rollout_id = loaded_rollout_id + 1

        if self.args.offload:
            self.params_dict = {}
            self.sleep(("model"))

        if with_ref:
            old_args = args.load, args.no_load_optim, args.no_load_rng, args.finetune
            args.load = args.ref_load
            args.no_load_optim = True
            args.no_load_rng = True
            args.finetune = True
            self.ref, _, _, _ = megatron_utils.initialize_model_and_optimizer(args, with_optimizer=False)
            args.load, args.no_load_optim, args.no_load_rng, args.finetune = old_args

            if self.args.offload_ref:
                for model_module in self.ref:
                    model_module.to(device="cpu", non_blocking=True)
        else:
            self.ref = None

        if self.args.colocate:
            self.param_info_buckets = update_weight_utils.get_param_info_buckets(self.args, self.model)

        # empty cache after initialization
        torch.cuda.empty_cache()

        # TODO: we may need to separate ref. model from the main model.
        self.remote_ref = None
        self.vocab_size = self.tokenizer.vocab_size if self.args.vocab_size is None else self.args.vocab_size
        megatron_utils.set_metadata("pad_token_id", self.tokenizer.pad_token_id)

        self.rollout_engines = None
        self.rollout_engine_lock = None
        self.data_buffer = None
        if self.args.keep_old_actor:
            old_args = args.load, args.no_load_optim, args.no_load_rng, args.finetune
            args.load = args.ref_load
            args.no_load_optim = True
            args.no_load_rng = True
            args.finetune = True
            self.old_actor, _, _, _ = megatron_utils.initialize_model_and_optimizer(args, with_optimizer=False)
            args.load, args.no_load_optim, args.no_load_rng, args.finetune = old_args
            if self.args.offload_old_actor:
                for model_module in self.old_actor:
                    model_module.to(device="cpu", non_blocking=True)
        else:
            self.old_actor = None

        self.rollout_data_postprocess = None
        if self.args.rollout_data_postprocess_path is not None:
            from slime.utils.misc import load_function

            self.rollout_data_postprocess = load_function(self.args.rollout_data_postprocess_path)

        Timer().start("train_wait")
        return start_rollout_id
=======
        dist.init_process_group(
            backend=args.distributed_backend,
            timeout=timedelta(minutes=args.distributed_timeout_minutes),
        )
>>>>>>> be675e6b

        args.rank = dist.get_rank()
        args.world_size = dist.get_world_size()

        # set current device
        args.local_rank = args.rank % torch.cuda.device_count()
        torch.cuda.set_device(f"cuda:{args.local_rank}")

    @abc.abstractmethod
    def sleep(self, tags):
<<<<<<< HEAD
        assert self.args.offload
        assert "model" in tags
        if isinstance(tags, str):
            tags = (tags,)

        clear_memory()
        print_memory(f"before offload model")
        self.update_cpu_params_dict()

        for tag in tags:
            torch_memory_saver.pause(tag=tag)

        clear_memory()
        print_memory(f"after offload model")
=======
        raise NotImplementedError
>>>>>>> be675e6b

    @abc.abstractmethod
    def wake_up(self, tags):
<<<<<<< HEAD
        assert self.args.offload
        clear_memory()
        print_memory("before wake_up model")

        if isinstance(tags, str):
            tags = (tags,)

        for tag in tags:
            torch_memory_saver.resume(tag=tag)

        clear_memory()
        print_memory("after wake_up model")
=======
        raise NotImplementedError
>>>>>>> be675e6b

    @abc.abstractmethod
    def connect_rollout_engines(self, rollout_engines, rollout_engine_lock):
        raise NotImplementedError

    @abc.abstractmethod
    def set_data_buffer(self, data_buffer):
        raise NotImplementedError

    @abc.abstractmethod
    def train(self, rollout_id, with_data_fetching=True):
        raise NotImplementedError

    @abc.abstractmethod
    def eval(self, rollout_id):
        raise NotImplementedError

    @abc.abstractmethod
    def save_model(self, iteration, with_optimizer=True):
        raise NotImplementedError

    @abc.abstractmethod
    def update_weights(self):
        raise NotImplementedError<|MERGE_RESOLUTION|>--- conflicted
+++ resolved
@@ -6,22 +6,6 @@
 import torch
 import torch.distributed as dist
 
-<<<<<<< HEAD
-
-from torch_memory_saver import torch_memory_saver
-
-
-# somehow we need to import this, otherwise the update weight will stuck
-from megatron.core import mpu
-from ray.util.placement_group import PlacementGroup
-from ray.util.scheduling_strategies import PlacementGroupSchedulingStrategy
-from sglang.srt.utils import MultiprocessingSerializer
-from transformers import AutoConfig, AutoTokenizer
-
-from slime.backends import megatron_utils
-from slime.backends.megatron_utils import update_weight_utils
-=======
->>>>>>> be675e6b
 from slime.ray.ray_actor import RayActor
 
 
@@ -43,8 +27,6 @@
         # os.environ["LOCAL_RANK"] = str(ray.get_gpu_ids()[0])
         os.environ["LOCAL_RANK"] = str(ray.get_gpu_ids()[0])
 
-        torch_memory_saver.hook_mode = "torch"
-
     def init(self, args, role, with_ref=False):
         self.args = args
         self.role = role
@@ -53,79 +35,10 @@
         local_rank = int(os.environ.get("LOCAL_RANK", 0))
         torch.cuda.set_device(f"cuda:{local_rank}")
 
-<<<<<<< HEAD
-        if self.args.debug_rollout_only:
-            Timer().start("train_wait")
-            return 0
-
-        with torch_memory_saver.region(tag="model", enable_cpu_backup=True) if self.args.offload else nullcontext():
-            (self.model, self.optimizer, self.opt_param_scheduler, loaded_rollout_id) = (
-                megatron_utils.initialize_model_and_optimizer(args, with_optimizer=True)
-            )
-            clear_memory()
-            start_rollout_id = loaded_rollout_id + 1
-
-        if self.args.offload:
-            self.params_dict = {}
-            self.sleep(("model"))
-
-        if with_ref:
-            old_args = args.load, args.no_load_optim, args.no_load_rng, args.finetune
-            args.load = args.ref_load
-            args.no_load_optim = True
-            args.no_load_rng = True
-            args.finetune = True
-            self.ref, _, _, _ = megatron_utils.initialize_model_and_optimizer(args, with_optimizer=False)
-            args.load, args.no_load_optim, args.no_load_rng, args.finetune = old_args
-
-            if self.args.offload_ref:
-                for model_module in self.ref:
-                    model_module.to(device="cpu", non_blocking=True)
-        else:
-            self.ref = None
-
-        if self.args.colocate:
-            self.param_info_buckets = update_weight_utils.get_param_info_buckets(self.args, self.model)
-
-        # empty cache after initialization
-        torch.cuda.empty_cache()
-
-        # TODO: we may need to separate ref. model from the main model.
-        self.remote_ref = None
-        self.vocab_size = self.tokenizer.vocab_size if self.args.vocab_size is None else self.args.vocab_size
-        megatron_utils.set_metadata("pad_token_id", self.tokenizer.pad_token_id)
-
-        self.rollout_engines = None
-        self.rollout_engine_lock = None
-        self.data_buffer = None
-        if self.args.keep_old_actor:
-            old_args = args.load, args.no_load_optim, args.no_load_rng, args.finetune
-            args.load = args.ref_load
-            args.no_load_optim = True
-            args.no_load_rng = True
-            args.finetune = True
-            self.old_actor, _, _, _ = megatron_utils.initialize_model_and_optimizer(args, with_optimizer=False)
-            args.load, args.no_load_optim, args.no_load_rng, args.finetune = old_args
-            if self.args.offload_old_actor:
-                for model_module in self.old_actor:
-                    model_module.to(device="cpu", non_blocking=True)
-        else:
-            self.old_actor = None
-
-        self.rollout_data_postprocess = None
-        if self.args.rollout_data_postprocess_path is not None:
-            from slime.utils.misc import load_function
-
-            self.rollout_data_postprocess = load_function(self.args.rollout_data_postprocess_path)
-
-        Timer().start("train_wait")
-        return start_rollout_id
-=======
         dist.init_process_group(
             backend=args.distributed_backend,
             timeout=timedelta(minutes=args.distributed_timeout_minutes),
         )
->>>>>>> be675e6b
 
         args.rank = dist.get_rank()
         args.world_size = dist.get_world_size()
@@ -136,43 +49,11 @@
 
     @abc.abstractmethod
     def sleep(self, tags):
-<<<<<<< HEAD
-        assert self.args.offload
-        assert "model" in tags
-        if isinstance(tags, str):
-            tags = (tags,)
-
-        clear_memory()
-        print_memory(f"before offload model")
-        self.update_cpu_params_dict()
-
-        for tag in tags:
-            torch_memory_saver.pause(tag=tag)
-
-        clear_memory()
-        print_memory(f"after offload model")
-=======
         raise NotImplementedError
->>>>>>> be675e6b
 
     @abc.abstractmethod
     def wake_up(self, tags):
-<<<<<<< HEAD
-        assert self.args.offload
-        clear_memory()
-        print_memory("before wake_up model")
-
-        if isinstance(tags, str):
-            tags = (tags,)
-
-        for tag in tags:
-            torch_memory_saver.resume(tag=tag)
-
-        clear_memory()
-        print_memory("after wake_up model")
-=======
         raise NotImplementedError
->>>>>>> be675e6b
 
     @abc.abstractmethod
     def connect_rollout_engines(self, rollout_engines, rollout_engine_lock):
