--- conflicted
+++ resolved
@@ -1,12 +1,6 @@
 import dataclasses
 
 import os
-<<<<<<< HEAD
-from typing import TYPE_CHECKING
-from typing import List
-=======
-
->>>>>>> 0b0af0f2
 from sglang.srt.server_args import ServerArgs
 from slime.utils.http_utils import get_host_info
 import multiprocessing
@@ -199,17 +193,11 @@
                 print(f"Error flushing cache: {e}")
                 continue
 
-<<<<<<< HEAD
-    def update_weights_from_tensor(self, ipc_handles, load_format=None, flush_cache=False):
-        self.llm.update_weights_from_tensor(ipc_handles, load_format, flush_cache)
-        return
-=======
     def shutdown(self):
         requests.post(
             f"http://{self.router_ip}:{self.router_port}/remove_worker?url=http://{self.server_args.host}:{self.server_args.port}"
         )
         kill_process_tree(self.process.pid)
->>>>>>> 0b0af0f2
 
     def release_memory_occupation(self):
         return self._make_request("release_memory_occupation")
@@ -230,10 +218,6 @@
             },
         )
 
-<<<<<<< HEAD
-    def wake_up(self, tags: List[str] = None):
-        self.llm.resume_memory_occupation(tags=tags)
-=======
     def update_weights_from_distributed(self, names, dtypes, shapes, group_name, flush_cache=False):
         return self._make_request(
             "update_weights_from_distributed",
@@ -245,7 +229,6 @@
                 "flush_cache": flush_cache,
             },
         )
->>>>>>> 0b0af0f2
 
     def pause_generation(self):
         return requests.post(f"http://{self.server_args.host}:{self.server_args.port}/pause_generation", json={})
