--- conflicted
+++ resolved
@@ -4,12 +4,9 @@
 import ray
 import torch
 import torch.distributed as dist
-<<<<<<< HEAD
 import wandb
-=======
 from packaging import version
 from torch.distributed.tensor import DTensor
->>>>>>> fcce96ca
 from torch_memory_saver import torch_memory_saver
 from transformers import AutoConfig, AutoModelForCausalLM, AutoProcessor, AutoTokenizer
 
