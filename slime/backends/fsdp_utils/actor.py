--- conflicted
+++ resolved
@@ -166,7 +166,6 @@
 
         return int(getattr(self.args, "start_rollout_id", 0))
 
-<<<<<<< HEAD
     def get_model_cls(self):
         if self.args.multimodal_keys:
             from transformers import AutoModelForVision2Seq
@@ -176,7 +175,7 @@
             from transformers import AutoModelForCausalLM
 
             return AutoModelForCausalLM
-=======
+
     def setup_device_mesh(self) -> None:
         """Setup device mesh for parallelism (always called, handles both CP and non-CP cases).
 
@@ -223,7 +222,6 @@
             print(f"[Rank {rank}] CP initialized via device mesh")
         else:
             print(f"[Rank {rank}] Pure DP mode (cp_size=1)")
->>>>>>> b9548473
 
     @timer
     def sleep(self) -> None:
@@ -318,23 +316,6 @@
                     tqdm(packed_batches, desc=f"{store_prefix}log_probs", disable=dist.get_rank() != 0)
                 ):
                     with torch.autocast(device_type="cuda", dtype=torch.bfloat16):
-<<<<<<< HEAD
-                        model_args = {
-                            "input_ids": batch["tokens"].unsqueeze(0),
-                            "position_ids": batch["position_ids"].unsqueeze(0),
-                            "attention_mask": None,
-                        }
-                        # Add multimodal tokens if present
-                        if "multimodal_inputs" in batch:
-                            model_args.update(batch["multimodal_inputs"])
-                        logits = self.model(**model_args).logits
-                    batch[f"{store_prefix}log_probs"] = gather_log_probs_packed(
-                        logits,
-                        batch["tokens"],
-                        allow_compile=not self.args.true_on_policy_mode,
-                        temperature=self.args.rollout_temperature,
-                    )
-=======
                         model_args = self._get_model_inputs_args(batch)
                         if "pixel_values" in batch:
                             model_args["pixel_values"] = batch["pixel_values"]
@@ -350,7 +331,6 @@
                             temperature=self.args.rollout_temperature,
                         )
                     batch[f"{store_prefix}log_probs"] = log_probs_result
->>>>>>> b9548473
                     if store_prefix == "":
                         batch["entropy"] = entropy_result
             return rollout_data
@@ -537,33 +517,6 @@
 
     def _train_step(self, packed_batch, reported_accum, mbs_id, grad_accum):
         with torch.autocast(device_type="cuda", dtype=torch.bfloat16):
-<<<<<<< HEAD
-            model_args = {
-                "input_ids": packed_batch["tokens"].unsqueeze(0),
-                "attention_mask": None,
-                "position_ids": packed_batch["position_ids"].unsqueeze(0),
-            }
-            # Add multimodal tokens if present
-            if "multimodal_inputs" in packed_batch:
-                model_args.update(packed_batch["multimodal_inputs"])
-            logits = self.model(**model_args).logits
-
-        # Handle packed sequences
-        log_probs = gather_log_probs_packed(
-            logits,
-            packed_batch["tokens"],
-            allow_compile=not self.args.true_on_policy_mode,
-            cu_seqlens=packed_batch["cu_seqlens"],
-            temperature=self.args.rollout_temperature,
-        )
-        packed_batch["cur_log_probs"] = log_probs
-
-        shifted_logits = logits.squeeze(0)[:-1]
-        log_probs_full = torch.log_softmax(shifted_logits, dim=-1)
-        probs = torch.softmax(shifted_logits, dim=-1)
-        entropy = -(probs * log_probs_full).sum(dim=-1)
-        packed_batch["entropy"] = entropy
-=======
             # Prepare model inputs
             model_args = self._get_model_inputs_args(packed_batch)
             logits = self.model(
@@ -582,9 +535,12 @@
                 temperature=self.args.rollout_temperature,
             )
         packed_batch["cur_log_probs"] = log_probs
-        packed_batch["entropy"] = entropy_result
-
->>>>>>> b9548473
+
+        shifted_logits = logits.squeeze(0)[:-1]
+        log_probs_full = torch.log_softmax(shifted_logits, dim=-1)
+        probs = torch.softmax(shifted_logits, dim=-1)
+        entropy = -(probs * log_probs_full).sum(dim=-1)
+        packed_batch["entropy"] = entropy
         unpacked_batches = unpack_sequences(packed_batch)
 
         old_log_probs = torch.cat([batch["log_probs"] for batch in unpacked_batches], dim=0)
@@ -879,6 +835,8 @@
             "position_ids": position_ids,
             "attention_mask": None,
         }
+        if "multimodal_inputs" in packed_sequence:
+            model_args.update(packed_sequence["multimodal_inputs"])
         return model_args
 
 
