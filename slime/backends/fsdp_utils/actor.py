import time
from argparse import Namespace
from collections.abc import Iterable
from contextlib import nullcontext
from itertools import accumulate

import ray
import torch
import torch.distributed as dist
from packaging import version
from torch.distributed.tensor import DTensor
from torch_memory_saver import torch_memory_saver
from transformers import AutoConfig, AutoModelForCausalLM, AutoProcessor, AutoTokenizer
from slime.utils.memory_utils import print_memory

# Import FSDP v2 components based on PyTorch version
if version.parse(torch.__version__) >= version.parse("2.6"):
    from torch.distributed.fsdp import fully_shard as FSDP
elif version.parse(torch.__version__) >= version.parse("2.4"):
    from torch.distributed._composable.fsdp import fully_shard as FSDP
else:
    raise ImportError("FSDP v2 not available")

import wandb

from slime.ray.train_actor import TrainRayActor
from slime.utils import profile_utils
from slime.utils.data import get_minimum_num_micro_batch_size, process_rollout_data
from slime.utils.distributed_utils import get_gloo_group
from slime.utils.ppo_utils import compute_approx_kl, compute_policy_loss
from slime.utils.ray_utils import Box
from slime.utils.timer import Timer, timer
from slime.utils.wandb_utils import init_wandb_secondary

from .data_packing import pack_sequences, unpack_sequences
from .fsdp_cpu_adam_wrapper import FSDPCPUAdamWrapper
from .update_weight_utils import UpdateWeightFromDistributed, UpdateWeightFromTensor


class FSDPTrainRayActor(TrainRayActor):
    """Simplified TrainRayActor for pure HF+FSDP training.

    Responsibilities:
      * Initialize model/tokenizer on rank0 sequentially to avoid race on cache
      * Wrap model with FSDP
      * Provide minimal train / save / update_weights hooks compatible with existing RayTrainGroup

    Weight update strategy:
      * Rank0 gathers state_dict (full) and broadcasts tensor-by-tensor.
      * For small models this is fine; for larger models consider sharded state_dict type.
    """

    def init(self, args: Namespace, role: str, wandb_run_id: str, with_ref: bool = False) -> int:  # type: ignore[override]
        super().init(args, role, wandb_run_id, with_ref)

        if args.true_on_policy_mode:
            from sglang.srt.batch_invariant_ops import enable_batch_invariant_mode

            print("FSDPTrainRayActor call enable_batch_invariant_mode for true-on-policy")
            enable_batch_invariant_mode()

        # Update rank and world_size for wandb secondary initialization (using actual distributed values)
        args.rank = dist.get_rank()
        args.world_size = dist.get_world_size()

        if dist.get_rank() == 0:
            init_wandb_secondary(args, wandb_run_id)

        self.args = args
        torch.manual_seed(args.seed)

        if args.record_memory_history:
            profile_utils.attach_oom_dump_memory_history(
                memory_snapshot_dir=args.memory_snapshot_dir,
                memory_snapshot_path=args.memory_snapshot_path,
            )

        for i in range(dist.get_world_size()):
            if i == dist.get_rank():
                self.hf_config = AutoConfig.from_pretrained(self.args.hf_checkpoint, trust_remote_code=True)
                self.tokenizer = AutoTokenizer.from_pretrained(self.args.hf_checkpoint, trust_remote_code=True)
            dist.barrier(group=get_gloo_group())

        if self.args.multimodal_keys:
            self.vlm_processor = AutoProcessor.from_pretrained(self.args.hf_checkpoint, trust_remote_code=True)

        # Load model
        with torch.autocast(device_type=f"cuda:{torch.cuda.current_device()}"):
            model = AutoModelForCausalLM.from_pretrained(
                self.args.hf_checkpoint,
                trust_remote_code=True,
                attn_implementation=self.args.attn_implementation,
            )
        model.train()

        if args.gradient_checkpointing:
            model.gradient_checkpointing_enable()

        # Create FSDP v2 model using FSDP
        self.model = FSDP(model)

        if args.optimizer == "deepspeed_cpu_adam":
            optimizer_config = {
                "lr": args.lr,
                "betas": (args.adam_beta1, args.adam_beta2),
                "eps": args.adam_eps,
                "weight_decay": args.weight_decay,
                "adamw_mode": True,  # Use AdamW mode (decoupled weight decay)
                "fp32_optimizer_states": True,  # Keep optimizer states in FP32
            }

            self.optimizer = FSDPCPUAdamWrapper(optimizer_config, self.model)

        elif args.optimizer == "adam":
            self.optimizer = torch.optim.AdamW(
                self.model.parameters(),
                lr=args.lr,
                betas=(args.adam_beta1, args.adam_beta2),
                eps=args.adam_eps,
                weight_decay=args.weight_decay,
            )

        else:
            raise ValueError(
                f"Unsupported optimizer: {args.optimizer}. Supported options: 'adam', 'deepspeed_cpu_adam'"
            )

        # TODO: load

        self.weights = {"actor": {}}

        self.ref_model = None
        if with_ref:
            self.load_ref_model(args.ref_load)

        self.update_cpu_params_dict(self.weights["actor"])

        self.weight_updater = (
            UpdateWeightFromTensor(self.args, self.model, self.weights)
            if self.args.colocate
            else UpdateWeightFromDistributed(self.args, self.model, self.weights)
        )

        # Initialize data packing parameters
        self.max_tokens_per_gpu = args.max_tokens_per_gpu  # From main arguments

        if self.args.offload_train:
            self.sleep(("model"))

        Timer().start("train_wait")
        self.global_step = 0
        self.micro_step = 0
        return 0

    def sleep(self, tags: str | Iterable[str] | None) -> None:
        """Pause CUDA memory for all tracked tensors via torch_memory_saver.

        When offloading is enabled, this forwards tags to
        `torch_memory_saver.pause`. If `tags` is a string, that tag is paused.
        If `tags` is an iterable of strings, each tag is paused. If `tags` is
        None, all registered regions are paused. See the torch_memory_saver
        tagged API for details.
        """
        if not self.args.offload_train:
            return

        if isinstance(tags, str):
            tags = (tags,)

        if torch_memory_saver is not None:
            torch_memory_saver.pause()

        torch.cuda.synchronize()
        dist.barrier(group=get_gloo_group())

    def wake_up(self, tags: str | Iterable[str] | None) -> None:
        """Resume CUDA memory for all tracked tensors via torch_memory_saver.

        When offloading is enabled, this forwards tags to
        `torch_memory_saver.resume`. If `tags` is a string, that tag is resumed.
        If `tags` is an iterable of strings, each tag is resumed. If `tags` is
        None, all registered regions are resumed. See the torch_memory_saver
        tagged API for details.
        """
        if not self.args.offload_train:
            return

        if isinstance(tags, str):
            tags = (tags,)

        # TODO this is copy-pasted from megatron side; should unify the two
        # there are weird times when sglang is not offloaded immediately, so we wait here.
        mem_fraction_static = self.args.sglang_mem_fraction_static or 0.8
        for _ in range(60):
            memory_info = print_memory("before wake_up model")
            if memory_info["used_GB"] >= mem_fraction_static * memory_info["total_GB"]:
                time.sleep(1)
                continue
            break

        if torch_memory_saver is not None:
            torch_memory_saver.resume()

    def save_model(self, iteration: int) -> None:
        """Save model state and optimizer state for the given iteration.

        Parameters:
            iteration: Global training step to associate with the checkpoint.

        """
        if self.args.debug_rollout_only:
            return

        raise NotImplementedError()

    def compute_log_prob(
        self,
        model_tag: str,
        packed_batches: list[dict[str, torch.Tensor]],
        store_prefix: str = "",
    ) -> dict[str, list[torch.Tensor]]:
        """Compute token log-probabilities for a list of packed batches.

        Parameters:
            model_tag: Which parameters to use, e.g. "actor" or "ref".
            packed_batches: A list of packed batch dictionaries produced by
                `pack_sequences`, each containing at least `tokens` and
                `position_ids`; may also include multimodal keys like `pixel_values`.
            store_prefix: Prefix to use for keys in outputs (e.g., "ref_").

        Returns:
            A lightweight dictionary keyed by f"{store_prefix}log_probs". The
            actual per-sequence results are written in-place into each element of
            `packed_batches` under the same key and can be read back by callers.

        Note:
            This method temporarily switches model weights when `model_tag != "actor"`
            and restores the original weights and train mode afterwards.
        """
        need_restore = False
        if model_tag != "actor" and model_tag in self.weights:
            self.update_cpu_params_dict(self.weights["actor"])
            self.update_gpu_params_dict(self.weights[model_tag])
            self.model.eval()
            need_restore = True

        try:
            rollout_data = {f"{store_prefix}log_probs": []}
            with timer(f"{store_prefix}log_probs") and torch.no_grad():
                for batch in packed_batches:
                    with torch.autocast(device_type="cuda", dtype=torch.bfloat16):
                        model_args = {
                            "input_ids": batch["tokens"].unsqueeze(0),
                            "position_ids": batch["position_ids"].unsqueeze(0),
                            "attention_mask": None,
                        }
                        if "pixel_values" in batch:
                            model_args["pixel_values"] = batch["pixel_values"]
                        logits = self.model(**model_args).logits
                    batch[f"{store_prefix}log_probs"] = gather_log_probs_packed(
                        logits, batch["tokens"], temperature=self.args.rollout_temperature
                    )
            return rollout_data

        finally:
            if need_restore:
                self.update_gpu_params_dict(self.weights["actor"])
                self.model.train()
                torch.cuda.synchronize()

    def packed_data(
        self, rollout_data: dict[str, list[torch.Tensor]]
    ) -> tuple[list[dict[str, torch.Tensor]], list[int]]:
        """Pack variable-length sequences for efficient processing.

        Parameters:
            rollout_data: Dictionary of lists containing sequence-level tensors
                such as `tokens`, `loss_masks`, `rewards`, `response_lengths`,
                `advantages`, `returns`, and optional `rollout_log_probs`.

        Returns:
            A pair `(packed_batches, grad_accum)` where `packed_batches` is a list
            of packed batch dictionaries and `grad_accum` lists the micro-batch
            indices at which to perform optimizer steps.
        """
        # Pack sequences efficiently
        tokens = rollout_data["tokens"]

        packed_batches = []
        mbs_size_list = []
        dp_size = dist.get_world_size()
        local_batch_size = self.args.global_batch_size // dp_size
        assert (
            self.args.global_batch_size % dp_size == 0
        ), f"global_batch_size {self.args.global_batch_size} is not divisible by dp_world_size {dp_size}"
        # Use global_batch_size for splitting when max_tokens_per_gpu is enabled
        if self.args.use_dynamic_batch_size:
            for i in range(0, len(tokens), local_batch_size):
                mbs_size_list.append(
                    get_minimum_num_micro_batch_size(
                        [len(t) for t in rollout_data["tokens"][i : i + local_batch_size]],
                        self.args.max_tokens_per_gpu,
                    )
                )
            num_microbatches = torch.tensor(mbs_size_list, dtype=torch.int, device=torch.cuda.current_device())
            dist.all_reduce(num_microbatches, op=dist.ReduceOp.MAX)
            num_microbatches = num_microbatches.tolist()
        else:
            num_microbatches = [
                self.args.global_batch_size // (self.args.micro_batch_size * dist.get_world_size())
            ] * (len(tokens) // local_batch_size)

        start = 0
        for mbs_size in num_microbatches:
            end = start + local_batch_size
            packed_batches.extend(
                pack_sequences(
                    rollout_data["tokens"][start:end],
                    rollout_data["loss_masks"][start:end],
                    rollout_data["rewards"][start:end],
                    rollout_data["raw_reward"][start:end],
                    rollout_data["response_lengths"][start:end],
                    rollout_data["advantages"][start:end],
                    rollout_data["returns"][start:end],
                    rollout_log_probs=(
                        rollout_data["rollout_log_probs"][start:end] if "rollout_log_probs" in rollout_data else None
                    ),
                    num_packs=mbs_size,
                )
            )
            start = end
        grad_accum = list(accumulate(num_microbatches))

        return packed_batches, grad_accum

    def train(self, rollout_id: int, rollout_data_ref: Box) -> None:
        """Run one training update over a rollout batch.

        Parameters:
            rollout_id: Monotonic id for logging.
            rollout_data_ref: A Box handle wrapping a Ray object reference to a
                dictionary with rollout tensors and metadata (e.g., `tokens`,
                `loss_masks`, `rewards`, `response_lengths`, optional
                `rollout_log_probs`, etc.). It will be fetched and partitioned
                by `process_rollout_data` based on data-parallel rank/size.
        """
        Timer().end("train_wait")

        if self.args.offload_train:
            self.wake_up(("model"))

        world_size = dist.get_world_size()
        rank = dist.get_rank()

        rollout_data = process_rollout_data(self.args, rollout_data_ref, rank, world_size)
        if self.args.advantage_estimator in ["grpo", "gspo"]:
            rollout_data["advantages"] = rollout_data["returns"] = [
                torch.tensor([rollout_data["rewards"][i]] * rollout_data["response_lengths"][i])
                for i in range(len(rollout_data["rewards"]))
            ]
        else:
            raise NotImplementedError(f"Unsupported advantage_estimator {self.args.advantage_estimator}")

        packed_batches, grad_accum = self.packed_data(rollout_data)
        log_dict = {}

        assert (
            len(grad_accum) > 0
        ), f"Invalid grad_accum {grad_accum} for micro_batch_size {self.args.micro_batch_size} and global_batch_size {self.args.global_batch_size}"

        if "ref" in self.weights:
            self.compute_log_prob("ref", packed_batches, store_prefix="ref_")

        self.compute_log_prob("actor", packed_batches)

        for metric_key in ["log_probs", "ref_log_probs", "advantages", "returns", "raw_rewards"]:
            if metric_key not in packed_batches[0]:
                continue
            val = torch.tensor([0.0], device=torch.cuda.current_device())
            for mbs_id, batches in enumerate(packed_batches):
                unpacked_batches = unpack_sequences(batches)
                for unpacked_batch in unpacked_batches:
                    if isinstance(unpacked_batch[metric_key], torch.Tensor):
                        loss_masks_tensor = unpacked_batch["loss_masks"].to(device=torch.cuda.current_device())
                        metric_tensor = unpacked_batch[metric_key].to(device=torch.cuda.current_device())
                        val += (metric_tensor * loss_masks_tensor).sum() / loss_masks_tensor.sum().clamp_min(1)
                    else:
                        val += unpacked_batch[metric_key]
            dist.all_reduce(val, op=dist.ReduceOp.SUM)
            log_dict[f"rollout/{metric_key}"] = (
                val / (self.args.n_samples_per_prompt * self.args.rollout_batch_size)
            ).item()
        if dist.get_rank() == 0:
            print(f"rollout {rollout_id}: {log_dict}")
            if self.args.use_wandb:
                log_dict["rollout/step"] = (
                    rollout_id
                    if not self.args.wandb_always_use_train_step
                    else rollout_id
                    * self.args.rollout_batch_size
                    * self.args.n_samples_per_prompt
                    // self.args.global_batch_size
                )
                wandb.log(log_dict)

        reported_accum: dict[str, list[torch.Tensor]] = {}
        self.optimizer.zero_grad(set_to_none=True)
        for mbs_id, packed_batch in enumerate(packed_batches):
            with torch.autocast(device_type="cuda", dtype=torch.bfloat16):
                logits = self.model(
                    input_ids=packed_batch["tokens"].unsqueeze(0),
                    attention_mask=None,
                    position_ids=packed_batch["position_ids"].unsqueeze(0),
                ).logits

            # Handle packed sequences
            log_probs = gather_log_probs_packed(
                logits, packed_batch["tokens"], packed_batch["cu_seqlens"], temperature=self.args.rollout_temperature
            )
            packed_batch["cur_log_probs"] = log_probs
            unpacked_batches = unpack_sequences(packed_batch)

            old_log_probs = torch.cat([batch["log_probs"] for batch in unpacked_batches], dim=0)
            log_probs = torch.cat([batch["cur_log_probs"] for batch in unpacked_batches], dim=0)
            advantages = torch.cat([batch["advantages"] for batch in unpacked_batches], dim=0)
            loss_masks = [batch["loss_masks"].to(device=log_probs.device) for batch in unpacked_batches]
            response_lengths = [batch["response_lengths"] for batch in unpacked_batches]

            advantages = advantages.to(device=log_probs.device)
            ppo_kl = old_log_probs.to(device=log_probs.device) - log_probs

            if self.args.advantage_estimator == "gspo":
                log_ratio_splits = torch.split(ppo_kl, response_lengths, dim=0)

                seq_kls = [
                    ((log_ratio_i * mask_i).sum() / mask_i.sum().clamp_min(1))
                    for log_ratio_i, mask_i in zip(log_ratio_splits, loss_masks)
                ]

                ppo_kl_list = []
                for seq_kl, length in zip(seq_kls, response_lengths):
                    ppo_kl_list.append(seq_kl.expand(length))

                ppo_kl = torch.cat(ppo_kl_list)

            pg_loss, pg_clipfrac = compute_policy_loss(ppo_kl, advantages, self.args.eps_clip, self.args.eps_clip_high)

            rollout_log_probs = torch.cat([batch["rollout_log_probs"] for batch in unpacked_batches], dim=0)
            rollout_log_probs = rollout_log_probs.to(device=log_probs.device)

            # Apply TIS before sample mean calculation
            if self.args.use_tis:
                # Initialize TIS variables
                tis = None
                tis_clipfrac = None
                ois = None
                # Apply TIS off-policy correction using importance sampling
                assert all(
                    "rollout_log_probs" in batch
                    and isinstance(batch["rollout_log_probs"], torch.Tensor)
                    and batch["rollout_log_probs"].numel() > 0
                    for batch in unpacked_batches
                ), "rollout_log_probs must be provided as non-empty torch.Tensor for TIS"

                tis = torch.exp(old_log_probs - rollout_log_probs)
                ois = (-ppo_kl).exp()
                tis_clip = torch.clamp(
                    tis, min=getattr(self.args, "tis_clip_low", 0.1), max=getattr(self.args, "tis_clip", 2.0)
                )
                tis_clipfrac = tis_clip != tis

                pg_loss = pg_loss * tis_clip

            pg_loss = sum_of_sample_mean(pg_loss, response_lengths, loss_masks)
            pg_clipfrac = sum_of_sample_mean(pg_clipfrac, response_lengths, loss_masks)
            ppo_kl = sum_of_sample_mean(ppo_kl.abs(), response_lengths, loss_masks)

            train_rollout_logprob_diff = old_log_probs - rollout_log_probs
            train_rollout_logprob_diff = sum_of_sample_mean(
                train_rollout_logprob_diff, response_lengths, loss_masks
            ).detach()

            loss = pg_loss

            if self.args.entropy_coef != 0:
                raise NotImplementedError("implement entropy bonus")

            if self.args.use_kl_loss:
                ref_log_probs = torch.cat([batch["ref_log_probs"] for batch in unpacked_batches], dim=0)
                kl = compute_approx_kl(
                    log_probs,
                    ref_log_probs,
                    kl_loss_type=self.args.kl_loss_type,
                )
                kl_loss = sum_of_sample_mean(kl, response_lengths, loss_masks)

                loss = loss + self.args.kl_loss_coef * kl_loss

            # TODO: report entropy

            reported = {
                "loss": loss.detach(),
                "pg_loss": pg_loss.detach(),
                "pg_clipfrac": pg_clipfrac.detach(),
                "ppo_kl": ppo_kl.detach(),
                "train_rollout_logprob_diff": train_rollout_logprob_diff,
            }

            if self.args.use_kl_loss:
                reported["kl_loss"] = kl_loss.detach()

            if self.args.use_tis and tis is not None:
                reported["tis"] = sum_of_sample_mean(tis, response_lengths, loss_masks).detach()
                reported["ois"] = sum_of_sample_mean(ois, response_lengths, loss_masks).detach()
                reported["tis_clipfrac"] = sum_of_sample_mean(
                    tis_clipfrac.float(), response_lengths, loss_masks
                ).detach()

            # Scale loss for gradient accumulation
            loss = loss * dist.get_world_size() / self.args.global_batch_size
            loss.backward()

            # Accumulate reported metrics (store tensors for later mean)
            for k, v in reported.items():
                reported_accum.setdefault(k, []).append(v)

            if (mbs_id + 1) in grad_accum:
                # TODO: check if the grad norm is global grad norm.
                grad_norm = torch.nn.utils.clip_grad_norm_(self.model.parameters(), self.args.clip_grad)
                # the grad norm used to be of DTensor
                grad_norm = float(grad_norm)

                self.optimizer.step()
                self.optimizer.zero_grad(set_to_none=True)
                # Aggregate logs
                aggregated = {k: torch.stack(v).sum().item() for k, v in reported_accum.items()}
                # TODO: change this, this is slow.
                reduced_aggregated = [None] * world_size
                dist.all_gather_object(reduced_aggregated, aggregated)
                aggregated = {}
                for k in reported_accum.keys():
                    aggregated[k] = sum([r[k] for r in reduced_aggregated]) / (self.args.global_batch_size)
                reported_accum = {}
                if dist.get_rank() == 0:
                    log_dict = {
                        f"train/{k}": (val.item() if torch.is_tensor(val) else val) for k, val in aggregated.items()
                    }
                    log_dict["train/grad_norm"] = grad_norm

                    for gid, group in enumerate(self.optimizer.param_groups):
                        if "lr" in group:
                            log_dict[f"train/lr-pg_{gid}"] = group["lr"]

                    kl_info = ""
                    if self.args.use_kl_loss and "kl_loss" in aggregated:
                        kl_info = f", kl_loss: {aggregated['kl_loss']:.4f}, kl_penalty: {aggregated['kl_loss'] * self.args.kl_loss_coef:.4f}"
                        print(kl_info)
                    print(f"step {self.global_step}: {log_dict}")

                    if self.args.use_wandb and wandb is not None:
                        log_dict["train/step"] = self.global_step
                        wandb.log(log_dict)
                self.global_step += 1

        self.update_cpu_params_dict(self.weights["actor"])

        # Update ref model if needed
        if (
            self.args.ref_update_interval is not None
            and (rollout_id + 1) % self.args.ref_update_interval == 0
            and "ref" in self.weights
        ):
            if dist.get_rank() == 0:
                print(f"Updating ref model at rollout_id {rollout_id}")
            self.update_cpu_params_dict(self.weights["ref"])

        Timer().start("train_wait")
        return

    def update_weights(self) -> None:  # type: ignore[override]
        """Synchronize actor weights to rollout engines.

        Handles both colocated and distributed update modes. In offload mode,
        wakes up parameters as needed to perform the update.
        """
        if self.args.debug_train_only or self.args.debug_rollout_only:
            return

        rollout_engines, rollout_engine_lock, num_new_engines = ray.get(
            self.rollout_manager.get_rollout_engines_and_lock.remote()
        )
        if num_new_engines > 0:
            self.weight_updater.connect_rollout_engines(rollout_engines, rollout_engine_lock)
            dist.barrier(group=get_gloo_group())

        with torch_memory_saver.disable() if self.args.offload_train and not torch.version.hip else nullcontext():
            self.weight_updater.update_weights()

    @torch.no_grad()
    def update_cpu_params_dict(self, params_dict: dict[str, torch.Tensor]) -> None:
        """Copy model parameters from GPU to a pinned CPU dictionary.

        Parameters:
            params_dict: Destination mapping from parameter names to CPU tensors.
                Missing entries are allocated with matching shapes and dtypes.
        """

        state_dict = self.model.state_dict()

        for name, param in state_dict.items():
            if isinstance(param, DTensor):
                param = param.full_tensor()

            if name not in params_dict:
                params_dict[name] = torch.empty_like(param, device=torch.device("cpu"), pin_memory=True)
            params_dict[name].copy_(param.detach(), non_blocking=True)
        torch.cuda.synchronize()

    @torch.no_grad()
    def update_gpu_params_dict(self, params_dict: dict[str, torch.Tensor]) -> None:
        """Load parameters from a CPU dictionary into the GPU model.

        Parameters:
            params_dict: Source mapping from parameter names to CPU tensors.
        """
        # FSDP v2 doesn't need context managers - load state dict directly
        gpu_state_dict = {name: param.cuda(non_blocking=True) for name, param in params_dict.items()}
        self.model.load_state_dict(gpu_state_dict, strict=True)
        torch.cuda.synchronize()

    def load_ref_model(self, ref_load_path: str | None) -> None:
        """Load reference model weights once and cache them on CPU.

        Parameters:
            ref_load_path: Path to a directory containing a HF checkpoint. If
                None, a ValueError is raised.
        """
        if ref_load_path is None:
            raise ValueError("ref_load_path must be provided when loading reference model")

        current_weights = {}
        self.update_cpu_params_dict(current_weights)

        try:
            import os

            if os.path.isdir(ref_load_path):
                temp_ref_model = AutoModelForCausalLM.from_pretrained(
                    ref_load_path,
                    trust_remote_code=True,
                    torch_dtype=torch.bfloat16,
                )

                # FSDP v2 doesn't need context managers - load state dict directly
                self.model.load_state_dict(temp_ref_model.state_dict(), strict=True)

                del temp_ref_model
                torch.cuda.empty_cache()
            else:
                raise NotImplementedError(f"Loading from checkpoint file {ref_load_path} not yet implemented")

            self.weights["ref"] = {}
            self.update_cpu_params_dict(self.weights["ref"])

            print("Reference model parameters loaded and stored in CPU memory")

        finally:
            self.update_gpu_params_dict(current_weights)


<<<<<<< HEAD
@torch.compile(dynamic=True)
def selective_log_softmax(logits: torch.Tensor, input_ids: torch.Tensor) -> torch.Tensor:
    """Fused version of the common `log_softmax -> gather` operation.

    The fused version of this operation avoids the (potentially large) memory overhead
    of allocating a new tensor to store the full logprobs.

    Parameters:
        logits: Tensor of shape [..., V] containing model logits.
        input_ids: Tensor of shape [...] of token indices whose log-probabilities are gathered.

    Returns:
        Tensor of shape [...] containing the log-probabilities corresponding to `input_ids`.
    """
    logprobs = logits.log_softmax(dim=-1)
    return torch.gather(logprobs, dim=-1, index=input_ids.unsqueeze(-1)).squeeze(-1)


def gather_log_probs(logits: torch.Tensor, input_ids: torch.Tensor, rollout_temperature: float = 1.0) -> torch.Tensor:
    """Gather next-token log probabilities for standard (unpadded) batches.

    Parameters:
        logits: Logits of shape [B, T, V].
        input_ids: Token ids of shape [B, T].
        rollout_temperature: Optional temperature for logits scaling.

    Returns:
        Log-probabilities of targets with shape [B, T-1].
    """
    # log_probs: [B, T-1, V]; input_ids: [B, T]
    pred_logits = logits[:, :-1]
    # haoran: whether to apply temperature shifting here?
    if rollout_temperature != 1.0:
        pred_logits = pred_logits / rollout_temperature
    tgt = input_ids[:, 1:].contiguous()
    log_probs = selective_log_softmax(pred_logits, tgt)
    return log_probs


=======
>>>>>>> db04fa40
def gather_log_probs_packed(
    logits: torch.Tensor,
    input_ids: torch.Tensor,
    cu_seqlens: torch.Tensor | float | None = None,
    temperature: torch.Tensor | None = None,
) -> torch.Tensor:
    """Gather next-token log probabilities for packed sequences.

    Parameters:
        logits: Model logits of shape [B, T, V] or [T, V].
        input_ids: Token ids of shape [B, T] or [T].
        cu_seqlens: Optional cumulative sequence lengths (unused here). Present
            for API compatibility with callers.

    Returns:
        A tensor of shape [T-1] (or [B, T-1]) with log-probabilities of targets.
    """
    # Handle batch dimension - logits should be [batch_size, seq_len, vocab_size]
    if logits.dim() == 3:
        # Remove batch dimension for packed sequences
        logits = logits.squeeze(0)
        input_ids = input_ids.squeeze(0)

    if temperature is not None:
        logits = logits.div(temperature)

    # Shift for next-token prediction: logits[:-1] predicts input_ids[1:]
    shifted_logits = logits[:-1]
    targets = input_ids[1:].to(device=shifted_logits.device)

    # Gather log probs for targets
    return selective_log_softmax(shifted_logits, targets)


def sum_of_sample_mean(x: torch.Tensor, response_lengths: list[int], loss_masks: list[torch.Tensor]) -> torch.Tensor:
    """Compute sum of per-sample means across variable-length responses.

    Parameters:
        x: Flat tensor containing concatenated per-token values across samples.
        response_lengths: Lengths of each sample's response segment in `x`.
        loss_masks: Per-sample masks aligned with `response_lengths`.

    Returns:
        A scalar tensor equal to the sum over samples of the mean value within
        each sample's response segment.
    """
    return sum(
        [
            (x_i * loss_mask_i).sum() / torch.clamp_min(loss_mask_i.sum(), 1)
            for x_i, loss_mask_i in zip(x.split(response_lengths, dim=0), loss_masks)
        ]
    )<|MERGE_RESOLUTION|>--- conflicted
+++ resolved
@@ -668,7 +668,6 @@
             self.update_gpu_params_dict(current_weights)
 
 
-<<<<<<< HEAD
 @torch.compile(dynamic=True)
 def selective_log_softmax(logits: torch.Tensor, input_ids: torch.Tensor) -> torch.Tensor:
     """Fused version of the common `log_softmax -> gather` operation.
@@ -687,29 +686,6 @@
     return torch.gather(logprobs, dim=-1, index=input_ids.unsqueeze(-1)).squeeze(-1)
 
 
-def gather_log_probs(logits: torch.Tensor, input_ids: torch.Tensor, rollout_temperature: float = 1.0) -> torch.Tensor:
-    """Gather next-token log probabilities for standard (unpadded) batches.
-
-    Parameters:
-        logits: Logits of shape [B, T, V].
-        input_ids: Token ids of shape [B, T].
-        rollout_temperature: Optional temperature for logits scaling.
-
-    Returns:
-        Log-probabilities of targets with shape [B, T-1].
-    """
-    # log_probs: [B, T-1, V]; input_ids: [B, T]
-    pred_logits = logits[:, :-1]
-    # haoran: whether to apply temperature shifting here?
-    if rollout_temperature != 1.0:
-        pred_logits = pred_logits / rollout_temperature
-    tgt = input_ids[:, 1:].contiguous()
-    log_probs = selective_log_softmax(pred_logits, tgt)
-    return log_probs
-
-
-=======
->>>>>>> db04fa40
 def gather_log_probs_packed(
     logits: torch.Tensor,
     input_ids: torch.Tensor,
