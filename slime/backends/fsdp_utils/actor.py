from contextlib import nullcontext
from itertools import accumulate

import torch
import torch.distributed as dist
<<<<<<< HEAD
import wandb
from PIL import Image
=======
>>>>>>> d862870c
from torch.distributed.fsdp import FullyShardedDataParallel as FSDP
from torch.distributed.fsdp import ShardingStrategy, StateDictType
from torch_memory_saver import torch_memory_saver
from transformers import AutoConfig, AutoModelForCausalLM, AutoProcessor, AutoTokenizer

from slime.ray.registry import get_actors
from slime.ray.train_actor import TrainRayActor
from slime.utils.data import get_minimum_num_micro_batch_size, process_rollout_data
from slime.utils.distributed_utils import get_gloo_group
<<<<<<< HEAD
from slime.utils.ppo_utils import (
    compute_approx_kl,
    compute_policy_loss,
    get_gspo_token_ratio,
    get_sequence_level_ratio,
)
=======
from slime.utils.memory_utils import clear_memory
from slime.utils.ppo_utils import compute_approx_kl, compute_policy_loss
>>>>>>> d862870c
from slime.utils.timer import Timer, timer
from slime.utils.wandb_utils import init_wandb_secondary

from .data_packing import pack_sequences, unpack_sequences
from .update_weight_utils import UpdateWeightFromDistributed, UpdateWeightFromTensor


class FSDPTrainRayActor(TrainRayActor):
    """Simplified TrainRayActor for pure HF+FSDP training.

    Responsibilities:
      * Initialize model/tokenizer on rank0 sequentially to avoid race on cache
      * Wrap model with FSDP
      * Provide minimal train / save / update_weights hooks compatible with existing RayTrainGroup

    Weight update strategy:
      * Rank0 gathers state_dict (full) and broadcasts tensor-by-tensor.
      * For small models this is fine; for larger models consider sharded state_dict type.
    """

    def init(self, args, role, wandb_run_id, with_ref: bool = False):  # type: ignore[override]
        super().init(args, role, wandb_run_id, with_ref)

        if dist.get_rank() == 0:
            init_wandb_secondary(args, wandb_run_id)

        self.args = args
        torch.manual_seed(args.seed)

        for i in range(dist.get_world_size()):
            if i == dist.get_rank():
                self.hf_config = AutoConfig.from_pretrained(self.args.hf_checkpoint, trust_remote_code=True)
                self.tokenizer = AutoTokenizer.from_pretrained(self.args.hf_checkpoint, trust_remote_code=True)
            dist.barrier(group=get_gloo_group())

        if self.args.multimodal_keys:
            self.vlm_processor = AutoProcessor.from_pretrained(self.args.hf_checkpoint, trust_remote_code=True)

        # Load model
        with torch.autocast(device_type=f"cuda:{torch.cuda.current_device()}"):
            model = AutoModelForCausalLM.from_pretrained(
                self.args.hf_checkpoint,
                trust_remote_code=True,
                attn_implementation=self.args.attn_implementation,
            )
            print(f"Model attn implementation: {model.config._attn_implementation}")
        model.train()

        if args.gradient_checkpointing:
            model.gradient_checkpointing_enable()

        # TODO: set correct auto_wrap_policy
        auto_wrap_policy = None

        self.model = FSDP(
            model,
            auto_wrap_policy=auto_wrap_policy,
            device_id=torch.cuda.current_device(),
            use_orig_params=True,
            sharding_strategy=ShardingStrategy[self.args.fsdp_sharding_strategy],
            cpu_offload=self.args.fsdp_cpu_offload,
            forward_prefetch=self.args.fsdp_forward_prefetch,
            backward_prefetch=self.args.fsdp_backward_prefetch,
            limit_all_gathers=self.args.fsdp_limit_all_gathers,
        )

        self.optimizer = torch.optim.AdamW(
            self.model.parameters(),
            lr=args.lr,
            betas=(args.adam_beta1, args.adam_beta2),
            eps=args.adam_eps,
            weight_decay=args.weight_decay,
        )

        # TODO: load

        self.weights = {"actor": {}}

        self.ref_model = None
        if with_ref:
            self.load_ref_model(args.ref_load)

        self.update_cpu_params_dict(self.weights["actor"])

        self.connected = False
        self.weight_updator = (
            UpdateWeightFromTensor(self.args, self.model)
            if self.args.colocate
            else UpdateWeightFromDistributed(self.args, self.model)
        )

        # Initialize data packing parameters
        self.max_tokens_per_gpu = args.max_tokens_per_gpu  # From main arguments

        if self.args.offload:
            self.sleep(("model"))

        Timer().start("train_wait")
        self.global_step = 0
        self.micro_step = 0
        return 0

    def sleep(self, tags):
        if not getattr(self.args, "offload", False):
            return
        if torch_memory_saver is not None:
            torch_memory_saver.pause()

    def wake_up(self, tags):
        if not getattr(self.args, "offload", False):
            return
        if torch_memory_saver is not None:
            torch_memory_saver.resume()

    def save_model(self, iteration):
        if self.args.debug_rollout_only:
            return

        raise NotImplementedError()

    def compute_log_prob(
        self,
        model_tag,
        packed_batches,
        store_prefix="",
    ):
        """
        Compute log probabilities using specified model.

        Args:
            model_tag: "actor" for current model, "ref" for reference model
            padded_batches: Input batches
            store_prefix: Prefix for storing results (e.g., "ref_")
        """
        need_restore = False
        if model_tag != "actor" and model_tag in self.weights:
            self.update_cpu_params_dict(self.weights["actor"])
            self.update_gpu_params_dict(self.weights[model_tag])
            self.model.eval()
            need_restore = True

        try:
            rollout_data = {f"{store_prefix}log_probs": []}
            with timer(f"{store_prefix}log_probs") and torch.no_grad():
                for batch in packed_batches:
                    with torch.autocast(device_type="cuda", dtype=torch.bfloat16):
                        model_args = {
                            "input_ids": batch["tokens"].unsqueeze(0),
                            "position_ids": batch["position_ids"].unsqueeze(0),
                            "attention_mask": None,
                        }
                        if "pixel_values" in batch:
                            model_args["pixel_values"] = batch["pixel_values"]
                        logits = self.model(**model_args).logits
                    batch[f"{store_prefix}log_probs"] = gather_log_probs_packed(
                        logits, batch["tokens"], self.args.rollout_temperature
                    )
            return rollout_data

        finally:
            if need_restore:
                self.update_gpu_params_dict(self.weights["actor"])
                self.model.train()
                torch.cuda.synchronize()

    def packed_data(self, rollout_data):
        # Pack sequences efficiently
        tokens = rollout_data["tokens"]

        packed_batches = []
        mbs_size_list = []
        dp_size = dist.get_world_size()
        local_batch_size = self.args.global_batch_size // dp_size
        assert (
            self.args.global_batch_size % dp_size == 0
        ), f"global_batch_size {self.args.global_batch_size} is not divisible by dp_world_size {dp_size}"
        # Use global_batch_size for splitting when max_tokens_per_gpu is enabled
        if self.args.use_dynamic_batch_size:
            for i in range(0, len(tokens), local_batch_size):
                mbs_size_list.append(
                    get_minimum_num_micro_batch_size(
                        [len(t) for t in rollout_data["tokens"][i : i + local_batch_size]],
                        self.args.max_tokens_per_gpu,
                    )
                )
            num_microbatches = torch.tensor(mbs_size_list, dtype=torch.int, device=torch.cuda.current_device())
            dist.all_reduce(num_microbatches, op=dist.ReduceOp.MAX)
            num_microbatches = num_microbatches.tolist()
        else:
            num_microbatches = [
                self.args.global_batch_size // (self.args.micro_batch_size * dist.get_world_size())
            ] * (len(tokens) // local_batch_size)

        start = 0
        for mbs_size in num_microbatches:
            end = start + local_batch_size
            packed_batches.extend(
                pack_sequences(
                    rollout_data["tokens"][start:end],
                    rollout_data["loss_masks"][start:end],
                    rollout_data["rewards"][start:end],
                    rollout_data["raw_reward"][start:end],
                    rollout_data["response_lengths"][start:end],
                    rollout_data["advantages"][start:end],
                    rollout_data["returns"][start:end],
                    num_packs=mbs_size,
                )
            )
            start = end
        if dist.get_rank() == 0:
            print("*" * 100)
            print("length of packed_batches: ", len(packed_batches))
        grad_accum = list(accumulate(num_microbatches))

        return packed_batches, grad_accum

    def train(self, rollout_id, rollout_data_ref):
        Timer().end("train_wait")

        if self.args.offload:
            self.wake_up(("model"))

        world_size = dist.get_world_size()
        rank = dist.get_rank()

        rollout_data = process_rollout_data(self.args, rollout_data_ref, rank, world_size)
        if self.args.advantage_estimator in ["grpo"]:
            rollout_data["advantages"] = rollout_data["returns"] = [
                torch.tensor([rollout_data["rewards"][i]] * rollout_data["response_lengths"][i])
                for i in range(len(rollout_data["rewards"]))
            ]
        else:
            raise NotImplementedError(f"Unsupported advantage_estimator {self.args.advantage_estimator}")

        packed_batches, grad_accum = self.packed_data(rollout_data)
        log_dict = {}

        assert (
            len(grad_accum) > 0
        ), f"Invalid grad_accum {grad_accum} for micro_batch_size {self.args.micro_batch_size} and global_batch_size {self.args.global_batch_size}"

        if "ref" in self.weights:
<<<<<<< HEAD
            self.compute_log_prob("ref", padded_batches, store_prefix="ref_")

        self.compute_log_prob("actor", padded_batches)

        # TODO: compute rewards and adv for t
        for batch in padded_batches:
            if self.args.advantage_estimator in ["grpo", "gspo", "gspo-token"]:
                batch["advantages"] = batch["rewards"].expand_as(batch["log_probs"])
                batch["returns"] = batch["raw_reward"].expand_as(batch["log_probs"])
            else:
                raise NotImplementedError(f"Unsupported advantage_estimator {self.args.advantage_estimator}")
=======
            self.compute_log_prob("ref", packed_batches, store_prefix="ref_")
>>>>>>> d862870c

        self.compute_log_prob("actor", packed_batches)

        for metric_key in ["log_probs", "ref_log_probs", "advantages", "returns", "raw_rewards"]:
            if metric_key not in packed_batches[0]:
                continue
            val = torch.tensor([0.0], device=torch.cuda.current_device())
            for mbs_id, batches in enumerate(packed_batches):
                unpacked_batches = unpack_sequences(batches)
                for unpacked_batch in unpacked_batches:
                    if isinstance(unpacked_batch[metric_key], torch.Tensor):
                        loss_masks_tensor = unpacked_batch["loss_masks"].to(device=torch.cuda.current_device())
                        metric_tensor = unpacked_batch[metric_key].to(device=torch.cuda.current_device())
                        val += (metric_tensor * loss_masks_tensor).sum() / loss_masks_tensor.sum().clamp_min(1)
                    else:
                        val += unpacked_batch[metric_key]
            dist.all_reduce(val, op=dist.ReduceOp.SUM)
            log_dict[f"rollout/{metric_key}"] = (
                val / (self.args.n_samples_per_prompt * self.args.rollout_batch_size)
            ).item()
        if dist.get_rank() == 0:
            print(f"rollout {rollout_id}: {log_dict}")
            if self.args.use_wandb:
                log_dict["rollout/step"] = (
                    rollout_id
                    if not self.args.wandb_always_use_train_step
                    else rollout_id
                    * self.args.rollout_batch_size
                    * self.args.n_samples_per_prompt
                    // self.args.global_batch_size
                )
                wandb.log(log_dict)

        reported_accum: dict[str, list[torch.Tensor]] = {}
        self.optimizer.zero_grad(set_to_none=True)
        for mbs_id, packed_batch in enumerate(packed_batches):
            with torch.autocast(device_type="cuda", dtype=torch.bfloat16):
<<<<<<< HEAD
                logits = self.model(input_ids=batch["tokens"]).logits
            log_probs = gather_log_probs(logits, batch["tokens"], self.args.rollout_temperature)

            if self.args.advantage_estimator == "gspo":
                ratio = get_sequence_level_ratio(log_probs, batch["log_probs"], batch["loss_masks"])
                ppo_kl = -torch.log(ratio.unsqueeze(-1) + 1e-8)
            elif self.args.advantage_estimator == "gspo-token":
                ratio = get_gspo_token_ratio(log_probs, batch["log_probs"], batch["loss_masks"])
                ppo_kl = -torch.log(ratio + 1e-8)
            else:
                ppo_kl = batch["log_probs"] - log_probs
            pg_loss, pg_clipfrac = compute_policy_loss(
                ppo_kl, batch["advantages"], self.args.eps_clip, self.args.eps_clip_high
            )

            pg_loss = per_sample_mean(pg_loss, batch["loss_masks"])
            pg_clipfrac = per_sample_mean(pg_clipfrac, batch["loss_masks"])
            ppo_kl = per_sample_mean(ppo_kl.abs(), batch["loss_masks"])
=======
                logits = self.model(
                    input_ids=packed_batch["tokens"].unsqueeze(0),
                    attention_mask=None,
                    position_ids=packed_batch["position_ids"].unsqueeze(0),
                ).logits

            # Handle packed sequences
            log_probs = gather_log_probs_packed(logits, packed_batch["tokens"], packed_batch["cu_seqlens"])
            packed_batch["cur_log_probs"] = log_probs
            unpacked_batches = unpack_sequences(packed_batch)

            old_log_probs = torch.cat([batch["log_probs"] for batch in unpacked_batches], dim=0)
            log_probs = torch.cat([batch["cur_log_probs"] for batch in unpacked_batches], dim=0)
            advantages = torch.cat([batch["advantages"] for batch in unpacked_batches], dim=0)
            loss_masks = [batch["loss_masks"].to(device=log_probs.device) for batch in unpacked_batches]
            response_lengths = [batch["response_lengths"] for batch in unpacked_batches]

            # Ensure device consistency
            ppo_kl = old_log_probs.to(device=log_probs.device) - log_probs
            advantages = advantages.to(device=ppo_kl.device)
            pg_loss, pg_clipfrac = compute_policy_loss(ppo_kl, advantages, self.args.eps_clip, self.args.eps_clip_high)
            pg_loss = sum_of_sample_mean(pg_loss, response_lengths, loss_masks)
            pg_clipfrac = sum_of_sample_mean(pg_clipfrac, response_lengths, loss_masks)
            ppo_kl = sum_of_sample_mean(ppo_kl.abs(), response_lengths, loss_masks)
>>>>>>> d862870c

            loss = pg_loss
            if self.args.use_tis:
                raise NotImplementedError("implement TIS")

            if self.args.entropy_coef != 0:
                raise NotImplementedError("implement entropy bonus")

            if self.args.use_kl_loss:
                ref_log_probs = torch.cat([batch["ref_log_probs"] for batch in unpacked_batches], dim=0)
                kl = compute_approx_kl(
                    log_probs,
                    ref_log_probs,
                    kl_loss_type=self.args.kl_loss_type,
                )
                kl_loss = sum_of_sample_mean(kl, response_lengths, loss_masks)

                loss = loss + self.args.kl_loss_coef * kl_loss

            # TODO: report entropy

            reported = {
                "loss": loss.detach(),
                "pg_loss": pg_loss.detach(),
                "pg_clipfrac": pg_clipfrac.detach(),
                "ppo_kl": ppo_kl.detach(),
            }

            if self.args.use_kl_loss:
                reported["kl_loss"] = kl_loss.detach()

            # Scale loss for gradient accumulation
            loss = loss * dist.get_world_size() / self.args.global_batch_size
            loss.backward()
            clear_memory()
            # Accumulate reported metrics (store tensors for later mean)
            for k, v in reported.items():
                reported_accum.setdefault(k, []).append(v)

            if (mbs_id + 1) in grad_accum:
                # TODO: check if the grad norm is global grad norm.
                grad_norm = torch.nn.utils.clip_grad_norm_(self.model.parameters(), self.args.clip_grad)
                self.optimizer.step()
                self.optimizer.zero_grad(set_to_none=True)
                # Aggregate logs
                aggregated = {k: torch.stack(v).sum().item() for k, v in reported_accum.items()}
                # TODO: change this, this is slow.
                reduced_aggregated = [None] * world_size
                dist.all_gather_object(reduced_aggregated, aggregated)
                aggregated = {}
                for k in reported_accum.keys():
                    aggregated[k] = sum([r[k] for r in reduced_aggregated]) / (self.args.global_batch_size)
                reported_accum = {}
                if dist.get_rank() == 0:
                    log_dict = {
                        f"train/{k}": (val.item() if torch.is_tensor(val) else val) for k, val in aggregated.items()
                    }
                    log_dict["train/grad_norm"] = grad_norm.item() if not isinstance(grad_norm, float) else grad_norm

                    for gid, group in enumerate(self.optimizer.param_groups):
                        if "lr" in group:
                            log_dict[f"train/lr-pg_{gid}"] = group["lr"]

                    kl_info = ""
                    if self.args.use_kl_loss and "kl_loss" in aggregated:
                        kl_info = f", kl_loss: {aggregated['kl_loss']:.4f}, kl_penalty: {aggregated['kl_loss'] * self.args.kl_loss_coef:.4f}"

                    print(
                        f"step {self.global_step}: loss: {aggregated.get('loss', 0):.4f}, pg_loss: {aggregated.get('pg_loss', 0):.4f}{kl_info}"
                    )
                    print(f"step {self.global_step} full: {log_dict}")

                    if self.args.use_wandb:
                        log_dict["train/step"] = self.global_step
                        wandb.log(log_dict)
                self.global_step += 1

        self.update_cpu_params_dict(self.weights["actor"])

        Timer().start("train_wait")
        return

    def update_weights(self):  # type: ignore[override]
        if self.args.debug_train_only or self.args.debug_rollout_only:
            return

        if not self.connected:
            self.connected = True
            rollout_engines = get_actors("rollout")
            rollout_engine_lock = get_actors("rollout_lock", 0)
            self.weight_updator.connect_rollout_engines(rollout_engines, rollout_engine_lock)
            dist.barrier(group=get_gloo_group())

        if self.args.offload:
            # TODO: don't wake up here
            self.wake_up(("model"))

        with torch_memory_saver.disable() if self.args.offload and not torch.version.hip else nullcontext():
            self.weight_updator.update_weights()

        if self.args.offload:
            # TODO: don't wake up here
            self.sleep(("model"))

    @torch.no_grad()
    def update_cpu_params_dict(self, params_dict):
        """Copy model parameters from GPU to CPU storage dictionary"""
        with FSDP.state_dict_type(self.model, StateDictType.FULL_STATE_DICT):
            state_dict = self.model.state_dict()

        for name, param in state_dict.items():
            if name not in params_dict:
                params_dict[name] = torch.empty_like(param, device=torch.device("cpu"), pin_memory=True)
            params_dict[name].copy_(param.detach(), non_blocking=True)
        torch.cuda.synchronize()

    @torch.no_grad()
    def update_gpu_params_dict(self, params_dict):
        """Load parameters from CPU storage dictionary to GPU model"""
        with FSDP.state_dict_type(self.model, StateDictType.FULL_STATE_DICT):
            gpu_state_dict = {name: param.cuda(non_blocking=True) for name, param in params_dict.items()}
            self.model.load_state_dict(gpu_state_dict, strict=True)
        torch.cuda.synchronize()

    def load_ref_model(self, ref_load_path):
        """Load reference model parameters once and store in CPU memory (like Megatron backend)"""
        if ref_load_path is None:
            raise ValueError("ref_load_path must be provided when loading reference model")

        print(f"Loading reference model from {ref_load_path}")

        current_weights = {}
        self.update_cpu_params_dict(current_weights)

        try:
            import os

            if os.path.isdir(ref_load_path):
                temp_ref_model = AutoModelForCausalLM.from_pretrained(
                    ref_load_path,
                    trust_remote_code=True,
                    torch_dtype=torch.bfloat16,
                )

                with FSDP.state_dict_type(self.model, StateDictType.FULL_STATE_DICT):
                    self.model.load_state_dict(temp_ref_model.state_dict(), strict=True)

                del temp_ref_model
                torch.cuda.empty_cache()
            else:
                raise NotImplementedError(f"Loading from checkpoint file {ref_load_path} not yet implemented")

            self.weights["ref"] = {}
            self.update_cpu_params_dict(self.weights["ref"])

            print(f"Reference model parameters loaded and stored in CPU memory")

        finally:
            self.update_gpu_params_dict(current_weights)


def gather_log_probs(logits: torch.Tensor, input_ids: torch.Tensor, rollout_temperature: float = 1.0) -> torch.Tensor:
    # log_probs: [B, T-1, V]; input_ids: [B, T]
    pred_logits = logits[:, :-1]
    # haoran: whether to apply temperature shifting here?
    if rollout_temperature != 1.0:
        pred_logits = pred_logits / rollout_temperature
    log_probs_all = torch.log_softmax(pred_logits, dim=-1)
    tgt = input_ids[:, 1:].contiguous()
    log_probs = log_probs_all.gather(-1, tgt.unsqueeze(-1)).squeeze(-1)
    return log_probs


def gather_log_probs_packed(logits: torch.Tensor, input_ids: torch.Tensor, cu_seqlens: torch.Tensor) -> torch.Tensor:
    """Gather log probabilities for packed sequences."""
    # Handle batch dimension - logits should be [batch_size, seq_len, vocab_size]
    if logits.dim() == 3:
        # Remove batch dimension for packed sequences
        logits = logits.squeeze(0)
        input_ids = input_ids.squeeze(0)

    # Shift for next-token prediction: logits[:-1] predicts input_ids[1:]
    log_probs = torch.log_softmax(logits[:-1], dim=-1)
    targets = input_ids[1:].to(device=log_probs.device)

    # Gather log probs for targets
    gathered = log_probs.gather(-1, targets.unsqueeze(-1)).squeeze(-1)

    # Apply mask to exclude first tokens
    return gathered


def sum_of_sample_mean(x: torch.Tensor, response_lengths: list[int], loss_masks: list[torch.Tensor]):

    return sum(
        [
            (x_i * loss_mask_i).sum() / torch.clamp_min(loss_mask_i.sum(), 1)
            for x_i, loss_mask_i in zip(x.split(response_lengths, dim=0), loss_masks)
        ]
    )<|MERGE_RESOLUTION|>--- conflicted
+++ resolved
@@ -3,11 +3,9 @@
 
 import torch
 import torch.distributed as dist
-<<<<<<< HEAD
+
 import wandb
 from PIL import Image
-=======
->>>>>>> d862870c
 from torch.distributed.fsdp import FullyShardedDataParallel as FSDP
 from torch.distributed.fsdp import ShardingStrategy, StateDictType
 from torch_memory_saver import torch_memory_saver
@@ -17,17 +15,14 @@
 from slime.ray.train_actor import TrainRayActor
 from slime.utils.data import get_minimum_num_micro_batch_size, process_rollout_data
 from slime.utils.distributed_utils import get_gloo_group
-<<<<<<< HEAD
 from slime.utils.ppo_utils import (
     compute_approx_kl,
     compute_policy_loss,
     get_gspo_token_ratio,
     get_sequence_level_ratio,
 )
-=======
 from slime.utils.memory_utils import clear_memory
 from slime.utils.ppo_utils import compute_approx_kl, compute_policy_loss
->>>>>>> d862870c
 from slime.utils.timer import Timer, timer
 from slime.utils.wandb_utils import init_wandb_secondary
 
@@ -254,47 +249,32 @@
         rank = dist.get_rank()
 
         rollout_data = process_rollout_data(self.args, rollout_data_ref, rank, world_size)
-        if self.args.advantage_estimator in ["grpo"]:
-            rollout_data["advantages"] = rollout_data["returns"] = [
-                torch.tensor([rollout_data["rewards"][i]] * rollout_data["response_lengths"][i])
-                for i in range(len(rollout_data["rewards"]))
-            ]
+        
+        if self.args.advantage_estimator in ["grpo", "gspo", "gspo-token"]:
+            rollout_data["advantages"] = [torch.tensor([r]) for r in rollout_data["rewards"]]
+            rollout_data["returns"] = [torch.tensor([r]) for r in rollout_data["raw_reward"]]
         else:
             raise NotImplementedError(f"Unsupported advantage_estimator {self.args.advantage_estimator}")
 
         packed_batches, grad_accum = self.packed_data(rollout_data)
         log_dict = {}
 
-        assert (
-            len(grad_accum) > 0
-        ), f"Invalid grad_accum {grad_accum} for micro_batch_size {self.args.micro_batch_size} and global_batch_size {self.args.global_batch_size}"
+        assert len(grad_accum) > 0, "Invalid grad_accum"
 
         if "ref" in self.weights:
-<<<<<<< HEAD
-            self.compute_log_prob("ref", padded_batches, store_prefix="ref_")
-
-        self.compute_log_prob("actor", padded_batches)
-
-        # TODO: compute rewards and adv for t
-        for batch in padded_batches:
-            if self.args.advantage_estimator in ["grpo", "gspo", "gspo-token"]:
-                batch["advantages"] = batch["rewards"].expand_as(batch["log_probs"])
-                batch["returns"] = batch["raw_reward"].expand_as(batch["log_probs"])
-            else:
-                raise NotImplementedError(f"Unsupported advantage_estimator {self.args.advantage_estimator}")
-=======
             self.compute_log_prob("ref", packed_batches, store_prefix="ref_")
->>>>>>> d862870c
 
         self.compute_log_prob("actor", packed_batches)
 
-        for metric_key in ["log_probs", "ref_log_probs", "advantages", "returns", "raw_rewards"]:
+        for metric_key in ["log_probs", "ref_log_probs", "advantages", "returns", "raw_reward"]:
             if metric_key not in packed_batches[0]:
                 continue
             val = torch.tensor([0.0], device=torch.cuda.current_device())
-            for mbs_id, batches in enumerate(packed_batches):
+            count = 0
+            for batches in packed_batches:
                 unpacked_batches = unpack_sequences(batches)
                 for unpacked_batch in unpacked_batches:
+                    count += 1
                     if isinstance(unpacked_batch[metric_key], torch.Tensor):
                         loss_masks_tensor = unpacked_batch["loss_masks"].to(device=torch.cuda.current_device())
                         metric_tensor = unpacked_batch[metric_key].to(device=torch.cuda.current_device())
@@ -302,19 +282,15 @@
                     else:
                         val += unpacked_batch[metric_key]
             dist.all_reduce(val, op=dist.ReduceOp.SUM)
-            log_dict[f"rollout/{metric_key}"] = (
-                val / (self.args.n_samples_per_prompt * self.args.rollout_batch_size)
-            ).item()
+            log_dict[f"rollout/{metric_key}"] = (val / count).item()
+
         if dist.get_rank() == 0:
             print(f"rollout {rollout_id}: {log_dict}")
             if self.args.use_wandb:
                 log_dict["rollout/step"] = (
                     rollout_id
                     if not self.args.wandb_always_use_train_step
-                    else rollout_id
-                    * self.args.rollout_batch_size
-                    * self.args.n_samples_per_prompt
-                    // self.args.global_batch_size
+                    else rollout_id * self.args.rollout_batch_size * self.args.n_samples_per_prompt // self.args.global_batch_size
                 )
                 wandb.log(log_dict)
 
@@ -322,51 +298,46 @@
         self.optimizer.zero_grad(set_to_none=True)
         for mbs_id, packed_batch in enumerate(packed_batches):
             with torch.autocast(device_type="cuda", dtype=torch.bfloat16):
-<<<<<<< HEAD
-                logits = self.model(input_ids=batch["tokens"]).logits
-            log_probs = gather_log_probs(logits, batch["tokens"], self.args.rollout_temperature)
-
-            if self.args.advantage_estimator == "gspo":
-                ratio = get_sequence_level_ratio(log_probs, batch["log_probs"], batch["loss_masks"])
-                ppo_kl = -torch.log(ratio.unsqueeze(-1) + 1e-8)
-            elif self.args.advantage_estimator == "gspo-token":
-                ratio = get_gspo_token_ratio(log_probs, batch["log_probs"], batch["loss_masks"])
-                ppo_kl = -torch.log(ratio + 1e-8)
-            else:
-                ppo_kl = batch["log_probs"] - log_probs
-            pg_loss, pg_clipfrac = compute_policy_loss(
-                ppo_kl, batch["advantages"], self.args.eps_clip, self.args.eps_clip_high
-            )
-
-            pg_loss = per_sample_mean(pg_loss, batch["loss_masks"])
-            pg_clipfrac = per_sample_mean(pg_clipfrac, batch["loss_masks"])
-            ppo_kl = per_sample_mean(ppo_kl.abs(), batch["loss_masks"])
-=======
                 logits = self.model(
                     input_ids=packed_batch["tokens"].unsqueeze(0),
                     attention_mask=None,
                     position_ids=packed_batch["position_ids"].unsqueeze(0),
                 ).logits
 
-            # Handle packed sequences
-            log_probs = gather_log_probs_packed(logits, packed_batch["tokens"], packed_batch["cu_seqlens"])
+            
+            log_probs = gather_log_probs_packed(logits, packed_batch["tokens"], self.args.rollout_temperature)
             packed_batch["cur_log_probs"] = log_probs
             unpacked_batches = unpack_sequences(packed_batch)
 
-            old_log_probs = torch.cat([batch["log_probs"] for batch in unpacked_batches], dim=0)
-            log_probs = torch.cat([batch["cur_log_probs"] for batch in unpacked_batches], dim=0)
-            advantages = torch.cat([batch["advantages"] for batch in unpacked_batches], dim=0)
-            loss_masks = [batch["loss_masks"].to(device=log_probs.device) for batch in unpacked_batches]
-            response_lengths = [batch["response_lengths"] for batch in unpacked_batches]
-
-            # Ensure device consistency
-            ppo_kl = old_log_probs.to(device=log_probs.device) - log_probs
-            advantages = advantages.to(device=ppo_kl.device)
+            old_log_probs_list = [batch["log_probs"] for batch in unpacked_batches]
+            cur_log_probs_list = [batch["cur_log_probs"] for batch in unpacked_batches]
+            advantages_list = [batch["advantages"] for batch in unpacked_batches]
+            loss_masks_list = [batch["loss_masks"].to(device=logits.device) for batch in unpacked_batches]
+            response_lengths_list = [batch["response_lengths"] for batch in unpacked_batches]
+
+            ppo_kl_list = []
+            if self.args.advantage_estimator == "gspo":
+                for old_lp, cur_lp, mask in zip(old_log_probs_list, cur_log_probs_list, loss_masks_list):
+                    ratio = get_sequence_level_ratio(cur_lp, old_lp, mask)
+                    ppo_kl = -torch.log(ratio + 1e-8)
+                    ppo_kl_list.append(ppo_kl.expand_as(cur_lp))
+            elif self.args.advantage_estimator == "gspo-token":
+                 for old_lp, cur_lp, mask in zip(old_log_probs_list, cur_log_probs_list, loss_masks_list):
+                    ratio = get_gspo_token_ratio(cur_lp, old_lp, mask)
+                    ppo_kl = -torch.log(ratio + 1e-8)
+                    ppo_kl_list.append(ppo_kl)
+            else: # GRPO
+                for old_lp, cur_lp in zip(old_log_probs_list, cur_log_probs_list):
+                    ppo_kl_list.append(old_lp - cur_lp)
+            
+            ppo_kl = torch.cat(ppo_kl_list, dim=0)
+            advantages = torch.cat(advantages_list, dim=0).to(device=ppo_kl.device)
+            
             pg_loss, pg_clipfrac = compute_policy_loss(ppo_kl, advantages, self.args.eps_clip, self.args.eps_clip_high)
-            pg_loss = sum_of_sample_mean(pg_loss, response_lengths, loss_masks)
-            pg_clipfrac = sum_of_sample_mean(pg_clipfrac, response_lengths, loss_masks)
-            ppo_kl = sum_of_sample_mean(ppo_kl.abs(), response_lengths, loss_masks)
->>>>>>> d862870c
+            
+            pg_loss = sum_of_sample_mean(pg_loss, response_lengths_list, loss_masks_list)
+            pg_clipfrac = sum_of_sample_mean(pg_clipfrac, response_lengths_list, loss_masks_list)
+            ppo_kl = sum_of_sample_mean(ppo_kl.abs(), response_lengths_list, loss_masks_list)
 
             loss = pg_loss
             if self.args.use_tis:
@@ -377,16 +348,14 @@
 
             if self.args.use_kl_loss:
                 ref_log_probs = torch.cat([batch["ref_log_probs"] for batch in unpacked_batches], dim=0)
+                cur_log_probs = torch.cat(cur_log_probs_list, dim=0)
                 kl = compute_approx_kl(
-                    log_probs,
+                    cur_log_probs,
                     ref_log_probs,
                     kl_loss_type=self.args.kl_loss_type,
                 )
-                kl_loss = sum_of_sample_mean(kl, response_lengths, loss_masks)
-
+                kl_loss = sum_of_sample_mean(kl, response_lengths_list, loss_masks_list)
                 loss = loss + self.args.kl_loss_coef * kl_loss
-
-            # TODO: report entropy
 
             reported = {
                 "loss": loss.detach(),
@@ -398,28 +367,28 @@
             if self.args.use_kl_loss:
                 reported["kl_loss"] = kl_loss.detach()
 
-            # Scale loss for gradient accumulation
             loss = loss * dist.get_world_size() / self.args.global_batch_size
             loss.backward()
             clear_memory()
-            # Accumulate reported metrics (store tensors for later mean)
+            
             for k, v in reported.items():
                 reported_accum.setdefault(k, []).append(v)
 
             if (mbs_id + 1) in grad_accum:
-                # TODO: check if the grad norm is global grad norm.
                 grad_norm = torch.nn.utils.clip_grad_norm_(self.model.parameters(), self.args.clip_grad)
                 self.optimizer.step()
                 self.optimizer.zero_grad(set_to_none=True)
-                # Aggregate logs
+                
                 aggregated = {k: torch.stack(v).sum().item() for k, v in reported_accum.items()}
-                # TODO: change this, this is slow.
+                
                 reduced_aggregated = [None] * world_size
                 dist.all_gather_object(reduced_aggregated, aggregated)
+                
                 aggregated = {}
                 for k in reported_accum.keys():
                     aggregated[k] = sum([r[k] for r in reduced_aggregated]) / (self.args.global_batch_size)
                 reported_accum = {}
+
                 if dist.get_rank() == 0:
                     log_dict = {
                         f"train/{k}": (val.item() if torch.is_tensor(val) else val) for k, val in aggregated.items()
@@ -445,7 +414,6 @@
                 self.global_step += 1
 
         self.update_cpu_params_dict(self.weights["actor"])
-
         Timer().start("train_wait")
         return
 
