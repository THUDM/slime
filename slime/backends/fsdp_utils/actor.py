--- conflicted
+++ resolved
@@ -341,11 +341,12 @@
             
             pg_loss, pg_clipfrac = compute_policy_loss(ppo_kl, advantages, self.args.eps_clip, self.args.eps_clip_high)
             
-<<<<<<< HEAD
+
             pg_loss = sum_of_sample_mean(pg_loss, response_lengths_list, loss_masks_list)
             pg_clipfrac = sum_of_sample_mean(pg_clipfrac, response_lengths_list, loss_masks_list)
             ppo_kl = sum_of_sample_mean(ppo_kl.abs(), response_lengths_list, loss_masks_list)
-=======
+            loss = pg_loss
+
             # Apply TIS before sample mean calculation
             if self.args.use_tis:
                 # Initialize TIS variables
@@ -370,12 +371,9 @@
                 
                 pg_loss = pg_loss * tis_clip
             
-            pg_loss = sum_of_sample_mean(pg_loss, response_lengths, loss_masks)
-            pg_clipfrac = sum_of_sample_mean(pg_clipfrac, response_lengths, loss_masks)
-            ppo_kl = sum_of_sample_mean(ppo_kl.abs(), response_lengths, loss_masks)
->>>>>>> 41d3fa9c
-
-            loss = pg_loss
+
+
+          
 
             if self.args.entropy_coef != 0:
                 raise NotImplementedError("implement entropy bonus")
