--- conflicted
+++ resolved
@@ -3,11 +3,8 @@
 
 import time
 from argparse import Namespace
-<<<<<<< HEAD
 
 from collections.abc import Iterable
-=======
->>>>>>> 1f5d503f
 from contextlib import nullcontext
 from itertools import accumulate
 
