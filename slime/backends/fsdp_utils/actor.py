import logging
from argparse import Namespace
from itertools import accumulate

import ray
import torch
import torch.distributed as dist
import torch.nn.functional as F
from ring_flash_attn import substitute_hf_flash_attn, update_ring_flash_attn_params
from tqdm import tqdm
from transformers import AutoConfig

from slime.ray.train_actor import TrainRayActor
from slime.utils import train_dump_utils, train_metric_utils
from slime.utils.context_utils import with_defer
from slime.utils.data import get_minimum_num_micro_batch_size, process_rollout_data
from slime.utils.distributed_utils import get_gloo_group
from slime.utils.memory_utils import clear_memory, print_memory
from slime.utils.metric_utils import compute_rollout_step
from slime.utils.ppo_utils import compute_approx_kl, compute_policy_loss
from slime.utils.ray_utils import Box
from slime.utils.timer import Timer, inverse_timer, timer
from slime.utils.tokenizer_utils import load_processor, load_tokenizer
from slime.utils.tracking_utils import init_tracking

from ...utils import tracking_utils
from ...utils.profile_utils import TrainProfiler
from . import checkpoint
from .data_packing import pack_sequences, pad_packed_sequence_with_cp, unpack_sequences
from .update_weight_utils import UpdateWeightFromDistributed, UpdateWeightFromTensor

logger = logging.getLogger(__name__)


class FSDPTrainRayActor(TrainRayActor):
    """Simplified TrainRayActor for pure HF+FSDP training.

    Responsibilities:
      * Initialize model/tokenizer on rank0 sequentially to avoid race on cache
      * Wrap model with FSDP
      * Provide minimal train / save / update_weights hooks compatible with existing RayTrainGroup

    Weight update strategy:
      * Rank0 gathers state_dict (full) and broadcasts tensor-by-tensor.
      * For small models this is fine; for larger models consider sharded state_dict type.
    """

    @with_defer(lambda: Timer().start("train_wait"))
    def init(self, args: Namespace, role: str, with_ref: bool = False) -> int:  # type: ignore[override]
        super().init(args, role, with_ref)

        # Setup device mesh for parallelism (handles both CP and non-CP cases)
        self._setup_device_mesh()
        torch.manual_seed(args.seed)

        if self.args.debug_rollout_only:
            return 0

        self.fsdp_cpu_offload = getattr(self.args, "fsdp_cpu_offload", False)
        # Offload train and fsdp cpu offload cannot be used together, fsdp_cpu_offload is more aggressive
        if self.args.offload_train and self.fsdp_cpu_offload:
            self.args.offload_train = False

        self._enable_true_on_policy_optimizations(args)
        if dist.get_rank() == 0:
            init_tracking(args, primary=False)

        if getattr(self.args, "start_rollout_id", None) is None:
            self.args.start_rollout_id = 0

        self.prof = TrainProfiler(args)

        for i in range(dist.get_world_size()):
            if i == dist.get_rank():
                self.hf_config = AutoConfig.from_pretrained(self.args.hf_checkpoint, trust_remote_code=True)
                self.tokenizer = load_tokenizer(self.args.hf_checkpoint, trust_remote_code=True)
                if self.args.multimodal_keys:
                    self.processor = load_processor(self.args.hf_checkpoint, trust_remote_code=True)
            dist.barrier(group=get_gloo_group())

<<<<<<< HEAD
        # Load model
        with torch.autocast(device_type=f"cuda:{torch.cuda.current_device()}"):
            model = self.get_model_cls().from_pretrained(
=======
        if self.args.multimodal_keys:
            self.vlm_processor = AutoProcessor.from_pretrained(self.args.hf_checkpoint, trust_remote_code=True)

        init_context = self._get_init_weight_context_manager()

        with init_context():
            model = AutoModelForCausalLM.from_pretrained(
>>>>>>> dd80f101
                self.args.hf_checkpoint,
                trust_remote_code=True,
                attn_implementation=self.args.attn_implementation,
            )

        model.train()

        full_state = model.state_dict()

        model = apply_fsdp2(model, mesh=self.dp_mesh, cpu_offload=self.fsdp_cpu_offload)

        model = self._fsdp2_load_full_state_dict(
            model, full_state, self.dp_mesh, cpu_offload=True if self.fsdp_cpu_offload else None
        )

        self.model = model

        if args.gradient_checkpointing:
            self.model.gradient_checkpointing_enable()

        if args.optimizer == "adam":
            self.optimizer = torch.optim.AdamW(
                self.model.parameters(),
                lr=args.lr,
                betas=(args.adam_beta1, args.adam_beta2),
                eps=args.adam_eps,
                weight_decay=args.weight_decay,
            )
        else:
            raise ValueError(f"Unsupported optimizer: {args.optimizer}. Supported options: 'adam'")

        self.global_step = 0
        self.micro_step = 0

        checkpoint_payload = checkpoint.load(self)

        # Create separate ref model if needed (kept in CPU until needed)
        self.ref_model = None
        if with_ref:
            self.ref_model = self._create_ref_model(args.ref_load)

        self.weight_updater = (
            UpdateWeightFromTensor(self.args, self.model)
            if self.args.colocate
            else UpdateWeightFromDistributed(self.args, self.model)
        )

        checkpoint.finalize_load(self, checkpoint_payload)

        # Initialize data packing parameters
        self.max_tokens_per_gpu = args.max_tokens_per_gpu  # From main arguments

        if self.args.offload_train:
            self.sleep()

        self.prof.on_init_end()

        return int(getattr(self.args, "start_rollout_id", 0))

    def get_model_cls(self):
        if self.args.multimodal_keys:
            from transformers import AutoModelForVision2Seq

            return AutoModelForVision2Seq
        else:
            from transformers import AutoModelForCausalLM

            return AutoModelForCausalLM

    def _enable_true_on_policy_optimizations(self, args):
        if args.true_on_policy_mode:
            from sglang.srt.batch_invariant_ops import enable_batch_invariant_mode
            from .models.qwen3_moe import apply_true_on_policy_patch_for_qwen3_moe

            logger.info("FSDPTrainRayActor call enable_batch_invariant_mode for true-on-policy")
            enable_batch_invariant_mode(
                # In Qwen3, rope `inv_freq_expanded.float() @ position_ids_expanded.float()` uses bmm
                # and disabling it will make it aligned
                enable_bmm=False,
            )

            apply_true_on_policy_patch_for_qwen3_moe()

    def _setup_device_mesh(self) -> None:
        """Setup device mesh for parallelism (always called, handles both CP and non-CP cases).

        Creates 2D mesh (dp_size, cp_size) for all cases:
        - When context_parallel_size > 1: hybrid CP + DP
        - When context_parallel_size = 1: pure DP (equivalent to 1D mesh)

        This ensures consistent group management across all parallelism modes.
        """
        from torch.distributed.device_mesh import init_device_mesh

        world_size = dist.get_world_size()
        rank = dist.get_rank()

        # Use context_parallel_size directly (defaults to 1 for pure DP)
        self.cp_size = self.args.context_parallel_size
        self.dp_size = world_size // self.cp_size

        # Create 2D device mesh: (dp_size, cp_size)
        # Ranks laid out in row-major: mesh[dp_idx, cp_idx] = dp_idx * cp_size + cp_idx
        # - CP groups: consecutive ranks along dim 1, e.g., [0,1], [2,3], [4,5], [6,7]
        # - DP groups: striped ranks along dim 0, e.g., [0,2,4,6], [1,3,5,7]
        # When cp_size=1, this degenerates to pure DP
        self.mesh = init_device_mesh("cuda", mesh_shape=(self.dp_size, self.cp_size), mesh_dim_names=("dp", "cp"))

        # Extract process groups from mesh
        self.dp_group = self.mesh.get_group("dp")  # For FSDP gradient sync, metric reduction
        self.cp_group = self.mesh.get_group("cp")  # For Ring Flash Attention, logit gathering
        self.dp_mesh = self.mesh["dp"]  # For FSDP

        # Compute local ranks within each dimension
        self.dp_rank = rank // self.cp_size
        self.cp_rank = rank % self.cp_size

        logger.info(
            f"[Rank {rank}] Device mesh (2D): world_size={world_size}, "
            f"cp_size={self.cp_size}, dp_size={self.dp_size}"
        )
        logger.info(f"[Rank {rank}] Mesh shape: {self.mesh.shape}, " f"dp_rank={self.dp_rank}, cp_rank={self.cp_rank}")

        # Setup Ring Flash Attention with CP group from mesh (only when cp_size > 1)
        if self.cp_size > 1:
            substitute_hf_flash_attn(self.cp_group, heads_k_stride=1)
            logger.info(f"[Rank {rank}] CP initialized via device mesh")
        else:
            logger.info(f"[Rank {rank}] Pure DP mode (cp_size=1)")

    def _get_init_weight_context_manager(self):
        """Get context manager for model initialization.

        Returns a callable that creates a context manager.
        Uses meta device (no memory allocation) for non-rank-0 processes,
        UNLESS tie_word_embeddings=True (which causes hangs with meta tensors).

        Ref: verl/utils/fsdp_utils.py::get_init_weight_context_manager
        NOTE: tie_word_embedding causes meta_tensor init to hang
        """
        from accelerate import init_empty_weights

        # Check if model uses tied word embeddings (which doesn't work with meta tensors)
        use_meta_tensor = not self.hf_config.tie_word_embeddings

        def cpu_init_weights():
            return torch.device("cpu")

        if use_meta_tensor:
            # Rank 0: CPU, others: meta device (memory efficient for large models)
            return init_empty_weights if dist.get_rank() != 0 else cpu_init_weights
        else:
            logger.info(f"[Rank {dist.get_rank()}] tie_word_embeddings=True, loading full model to CPU on all ranks")
            return cpu_init_weights

    def _fsdp2_load_full_state_dict(self, model, full_state, device_mesh, cpu_offload):
        """Load full state dict into FSDP2 model with efficient broadcast from rank 0.

        This function loads weights from rank 0 and broadcasts to all other ranks,
        avoiding the need for each rank to load the full model from disk.

        Args:
            model: FSDP2-wrapped model
            full_state: State dict (only rank 0 has real weights, others have empty dict)
            device_mesh: Device mesh for FSDP
            cpu_offload: If not None, enables StateDictOptions cpu_offload

        Ref:verl/utils/fsdp_utils.py::fsdp2_load_full_state_dict
        """
        from torch.distributed.checkpoint.state_dict import StateDictOptions, set_model_state_dict

        # Rank 0: move with weights, others: allocate empty tensors on device
        if dist.get_rank() == 0:
            model = model.to(device=torch.cuda.current_device(), non_blocking=True)
        else:
            # to_empty creates tensors on device without initializing memory
            model = model.to_empty(device=torch.cuda.current_device())

        is_cpu_offload = cpu_offload is not None
        options = StateDictOptions(full_state_dict=True, cpu_offload=is_cpu_offload, broadcast_from_rank0=True)

        set_model_state_dict(model, full_state, options=options)

        # set_model_state_dict will not broadcast buffers, so we need to broadcast them manually.
        for _name, buf in model.named_buffers():
            dist.broadcast(buf, src=0)

        if is_cpu_offload:
            model.to("cpu", non_blocking=True)
            for buf in model.buffers():
                buf.data = buf.data.to(torch.cuda.current_device())

        return model

    @timer
    def sleep(self) -> None:
        """Pause CUDA memory for all tracked tensors."""
        if not self.args.offload_train:
            return

        print_memory("before offload model")

        self.model.cpu()
        move_torch_optimizer(self.optimizer, "cpu")
        clear_memory()
        dist.barrier(group=get_gloo_group())
        print_memory("after offload model")

    @timer
    def wake_up(self) -> None:
        """Resume CUDA memory for all tracked tensors."""
        if not self.args.offload_train:
            return

        self.model.cuda()
        move_torch_optimizer(self.optimizer, "cuda")
        dist.barrier(group=get_gloo_group())
        print_memory("after wake_up model")

    def save_model(self, iteration: int) -> None:
        """Delegate checkpoint saving to the shared checkpoint utilities."""
        if self.args.debug_rollout_only or self.args.save is None:
            return

        checkpoint.save(self, iteration)

    def _compute_log_prob(
        self,
        model_tag: str,
        packed_batches: list[dict[str, torch.Tensor]],
        store_prefix: str = "",
    ) -> dict[str, list[torch.Tensor]]:
        """Compute token log-probabilities for a list of packed batches.

        Parameters:
            model_tag: Which parameters to use, e.g. "actor" or "ref".
            packed_batches: A list of packed batch dictionaries produced by
                `pack_sequences`, each containing at least `tokens` and
                `position_ids`; may also include multimodal keys like `pixel_values`.
            store_prefix: Prefix to use for keys in outputs (e.g., "ref_").

        Returns:
            A lightweight dictionary keyed by f"{store_prefix}log_probs". The
            actual per-sequence results are written in-place into each element of
            `packed_batches` under the same key and can be read back by callers.

        Note:
            Uses separate ref model when model_tag == "ref". The ref model is
            loaded from CPU to GPU on-demand and offloaded back after use.
        """
        # Select which model to use
        if model_tag == "ref" and self.ref_model is not None:
            if not self.fsdp_cpu_offload:
                self.model.cpu()
                torch.cuda.empty_cache()
                dist.barrier(group=get_gloo_group())

            active_model = self.ref_model
            active_model.eval()
        else:
            active_model = self.model

        try:
            rollout_data = {f"{store_prefix}log_probs": []}
            with timer(f"{store_prefix}log_probs"), torch.no_grad():
                for batch in self.prof.iterate_train_log_probs(
                    tqdm(packed_batches, desc=f"{store_prefix}log_probs", disable=dist.get_rank() != 0)
                ):
<<<<<<< HEAD
                    # TODO: remove the autocast in the future
                    with torch.autocast(device_type="cuda", dtype=torch.bfloat16):
                        model_args = self._get_model_inputs_args(batch)
                        logits = self.model(**model_args).logits.squeeze(0)
=======
                    model_args = self._get_model_inputs_args(batch)
                    if "pixel_values" in batch:
                        model_args["pixel_values"] = batch["pixel_values"]
                    logits = active_model(**model_args).logits.squeeze(0).float()
>>>>>>> dd80f101
                    log_probs_result, entropy_result = get_logprob_and_entropy_with_cp(
                        logits=logits,
                        target_tokens=batch["tokens"],
                        cp_rank=self.cp_rank,
                        cp_size=self.cp_size,
                        cp_group=self.cp_group,
                        model_input_ids=model_args["input_ids"],
                        allow_compile=not self.args.true_on_policy_mode,
                        temperature=self.args.rollout_temperature,
                    )
                    batch[f"{store_prefix}log_probs"] = log_probs_result
                    if store_prefix == "":
                        batch["entropy"] = entropy_result
            return rollout_data

        finally:
            # Restore actor model if it was offloaded
            if model_tag == "ref" and self.ref_model is not None:
                torch.cuda.empty_cache()
                dist.barrier(group=get_gloo_group())

                if not self.fsdp_cpu_offload:
                    self.model.cuda()
                    dist.barrier(group=get_gloo_group())

    def _packed_data(
        self, rollout_data: dict[str, list[torch.Tensor]]
    ) -> tuple[list[dict[str, torch.Tensor]], list[int]]:
        """Pack variable-length sequences for efficient processing.

        Parameters:
            rollout_data: Dictionary of lists containing sequence-level tensors
                such as `tokens`, `loss_masks`, `rewards`, `response_lengths`,
                `advantages`, `returns`, and optional `rollout_log_probs`.

        Returns:
            A pair `(packed_batches, grad_accum)` where `packed_batches` is a list
            of packed batch dictionaries and `grad_accum` lists the micro-batch
            indices at which to perform optimizer steps.
        """
        # Pack sequences efficiently
        tokens = rollout_data["tokens"]

        packed_batches = []
        mbs_size_list = []
        local_batch_size = self.args.global_batch_size // self.dp_size
        assert (
            self.args.global_batch_size % self.dp_size == 0
        ), f"global_batch_size {self.args.global_batch_size} is not divisible by dp_world_size {self.dp_size}"
        # Use global_batch_size for splitting when max_tokens_per_gpu is enabled
        if self.args.use_dynamic_batch_size:
            # In CP mode, CP group shares sequences, so total capacity is max_tokens_per_gpu * cp_size
            max_tokens = self.args.max_tokens_per_gpu
            if self.cp_size > 1:
                max_tokens = max_tokens * self.cp_size

            for i in range(0, len(tokens), local_batch_size):
                mbs_size_list.append(
                    get_minimum_num_micro_batch_size(
                        [len(t) for t in rollout_data["tokens"][i : i + local_batch_size]],
                        max_tokens,
                    )
                )
            num_microbatches = torch.tensor(mbs_size_list, dtype=torch.int, device=torch.cuda.current_device())
            dist.all_reduce(num_microbatches, op=dist.ReduceOp.MAX, group=self.dp_group)
            num_microbatches = num_microbatches.tolist()
        else:
            num_microbatches = [self.args.global_batch_size // (self.args.micro_batch_size * self.dp_size)] * (
                len(tokens) // local_batch_size
            )

        start = 0
        for mbs_size in num_microbatches:
            end = start + local_batch_size
            packed_batches.extend(
                pack_sequences(
                    rollout_data["tokens"][start:end],
                    rollout_data["loss_masks"][start:end],
                    rollout_data["rewards"][start:end],
                    rollout_data["raw_reward"][start:end],
                    rollout_data["response_lengths"][start:end],
                    rollout_data["advantages"][start:end],
                    rollout_data["returns"][start:end],
                    rollout_log_probs=(
                        rollout_data["rollout_log_probs"][start:end] if "rollout_log_probs" in rollout_data else None
                    ),
                    multimodal_inputs=(
                        rollout_data["multimodal_inputs"][start:end] if "multimodal_inputs" in rollout_data else None
                    ),
                    num_packs=mbs_size,
                )
            )
            start = end
        grad_accum = list(accumulate(num_microbatches))

        return packed_batches, grad_accum

    def train(self, rollout_id: int, rollout_data_ref: Box) -> None:
        """Run one training update over a rollout batch.

        Parameters:
            rollout_id: Monotonic id for logging.
            rollout_data_ref: A Box handle wrapping a Ray object reference to a
                dictionary with rollout tensors and metadata (e.g., `tokens`,
                `loss_masks`, `rewards`, `response_lengths`, optional
                `rollout_log_probs`, etc.). It will be fetched and partitioned
                by `process_rollout_data` based on data-parallel rank/size.
        """
        if self.args.offload_train:
            self.wake_up()

        with inverse_timer("train_wait"), timer("train"):
            rollout_data = process_rollout_data(self.args, rollout_data_ref, self.dp_rank, self.dp_size)
            if self.args.debug_rollout_only:
                return
            self._train_core(rollout_id=rollout_id, rollout_data=rollout_data)

        train_metric_utils.log_perf_data_raw(
            rollout_id=rollout_id,
            args=self.args,
            is_primary_rank=dist.get_rank() == 0,
            compute_total_fwd_flops=None,
        )

    def _log_rollout_data(self, rollout_id: int, rollout_data, packed_batches):
        log_dict = {}
        if "raw_reward" in rollout_data and dist.get_rank() == 0:
            raw_reward_list = rollout_data["raw_reward"]
            if raw_reward_list:
                log_dict["rollout/raw_reward"] = sum(raw_reward_list) / len(raw_reward_list)

        for metric_key in ["log_probs", "rollout_log_probs", "ref_log_probs", "advantages", "returns"]:
            if metric_key not in packed_batches[0]:
                continue
            val = torch.tensor([0.0], device=torch.cuda.current_device())
            for _mbs_id, batches in enumerate(packed_batches):
                unpacked_batches = unpack_sequences(batches)
                for unpacked_batch in unpacked_batches:
                    if isinstance(unpacked_batch[metric_key], torch.Tensor):
                        loss_masks_tensor = unpacked_batch["loss_masks"].to(device=torch.cuda.current_device())
                        metric_tensor = unpacked_batch[metric_key].to(device=torch.cuda.current_device())
                        val += (metric_tensor * loss_masks_tensor).sum() / loss_masks_tensor.sum().clamp_min(1)
                    else:
                        val += unpacked_batch[metric_key]
            dist.all_reduce(val, op=dist.ReduceOp.SUM, group=self.dp_group)
            log_dict[f"rollout/{metric_key}"] = (
                val / (self.args.n_samples_per_prompt * self.args.rollout_batch_size)
            ).item()
        if dist.get_rank() == 0:
            logger.info(f"rollout {rollout_id}: {log_dict}")
            log_dict["rollout/step"] = compute_rollout_step(self.args, rollout_id)
            tracking_utils.log(self.args, log_dict, step_key="rollout/step")

        if self.args.ci_test and self.args.true_on_policy_mode:
            assert log_dict["rollout/log_probs"] == log_dict["rollout/rollout_log_probs"], (
                f"CI check failed: true_on_policy_mode is enabled, but log_probs "
                f"({log_dict['rollout/log_probs']}) != rollout_log_probs "
                f"({log_dict['rollout/rollout_log_probs']})"
            )

    def _train_core(self, rollout_id: int, rollout_data) -> None:
        if self.args.advantage_estimator in ["grpo", "gspo"]:
            rollout_data["advantages"] = rollout_data["returns"] = [
                torch.tensor([rollout_data["rewards"][i]] * rollout_data["response_lengths"][i])
                for i in range(len(rollout_data["rewards"]))
            ]
        else:
            raise NotImplementedError(f"Unsupported advantage_estimator {self.args.advantage_estimator}")

        packed_batches, grad_accum = self._packed_data(rollout_data)

        assert (
            len(grad_accum) > 0
        ), f"Invalid grad_accum {grad_accum} for micro_batch_size {self.args.micro_batch_size} and global_batch_size {self.args.global_batch_size}"

        if self.ref_model is not None:
            self._compute_log_prob("ref", packed_batches, store_prefix="ref_")

        self._compute_log_prob("actor", packed_batches)
        self._log_rollout_data(rollout_id, rollout_data, packed_batches)

        with timer("actor_train"):
            reported_accum: dict[str, list[torch.Tensor]] = {}
            self.optimizer.zero_grad(set_to_none=True)
            for mbs_id, packed_batch in self.prof.iterate_train_actor(
                enumerate(tqdm(packed_batches, desc="actor_train", disable=dist.get_rank() != 0))
            ):
                self._train_step(
                    packed_batch=packed_batch,
                    reported_accum=reported_accum,
                    mbs_id=mbs_id,
                    grad_accum=grad_accum,
                )

        self.prof.step(rollout_id=rollout_id)

        train_dump_utils.save_debug_train_data(self.args, rollout_id=rollout_id, rollout_data=rollout_data)

        # Update ref model if needed (copy actor weights to ref)
        if (
            self.args.ref_update_interval is not None
            and (rollout_id + 1) % self.args.ref_update_interval == 0
            and self.ref_model is not None
        ):
            if dist.get_rank() == 0:
                logger.info(f"Updating ref model at rollout_id {rollout_id}")
            # Copy actor model state to ref model
            actor_state = self.model.state_dict()
            self.ref_model.load_state_dict(actor_state)
            self.ref_model.cpu()

    def _train_step(self, packed_batch, reported_accum, mbs_id, grad_accum):
        # Prepare model inputs
        model_args = self._get_model_inputs_args(packed_batch)
        logits = self.model(**model_args).logits.squeeze(0).float()

        # Compute log probs and entropy (unified for both CP and non-CP modes)
        log_probs, entropy_result = get_logprob_and_entropy_with_cp(
            logits=logits,
            target_tokens=packed_batch["tokens"],
            cp_rank=self.cp_rank,
            cp_size=self.cp_size,
            cp_group=self.cp_group,
            model_input_ids=model_args["input_ids"],
            allow_compile=not self.args.true_on_policy_mode,
            temperature=self.args.rollout_temperature,
        )
        packed_batch["cur_log_probs"] = log_probs
        packed_batch["entropy"] = entropy_result

        unpacked_batches = unpack_sequences(packed_batch)

        old_log_prob_key = "rollout_log_probs" if self.args.use_rollout_logprobs else "log_probs"
        missing_old_log_probs = [
            idx
            for idx, batch in enumerate(unpacked_batches)
            if old_log_prob_key not in batch or not isinstance(batch[old_log_prob_key], torch.Tensor)
        ]
        if missing_old_log_probs:
            raise KeyError(
                f"{old_log_prob_key} must be provided as torch.Tensor for all microbatches when "
                f"use_rollout_logprobs is set to {self.args.use_rollout_logprobs}. Missing in batches: {missing_old_log_probs}"
            )
        old_log_probs = torch.cat([batch[old_log_prob_key] for batch in unpacked_batches], dim=0)
        log_probs = torch.cat([batch["cur_log_probs"] for batch in unpacked_batches], dim=0)
        advantages = torch.cat([batch["advantages"] for batch in unpacked_batches], dim=0)
        loss_masks = [batch["loss_masks"].to(device=log_probs.device) for batch in unpacked_batches]
        response_lengths = [batch["response_lengths"] for batch in unpacked_batches]

        advantages = advantages.to(device=log_probs.device)
        ppo_kl = old_log_probs.to(device=log_probs.device) - log_probs

        if self.args.advantage_estimator == "gspo":
            log_ratio_splits = torch.split(ppo_kl, response_lengths, dim=0)

            seq_kls = [
                ((log_ratio_i * mask_i).sum() / mask_i.sum().clamp_min(1))
                for log_ratio_i, mask_i in zip(log_ratio_splits, loss_masks, strict=False)
            ]

            ppo_kl_list = []
            for seq_kl, length in zip(seq_kls, response_lengths, strict=False):
                ppo_kl_list.append(seq_kl.expand(length))

            ppo_kl = torch.cat(ppo_kl_list)

        pg_loss, pg_clipfrac = compute_policy_loss(ppo_kl, advantages, self.args.eps_clip, self.args.eps_clip_high)

        def _has_rollout_log_probs(batch) -> bool:
            rollout_tensor = batch.get("rollout_log_probs")
            return isinstance(rollout_tensor, torch.Tensor) and rollout_tensor.numel() > 0

        has_rollout_log_probs = all(_has_rollout_log_probs(batch) for batch in unpacked_batches)
        rollout_log_probs = (
            torch.cat([batch["rollout_log_probs"] for batch in unpacked_batches], dim=0)
            if has_rollout_log_probs
            else None
        )

        # Apply TIS before sample mean calculation
        if self.args.use_tis:
            # Apply TIS off-policy correction using importance sampling
            assert (
                has_rollout_log_probs and rollout_log_probs is not None
            ), "rollout_log_probs must be provided as non-empty torch.Tensor for TIS"

            tis = torch.exp(old_log_probs - rollout_log_probs)
            ois = (-ppo_kl).exp()
            tis_clip = torch.clamp(
                tis, min=getattr(self.args, "tis_clip_low", 0.1), max=getattr(self.args, "tis_clip", 2.0)
            )
            tis_clipfrac = tis_clip != tis

            pg_loss = pg_loss * tis_clip

        assert not self.args.calculate_per_token_loss, "calculate_per_token_loss not yet implemented"
        pg_loss = sum_of_sample_mean(pg_loss, response_lengths, loss_masks)
        pg_clipfrac = sum_of_sample_mean(pg_clipfrac, response_lengths, loss_masks)
        ppo_kl = sum_of_sample_mean(ppo_kl.abs(), response_lengths, loss_masks)

        # Only compare rollout vs. train log probs when they originate from different stages.
        train_rollout_logprob_abs_diff = None
        if not self.args.use_rollout_logprobs and rollout_log_probs is not None:
            train_rollout_logprob_abs_diff = (old_log_probs - rollout_log_probs).abs()
            train_rollout_logprob_abs_diff = sum_of_sample_mean(
                train_rollout_logprob_abs_diff, response_lengths, loss_masks
            ).detach()

        entropy = torch.cat([batch["entropy"] for batch in unpacked_batches], dim=0)
        entropy_loss = sum_of_sample_mean(entropy, response_lengths, loss_masks)

        loss = pg_loss - self.args.entropy_coef * entropy_loss

        if self.args.use_kl_loss:
            ref_log_probs = torch.cat([batch["ref_log_probs"] for batch in unpacked_batches], dim=0)
            kl = compute_approx_kl(
                log_probs,
                ref_log_probs,
                kl_loss_type=self.args.kl_loss_type,
            )
            kl_loss = sum_of_sample_mean(kl, response_lengths, loss_masks)

            loss = loss + self.args.kl_loss_coef * kl_loss

        reported = {
            "loss": loss.detach(),
            "pg_loss": pg_loss.detach(),
            "pg_clipfrac": pg_clipfrac.detach(),
            "ppo_kl": ppo_kl.detach(),
            "entropy_loss": entropy_loss.detach(),
        }

        if train_rollout_logprob_abs_diff is not None:
            reported["train_rollout_logprob_abs_diff"] = train_rollout_logprob_abs_diff

        if self.args.use_kl_loss:
            reported["kl_loss"] = kl_loss.detach()

        if self.args.use_tis and tis is not None:
            reported["tis"] = sum_of_sample_mean(tis, response_lengths, loss_masks).detach()
            reported["ois"] = sum_of_sample_mean(ois, response_lengths, loss_masks).detach()
            reported["tis_clipfrac"] = sum_of_sample_mean(tis_clipfrac.float(), response_lengths, loss_masks).detach()

        # Scale loss for gradient accumulation
        loss = loss * self.dp_size / self.args.global_batch_size
        loss.backward()

        # Accumulate reported metrics (store tensors for later mean)
        for k, v in reported.items():
            reported_accum.setdefault(k, []).append(v)

        if (mbs_id + 1) in grad_accum:
            # TODO: check if the grad norm is global grad norm.
            grad_norm = torch.nn.utils.clip_grad_norm_(self.model.parameters(), self.args.clip_grad)
            # the grad norm used to be of DTensor
            grad_norm = float(grad_norm)

            self.optimizer.step()
            self.optimizer.zero_grad(set_to_none=True)
            # Aggregate logs
            aggregated = {k: torch.stack(v).sum().item() for k, v in reported_accum.items()}
            # TODO: change this, this is slow.
            reduced_aggregated = [None] * self.dp_size
            dist.all_gather_object(reduced_aggregated, aggregated, group=self.dp_group)
            aggregated = {}
            for k in reported_accum.keys():
                aggregated[k] = sum([r[k] for r in reduced_aggregated]) / (self.args.global_batch_size)
            reported_accum.clear()
            if dist.get_rank() == 0:
                log_dict = {
                    f"train/{k}": (val.item() if torch.is_tensor(val) else val) for k, val in aggregated.items()
                }
                log_dict["train/grad_norm"] = grad_norm

                for gid, group in enumerate(self.optimizer.param_groups):
                    if "lr" in group:
                        log_dict[f"train/lr-pg_{gid}"] = group["lr"]

                kl_info = ""
                if self.args.use_kl_loss and "kl_loss" in aggregated:
                    kl_info = f", kl_loss: {aggregated['kl_loss']:.4f}, kl_penalty: {aggregated['kl_loss'] * self.args.kl_loss_coef:.4f}"
                    logger.info(kl_info)
                logger.info(f"step {self.global_step}: {log_dict}")

                log_dict["train/step"] = self.global_step
                tracking_utils.log(self.args, log_dict, step_key="train/step")
            self.global_step += 1

    @timer
    def update_weights(self) -> None:  # type: ignore[override]
        """Synchronize actor weights to rollout engines.

        Handles both colocated and distributed update modes. In offload mode,
        wakes up parameters as needed to perform the update.
        """
        if self.args.debug_train_only or self.args.debug_rollout_only:
            return

        rollout_engines, rollout_engine_lock, num_new_engines = ray.get(
            self.rollout_manager.get_rollout_engines_and_lock.remote()
        )
        if num_new_engines > 0:
            self.weight_updater.connect_rollout_engines(rollout_engines, rollout_engine_lock)
            dist.barrier(group=get_gloo_group())

        self.weight_updater.update_weights()
        clear_memory()

    def _create_ref_model(self, ref_load_path: str | None):
        """Create and initialize a separate reference model with FSDP2 CPUOffloadPolicy.

        Parameters:
            ref_load_path: Path to a directory containing a HF checkpoint. If
                None, a ValueError is raised.

        Returns:
            FSDP2-wrapped ref model with CPU offload enabled

        Note:
            Creates a separate FSDP2 model instance for the reference model.
            ALWAYS uses CPUOffloadPolicy for the reference model to save memory,
            regardless of the actor model's CPU offload setting.
        """
        if ref_load_path is None:
            raise ValueError("ref_load_path must be provided when loading reference model")

        import os

        if os.path.isdir(ref_load_path):
            logger.info(f"[Rank {dist.get_rank()}] Creating separate ref model from {ref_load_path}")

<<<<<<< HEAD
            # Load model same way as actor model
            with torch.autocast(device_type=f"cuda:{torch.cuda.current_device()}"):
                ref_model = self.get_model_cls().from_pretrained(
=======
            init_context = self._get_init_weight_context_manager()

            with init_context():
                ref_model = AutoModelForCausalLM.from_pretrained(
>>>>>>> dd80f101
                    ref_load_path,
                    trust_remote_code=True,
                    attn_implementation=self.args.attn_implementation,
                )

            full_state = ref_model.state_dict()

            # Always use CPUOffloadPolicy for reference, let FSDP2 handle the offload. It is faster than model.cpu().
            ref_model = apply_fsdp2(ref_model, mesh=self.dp_mesh, cpu_offload=True)
            ref_model = self._fsdp2_load_full_state_dict(ref_model, full_state, self.dp_mesh, cpu_offload=True)

            logger.info(f"[Rank {dist.get_rank()}] Reference model created with FSDP2 CPUOffloadPolicy")
            return ref_model
        else:
            raise NotImplementedError(f"Loading from checkpoint file {ref_load_path} not yet implemented")

    def _get_model_inputs_args(self, packed_sequence: dict) -> dict:
        input_ids = packed_sequence["tokens"].unsqueeze(0)
        position_ids = packed_sequence["position_ids"].unsqueeze(0)
        if self.cp_size > 1:

            packed_sequence = pad_packed_sequence_with_cp(packed_sequence, self.cp_size)

            if not packed_sequence["cu_seqlens"].is_cuda:
                packed_sequence["cu_seqlens"] = packed_sequence["cu_seqlens"].cuda()
            cu_seqlens = packed_sequence["cu_seqlens"]
            update_ring_flash_attn_params(cu_seqlens, self.cp_group)

            input_ids = torch.chunk(packed_sequence["tokens"].unsqueeze(0), self.cp_size, dim=1)[self.cp_rank]
            position_ids = torch.chunk(packed_sequence["position_ids"].unsqueeze(0), self.cp_size, dim=1)[self.cp_rank]

        model_args = {
            "input_ids": input_ids,
            "position_ids": position_ids,
            "attention_mask": None,
        }
        if packed_sequence["multimodal_inputs"]:
            model_args.update(packed_sequence["multimodal_inputs"])
        return model_args


def selective_log_softmax_raw(logits: torch.Tensor, input_ids: torch.Tensor) -> torch.Tensor:
    """Fused version of the common `log_softmax -> gather` operation.

    The fused version of this operation avoids the (potentially large) memory overhead
    of allocating a new tensor to store the full logprobs.

    Parameters:
        logits: Tensor of shape [..., V] containing model logits.
        input_ids: Tensor of shape [...] of token indices whose log-probabilities are gathered.

    Returns:
        Tensor of shape [...] containing the log-probabilities corresponding to `input_ids`.
    """
    logprobs = logits.log_softmax(dim=-1)
    return torch.gather(logprobs, dim=-1, index=input_ids.unsqueeze(-1)).squeeze(-1)


selective_log_softmax_compiled = torch.compile(dynamic=True)(selective_log_softmax_raw)


def gather_log_probs_packed(
    shifted_logits: torch.Tensor,
    input_ids: torch.Tensor,
    allow_compile: bool,
    cu_seqlens: torch.Tensor | float | None = None,
    temperature: torch.Tensor | None = None,
) -> torch.Tensor:
    """Gather next-token log probabilities for packed sequences.

    Parameters:
        logits: Model logits of shape [B, T, V] or [T, V].
        input_ids: Token ids of shape [B, T] or [T].
        cu_seqlens: Optional cumulative sequence lengths (unused here). Present
            for API compatibility with callers.

    Returns:
        A tensor of shape [T-1] (or [B, T-1]) with log-probabilities of targets.
    """
    # Handle batch dimension - logits should be [batch_size, seq_len, vocab_size]
    if shifted_logits.dim() == 3:
        # Remove batch dimension for packed sequences
        shifted_logits = shifted_logits.squeeze(0)
        input_ids = input_ids.squeeze(0)

    if temperature is not None:
        shifted_logits = shifted_logits.div(temperature)

    targets = input_ids[1:].to(device=shifted_logits.device)

    # Gather log probs for targets
    selective_log_softmax = selective_log_softmax_compiled if allow_compile else selective_log_softmax_raw
    return selective_log_softmax(shifted_logits, targets)


def get_logprob_and_entropy_with_cp(
    logits: torch.Tensor,
    target_tokens: torch.Tensor,
    cp_rank: int,
    cp_size: int,
    cp_group,
    model_input_ids: torch.Tensor,
    allow_compile: bool,
    temperature: float | None = None,
) -> tuple[torch.Tensor, torch.Tensor]:
    """Compute log probabilities and entropy in Context Parallel mode.

    Parameters:
        logits: Model output logits with shape [chunk_size, vocab_size]
        target_tokens: Target tokens with shape [total_seq_len]
        cp_rank: Current CP rank
        cp_size: CP world size
        cp_group: CP communication group
        model_input_ids: Model input_ids (used for the last rank)
        allow_compile: Whether to allow compilation
        temperature: Temperature parameter (optional)

    Returns:
        log_probs: Aggregated log probabilities with shape [total_seq_len - 1]
        entropy: Aggregated entropy with shape [total_seq_len - 1]
    """
    # Fast path for non-CP mode (cp_size=1): avoid unnecessary communication
    if cp_size == 1:
        shifted_logits = logits[:-1, :]
        local_log_probs = gather_log_probs_packed(
            shifted_logits, target_tokens, allow_compile=allow_compile, temperature=temperature
        )
        log_probs_full = torch.log_softmax(shifted_logits, dim=-1)
        probs = torch.softmax(shifted_logits, dim=-1)
        entropy = -(probs * log_probs_full).sum(dim=-1)
        return local_log_probs, entropy

    chunk_size = logits.shape[0]
    tokens_start_index = chunk_size * cp_rank
    tokens_end_index = (
        tokens_start_index + chunk_size + 1 if cp_rank < cp_size - 1 else tokens_start_index + chunk_size
    )

    # For the last rank, remove the last logit
    logits = logits if cp_rank < cp_size - 1 else logits[:-1, :]

    # Get local tokens for current rank
    local_tokens = (
        target_tokens[tokens_start_index:tokens_end_index] if cp_rank < cp_size - 1 else model_input_ids.squeeze(0)
    )

    # Compute local log probs
    local_log_probs = gather_log_probs_packed(
        logits, local_tokens, allow_compile=allow_compile, temperature=temperature
    )

    # Pad for the last rank
    if cp_rank == cp_size - 1:
        local_log_probs = F.pad(local_log_probs, (0, chunk_size - local_log_probs.shape[0]), value=0)

    # Compute entropy
    shifted_logits = logits[:-1, :] if cp_rank == cp_size - 1 else logits
    log_probs_full = torch.log_softmax(shifted_logits, dim=-1)
    probs = torch.softmax(shifted_logits, dim=-1)
    entropy = -(probs * log_probs_full).sum(dim=-1)

    # Pad entropy for the last rank
    if cp_rank == cp_size - 1:
        entropy = F.pad(entropy, (0, chunk_size - entropy.shape[0]), value=0)

    # Merge with a single all_gather: stack as [2, chunk_size]
    stacked_local = torch.stack([local_log_probs, entropy], dim=0)
    gathered_stacked = torch.distributed.nn.functional.all_gather(stacked_local, group=cp_group)

    # Concatenate by effective length (non-last rank=chunk_size, last rank=chunk_size-1)
    lp_parts, ent_parts = [], []
    for r in range(cp_size):
        eff_len = chunk_size if r < cp_size - 1 else max(0, chunk_size - 1)
        if eff_len > 0:
            lp_parts.append(gathered_stacked[r][0][:eff_len])
            ent_parts.append(gathered_stacked[r][1][:eff_len])

    log_probs = torch.cat(lp_parts, dim=0) if lp_parts else local_log_probs.new_zeros((0,))
    entropy_result = torch.cat(ent_parts, dim=0) if ent_parts else entropy.new_zeros((0,))

    # Truncate to global effective length T-1 (packed tokens length is T)
    log_probs = log_probs[: len(target_tokens) - 1]
    entropy_result = entropy_result[: len(target_tokens) - 1]

    return log_probs, entropy_result


def sum_of_sample_mean(x: torch.Tensor, response_lengths: list[int], loss_masks: list[torch.Tensor]) -> torch.Tensor:
    """Compute sum of per-sample means across variable-length responses.

    Parameters:
        x: Flat tensor containing concatenated per-token values across samples.
        response_lengths: Lengths of each sample's response segment in `x`.
        loss_masks: Per-sample masks aligned with `response_lengths`.

    Returns:
        A scalar tensor equal to the sum over samples of the mean value within
        each sample's response segment.
    """
    return sum(
        [
            (x_i * loss_mask_i).sum() / torch.clamp_min(loss_mask_i.sum(), 1)
            for x_i, loss_mask_i in zip(x.split(response_lengths, dim=0), loss_masks, strict=False)
        ]
    )


@torch.no_grad()
def move_torch_optimizer(optimizer, device):
    """ref: https://github.com/volcengine/verl/blob/main/verl/utils/fsdp_utils.py"""
    if not optimizer.state:
        return

    for param_group in optimizer.param_groups:
        for param in param_group["params"]:
            state = optimizer.state[param]
            for key, value in state.items():
                if isinstance(value, torch.Tensor):
                    state[key] = value.to(device, non_blocking=True)

    torch.cuda.synchronize()


def apply_fsdp2(model, mesh=None, cpu_offload=False):
    """Apply FSDP v2 to the model.

    Args:
        model: The model to wrap with FSDP
        mesh: Optional DeviceMesh for FSDP. If None, uses all ranks.
        cpu_offload: If True, offload parameters, gradients, and optimizer states
            to CPU. The optimizer step will run on CPU. (Default: False)

    Ref: https://github.com/volcengine/verl/blob/main/verl/utils/fsdp_utils.py
    """
    from torch.distributed.fsdp import CPUOffloadPolicy, MixedPrecisionPolicy, fully_shard

    offload_policy = CPUOffloadPolicy() if cpu_offload else None

    layer_cls_to_wrap = model._no_split_modules
    assert len(layer_cls_to_wrap) > 0 and layer_cls_to_wrap[0] is not None

    modules = [
        module
        for name, module in model.named_modules()
        if module.__class__.__name__ in layer_cls_to_wrap
        or (isinstance(module, torch.nn.Embedding) and not model.config.tie_word_embeddings)
    ]

    fsdp_kwargs = {
        "mp_policy": MixedPrecisionPolicy(
            param_dtype=torch.bfloat16,
            reduce_dtype=torch.float32,
        ),
        "offload_policy": offload_policy,
        "mesh": mesh,
    }

    # Apply FSDP to each module (offload_policy=None is equivalent to not passing it)
    for module in modules:
        fully_shard(module, **fsdp_kwargs)

    # Apply FSDP to the top-level model
    fully_shard(model, **fsdp_kwargs)

    return model<|MERGE_RESOLUTION|>--- conflicted
+++ resolved
@@ -78,19 +78,10 @@
                     self.processor = load_processor(self.args.hf_checkpoint, trust_remote_code=True)
             dist.barrier(group=get_gloo_group())
 
-<<<<<<< HEAD
-        # Load model
-        with torch.autocast(device_type=f"cuda:{torch.cuda.current_device()}"):
+        init_context = self._get_init_weight_context_manager()
+
+        with init_context():
             model = self.get_model_cls().from_pretrained(
-=======
-        if self.args.multimodal_keys:
-            self.vlm_processor = AutoProcessor.from_pretrained(self.args.hf_checkpoint, trust_remote_code=True)
-
-        init_context = self._get_init_weight_context_manager()
-
-        with init_context():
-            model = AutoModelForCausalLM.from_pretrained(
->>>>>>> dd80f101
                 self.args.hf_checkpoint,
                 trust_remote_code=True,
                 attn_implementation=self.args.attn_implementation,
@@ -359,17 +350,8 @@
                 for batch in self.prof.iterate_train_log_probs(
                     tqdm(packed_batches, desc=f"{store_prefix}log_probs", disable=dist.get_rank() != 0)
                 ):
-<<<<<<< HEAD
-                    # TODO: remove the autocast in the future
-                    with torch.autocast(device_type="cuda", dtype=torch.bfloat16):
-                        model_args = self._get_model_inputs_args(batch)
-                        logits = self.model(**model_args).logits.squeeze(0)
-=======
                     model_args = self._get_model_inputs_args(batch)
-                    if "pixel_values" in batch:
-                        model_args["pixel_values"] = batch["pixel_values"]
                     logits = active_model(**model_args).logits.squeeze(0).float()
->>>>>>> dd80f101
                     log_probs_result, entropy_result = get_logprob_and_entropy_with_cp(
                         logits=logits,
                         target_tokens=batch["tokens"],
@@ -801,16 +783,10 @@
         if os.path.isdir(ref_load_path):
             logger.info(f"[Rank {dist.get_rank()}] Creating separate ref model from {ref_load_path}")
 
-<<<<<<< HEAD
-            # Load model same way as actor model
-            with torch.autocast(device_type=f"cuda:{torch.cuda.current_device()}"):
+            init_context = self._get_init_weight_context_manager()
+
+            with init_context():
                 ref_model = self.get_model_cls().from_pretrained(
-=======
-            init_context = self._get_init_weight_context_manager()
-
-            with init_context():
-                ref_model = AutoModelForCausalLM.from_pretrained(
->>>>>>> dd80f101
                     ref_load_path,
                     trust_remote_code=True,
                     attn_implementation=self.args.attn_implementation,
