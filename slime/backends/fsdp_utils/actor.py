import logging
from argparse import Namespace
from itertools import accumulate

import ray
import torch
import torch.distributed as dist
import torch.nn.functional as F
from packaging import version
from ring_flash_attn import substitute_hf_flash_attn, update_ring_flash_attn_params
from tqdm import tqdm
from transformers import AutoConfig

from slime.ray.train_actor import TrainRayActor
from slime.utils import train_dump_utils, train_metric_utils
from slime.utils.context_utils import with_defer
from slime.utils.data import get_minimum_num_micro_batch_size, process_rollout_data
from slime.utils.distributed_utils import get_gloo_group
from slime.utils.memory_utils import clear_memory, print_memory
from slime.utils.metric_utils import compute_rollout_step
from slime.utils.ppo_utils import compute_approx_kl, compute_policy_loss
from slime.utils.ray_utils import Box
from slime.utils.timer import Timer, inverse_timer, timer
<<<<<<< HEAD
from slime.utils.tokenizer_utils import load_processor, load_tokenizer
from slime.utils.wandb_utils import init_wandb_secondary
=======
from slime.utils.tracking_utils import init_tracking
>>>>>>> ce4be8ec

from ...utils import tracking_utils
from ...utils.profile_utils import TrainProfiler
from . import checkpoint
from .data_packing import pack_sequences, pad_packed_sequence_with_cp, unpack_sequences
from .update_weight_utils import UpdateWeightFromDistributed, UpdateWeightFromTensor

logger = logging.getLogger(__name__)


class FSDPTrainRayActor(TrainRayActor):
    """Simplified TrainRayActor for pure HF+FSDP training.

    Responsibilities:
      * Initialize model/tokenizer on rank0 sequentially to avoid race on cache
      * Wrap model with FSDP
      * Provide minimal train / save / update_weights hooks compatible with existing RayTrainGroup

    Weight update strategy:
      * Rank0 gathers state_dict (full) and broadcasts tensor-by-tensor.
      * For small models this is fine; for larger models consider sharded state_dict type.
    """

    @with_defer(lambda: Timer().start("train_wait"))
    def init(self, args: Namespace, role: str, with_ref: bool = False) -> int:  # type: ignore[override]
        super().init(args, role, with_ref)

        # Setup device mesh for parallelism (handles both CP and non-CP cases)
        self.setup_device_mesh()
        torch.manual_seed(args.seed)

        if self.args.debug_rollout_only:
            return 0

        self._enable_true_on_policy_optimizations(args)
        if dist.get_rank() == 0:
            init_tracking(args, primary=False)

        if getattr(self.args, "start_rollout_id", None) is None:
            self.args.start_rollout_id = 0

        self.prof = TrainProfiler(args)

        for i in range(dist.get_world_size()):
            if i == dist.get_rank():
                self.hf_config = AutoConfig.from_pretrained(self.args.hf_checkpoint, trust_remote_code=True)
                self.tokenizer = load_tokenizer(self.args.hf_checkpoint, trust_remote_code=True)
                if self.args.multimodal_keys:
                    self.processor = load_processor(self.args.hf_checkpoint, trust_remote_code=True)
            dist.barrier(group=get_gloo_group())

        # Load model
        with torch.autocast(device_type=f"cuda:{torch.cuda.current_device()}"):
            model = self.get_model_cls().from_pretrained(
                self.args.hf_checkpoint,
                trust_remote_code=True,
                attn_implementation=self.args.attn_implementation,
            )

        model.train()

        if args.gradient_checkpointing:
            model.gradient_checkpointing_enable()

        # Apply FSDP with DP mesh and CPU offload policy if requested
        cpu_offload = getattr(args, "fsdp_cpu_offload", False)
        self.model = apply_fsdp2(model, mesh=self.dp_mesh, cpu_offload=cpu_offload)

        if args.optimizer == "adam":
            self.optimizer = torch.optim.AdamW(
                self.model.parameters(),
                lr=args.lr,
                betas=(args.adam_beta1, args.adam_beta2),
                eps=args.adam_eps,
                weight_decay=args.weight_decay,
            )
        else:
            raise ValueError(f"Unsupported optimizer: {args.optimizer}. Supported options: 'adam'")

        self.global_step = 0
        self.micro_step = 0

        checkpoint_payload = checkpoint.load(self)

        # Create separate ref model if needed (kept in CPU until needed)
        self.ref_model = None
        if with_ref:
            self.ref_model = self.create_ref_model(args.ref_load)

        self.weight_updater = (
            UpdateWeightFromTensor(self.args, self.model)
            if self.args.colocate
            else UpdateWeightFromDistributed(self.args, self.model)
        )

        checkpoint.finalize_load(self, checkpoint_payload)

        # Initialize data packing parameters
        self.max_tokens_per_gpu = args.max_tokens_per_gpu  # From main arguments

        if self.args.offload_train:
            self.sleep()

        self.prof.on_init_end()

        return int(getattr(self.args, "start_rollout_id", 0))

<<<<<<< HEAD
    def get_model_cls(self):
        if self.args.multimodal_keys:
            from transformers import AutoModelForVision2Seq

            return AutoModelForVision2Seq
        else:
            from transformers import AutoModelForCausalLM

            return AutoModelForCausalLM
=======
    def _enable_true_on_policy_optimizations(self, args):
        if args.true_on_policy_mode:
            from sglang.srt.batch_invariant_ops import enable_batch_invariant_mode
            from transformers.models.qwen3 import modeling_qwen3

            logger.info("FSDPTrainRayActor call enable_batch_invariant_mode for true-on-policy")
            enable_batch_invariant_mode(
                # In Qwen3, rope `inv_freq_expanded.float() @ position_ids_expanded.float()` uses bmm
                # and disabling it will make it aligned
                enable_bmm=False,
            )

            modeling_qwen3.apply_rotary_pos_emb = torch.compile(dynamic=True)(modeling_qwen3.apply_rotary_pos_emb)
>>>>>>> ce4be8ec

    def setup_device_mesh(self) -> None:
        """Setup device mesh for parallelism (always called, handles both CP and non-CP cases).

        Creates 2D mesh (dp_size, cp_size) for all cases:
        - When context_parallel_size > 1: hybrid CP + DP
        - When context_parallel_size = 1: pure DP (equivalent to 1D mesh)

        This ensures consistent group management across all parallelism modes.
        """
        from torch.distributed.device_mesh import init_device_mesh

        world_size = dist.get_world_size()
        rank = dist.get_rank()

        # Use context_parallel_size directly (defaults to 1 for pure DP)
        self.cp_size = self.args.context_parallel_size
        self.dp_size = world_size // self.cp_size

        # Create 2D device mesh: (dp_size, cp_size)
        # Ranks laid out in row-major: mesh[dp_idx, cp_idx] = dp_idx * cp_size + cp_idx
        # - CP groups: consecutive ranks along dim 1, e.g., [0,1], [2,3], [4,5], [6,7]
        # - DP groups: striped ranks along dim 0, e.g., [0,2,4,6], [1,3,5,7]
        # When cp_size=1, this degenerates to pure DP
        self.mesh = init_device_mesh("cuda", mesh_shape=(self.dp_size, self.cp_size), mesh_dim_names=("dp", "cp"))

        # Extract process groups from mesh
        self.dp_group = self.mesh.get_group("dp")  # For FSDP gradient sync, metric reduction
        self.cp_group = self.mesh.get_group("cp")  # For Ring Flash Attention, logit gathering
        self.dp_mesh = self.mesh["dp"]  # For FSDP

        # Compute local ranks within each dimension
        self.dp_rank = rank // self.cp_size
        self.cp_rank = rank % self.cp_size

        logger.info(
            f"[Rank {rank}] Device mesh (2D): world_size={world_size}, "
            f"cp_size={self.cp_size}, dp_size={self.dp_size}"
        )
        logger.info(f"[Rank {rank}] Mesh shape: {self.mesh.shape}, " f"dp_rank={self.dp_rank}, cp_rank={self.cp_rank}")

        # Setup Ring Flash Attention with CP group from mesh (only when cp_size > 1)
        if self.cp_size > 1:
            substitute_hf_flash_attn(self.cp_group, heads_k_stride=1)
            logger.info(f"[Rank {rank}] CP initialized via device mesh")
        else:
            logger.info(f"[Rank {rank}] Pure DP mode (cp_size=1)")

    @timer
    def sleep(self) -> None:
        """Pause CUDA memory for all tracked tensors."""
        if not self.args.offload_train:
            return

        print_memory("before offload model")

        self.model.cpu()
        move_torch_optimizer(self.optimizer, "cpu")
        clear_memory()
        dist.barrier(group=get_gloo_group())
        print_memory("after offload model")

    @timer
    def wake_up(self) -> None:
        """Resume CUDA memory for all tracked tensors."""
        if not self.args.offload_train:
            return

        self.model.cuda()
        move_torch_optimizer(self.optimizer, "cuda")
        dist.barrier(group=get_gloo_group())
        print_memory("after wake_up model")

    def save_model(self, iteration: int) -> None:
        """Delegate checkpoint saving to the shared checkpoint utilities."""
        if self.args.debug_rollout_only or self.args.save is None:
            return

        checkpoint.save(self, iteration)

    def compute_log_prob(
        self,
        model_tag: str,
        packed_batches: list[dict[str, torch.Tensor]],
        store_prefix: str = "",
    ) -> dict[str, list[torch.Tensor]]:
        """Compute token log-probabilities for a list of packed batches.

        Parameters:
            model_tag: Which parameters to use, e.g. "actor" or "ref".
            packed_batches: A list of packed batch dictionaries produced by
                `pack_sequences`, each containing at least `tokens` and
                `position_ids`; may also include multimodal keys like `pixel_values`.
            store_prefix: Prefix to use for keys in outputs (e.g., "ref_").

        Returns:
            A lightweight dictionary keyed by f"{store_prefix}log_probs". The
            actual per-sequence results are written in-place into each element of
            `packed_batches` under the same key and can be read back by callers.

        Note:
            Uses separate ref model when model_tag == "ref". The ref model is
            loaded from CPU to GPU on-demand and offloaded back after use.
        """
        # Select which model to use
        if model_tag == "ref" and self.ref_model is not None:
            # Offload actor model to CPU to save GPU memory
            logger.info("[Rank {}] Offloading actor model to CPU".format(dist.get_rank()))
            self.model.cpu()
            torch.cuda.empty_cache()

            # Load ref model to GPU
            logger.info("[Rank {}] Loading ref model to GPU".format(dist.get_rank()))
            self.ref_model.cuda()
            active_model = self.ref_model
            active_model.eval()
        else:
            active_model = self.model

        try:
            rollout_data = {f"{store_prefix}log_probs": []}
            with timer(f"{store_prefix}log_probs"), torch.no_grad():
                for batch in self.prof.iterate_train_log_probs(
                    tqdm(packed_batches, desc=f"{store_prefix}log_probs", disable=dist.get_rank() != 0)
                ):
                    # TODO: remove the autocast in the future
                    with torch.autocast(device_type="cuda", dtype=torch.bfloat16):
                        model_args = self._get_model_inputs_args(batch)
                        logits = self.model(**model_args).logits.squeeze(0)
                    log_probs_result, entropy_result = get_logprob_and_entropy_with_cp(
                        logits=logits,
                        target_tokens=batch["tokens"],
                        cp_rank=self.cp_rank,
                        cp_size=self.cp_size,
                        cp_group=self.cp_group,
                        model_input_ids=model_args["input_ids"],
                        allow_compile=not self.args.true_on_policy_mode,
                        temperature=self.args.rollout_temperature,
                    )
                    batch[f"{store_prefix}log_probs"] = log_probs_result
                    if store_prefix == "":
                        batch["entropy"] = entropy_result
            return rollout_data

        finally:
            # Offload ref model back to CPU
            if model_tag == "ref" and self.ref_model is not None:
                self.ref_model.cpu()
                torch.cuda.empty_cache()
                self.model.cuda()

    def packed_data(
        self, rollout_data: dict[str, list[torch.Tensor]]
    ) -> tuple[list[dict[str, torch.Tensor]], list[int]]:
        """Pack variable-length sequences for efficient processing.

        Parameters:
            rollout_data: Dictionary of lists containing sequence-level tensors
                such as `tokens`, `loss_masks`, `rewards`, `response_lengths`,
                `advantages`, `returns`, and optional `rollout_log_probs`.

        Returns:
            A pair `(packed_batches, grad_accum)` where `packed_batches` is a list
            of packed batch dictionaries and `grad_accum` lists the micro-batch
            indices at which to perform optimizer steps.
        """
        # Pack sequences efficiently
        tokens = rollout_data["tokens"]

        packed_batches = []
        mbs_size_list = []
        local_batch_size = self.args.global_batch_size // self.dp_size
        assert (
            self.args.global_batch_size % self.dp_size == 0
        ), f"global_batch_size {self.args.global_batch_size} is not divisible by dp_world_size {self.dp_size}"
        # Use global_batch_size for splitting when max_tokens_per_gpu is enabled
        if self.args.use_dynamic_batch_size:
            # In CP mode, CP group shares sequences, so total capacity is max_tokens_per_gpu * cp_size
            max_tokens = self.args.max_tokens_per_gpu
            if self.cp_size > 1:
                max_tokens = max_tokens * self.cp_size

            for i in range(0, len(tokens), local_batch_size):
                mbs_size_list.append(
                    get_minimum_num_micro_batch_size(
                        [len(t) for t in rollout_data["tokens"][i : i + local_batch_size]],
                        max_tokens,
                    )
                )
            num_microbatches = torch.tensor(mbs_size_list, dtype=torch.int, device=torch.cuda.current_device())
            dist.all_reduce(num_microbatches, op=dist.ReduceOp.MAX, group=self.dp_group)
            num_microbatches = num_microbatches.tolist()
        else:
            num_microbatches = [self.args.global_batch_size // (self.args.micro_batch_size * self.dp_size)] * (
                len(tokens) // local_batch_size
            )

        start = 0
        for mbs_size in num_microbatches:
            end = start + local_batch_size
            packed_batches.extend(
                pack_sequences(
                    rollout_data["tokens"][start:end],
                    rollout_data["loss_masks"][start:end],
                    rollout_data["rewards"][start:end],
                    rollout_data["raw_reward"][start:end],
                    rollout_data["response_lengths"][start:end],
                    rollout_data["advantages"][start:end],
                    rollout_data["returns"][start:end],
                    rollout_log_probs=(
                        rollout_data["rollout_log_probs"][start:end] if "rollout_log_probs" in rollout_data else None
                    ),
                    multimodal_inputs=(
                        rollout_data["multimodal_inputs"][start:end] if "multimodal_inputs" in rollout_data else None
                    ),
                    num_packs=mbs_size,
                )
            )
            start = end
        grad_accum = list(accumulate(num_microbatches))

        return packed_batches, grad_accum

    def train(self, rollout_id: int, rollout_data_ref: Box) -> None:
        """Run one training update over a rollout batch.

        Parameters:
            rollout_id: Monotonic id for logging.
            rollout_data_ref: A Box handle wrapping a Ray object reference to a
                dictionary with rollout tensors and metadata (e.g., `tokens`,
                `loss_masks`, `rewards`, `response_lengths`, optional
                `rollout_log_probs`, etc.). It will be fetched and partitioned
                by `process_rollout_data` based on data-parallel rank/size.
        """
        if self.args.offload_train:
            self.wake_up()

        with inverse_timer("train_wait"), timer("train"):
            rollout_data = process_rollout_data(self.args, rollout_data_ref, self.dp_rank, self.dp_size)
            if self.args.debug_rollout_only:
                return
            self._train_core(rollout_id=rollout_id, rollout_data=rollout_data)

        train_metric_utils.log_perf_data_raw(
            rollout_id=rollout_id,
            args=self.args,
            is_primary_rank=dist.get_rank() == 0,
            compute_total_fwd_flops=None,
        )

    def log_rollout_data(self, rollout_id: int, rollout_data, packed_batches):
        log_dict = {}
        if "raw_reward" in rollout_data and dist.get_rank() == 0:
            raw_reward_list = rollout_data["raw_reward"]
            if raw_reward_list:
                log_dict["rollout/raw_reward"] = sum(raw_reward_list) / len(raw_reward_list)

        for metric_key in ["log_probs", "rollout_log_probs", "ref_log_probs", "advantages", "returns"]:
            if metric_key not in packed_batches[0]:
                continue
            val = torch.tensor([0.0], device=torch.cuda.current_device())
            for mbs_id, batches in enumerate(packed_batches):
                unpacked_batches = unpack_sequences(batches)
                for unpacked_batch in unpacked_batches:
                    if isinstance(unpacked_batch[metric_key], torch.Tensor):
                        loss_masks_tensor = unpacked_batch["loss_masks"].to(device=torch.cuda.current_device())
                        metric_tensor = unpacked_batch[metric_key].to(device=torch.cuda.current_device())
                        val += (metric_tensor * loss_masks_tensor).sum() / loss_masks_tensor.sum().clamp_min(1)
                    else:
                        val += unpacked_batch[metric_key]
            dist.all_reduce(val, op=dist.ReduceOp.SUM, group=self.dp_group)
            log_dict[f"rollout/{metric_key}"] = (
                val / (self.args.n_samples_per_prompt * self.args.rollout_batch_size)
            ).item()
        if dist.get_rank() == 0:
            logger.info(f"rollout {rollout_id}: {log_dict}")
            log_dict["rollout/step"] = compute_rollout_step(self.args, rollout_id)
            tracking_utils.log(self.args, log_dict, step_key="rollout/step")

    def _train_core(self, rollout_id: int, rollout_data) -> None:
        if self.args.advantage_estimator in ["grpo", "gspo"]:
            rollout_data["advantages"] = rollout_data["returns"] = [
                torch.tensor([rollout_data["rewards"][i]] * rollout_data["response_lengths"][i])
                for i in range(len(rollout_data["rewards"]))
            ]
        else:
            raise NotImplementedError(f"Unsupported advantage_estimator {self.args.advantage_estimator}")

        packed_batches, grad_accum = self.packed_data(rollout_data)

        assert (
            len(grad_accum) > 0
        ), f"Invalid grad_accum {grad_accum} for micro_batch_size {self.args.micro_batch_size} and global_batch_size {self.args.global_batch_size}"

        if self.ref_model is not None:
            self.compute_log_prob("ref", packed_batches, store_prefix="ref_")

        self.compute_log_prob("actor", packed_batches)
        self.log_rollout_data(rollout_id, rollout_data, packed_batches)

        with timer("actor_train"):
            reported_accum: dict[str, list[torch.Tensor]] = {}
            self.optimizer.zero_grad(set_to_none=True)
            for mbs_id, packed_batch in self.prof.iterate_train_actor(
                enumerate(tqdm(packed_batches, desc="actor_train", disable=dist.get_rank() != 0))
            ):
                self._train_step(
                    packed_batch=packed_batch,
                    reported_accum=reported_accum,
                    mbs_id=mbs_id,
                    grad_accum=grad_accum,
                )

        self.prof.step(rollout_id=rollout_id)

        train_dump_utils.save_debug_train_data(self.args, rollout_id=rollout_id, rollout_data=rollout_data)

        # Update ref model if needed (copy actor weights to ref)
        if (
            self.args.ref_update_interval is not None
            and (rollout_id + 1) % self.args.ref_update_interval == 0
            and self.ref_model is not None
        ):
            if dist.get_rank() == 0:
                logger.info(f"Updating ref model at rollout_id {rollout_id}")
            # Copy actor model state to ref model
            actor_state = self.model.state_dict()
            self.ref_model.load_state_dict(actor_state)
            self.ref_model.cpu()  # Keep ref in CPU

    def _train_step(self, packed_batch, reported_accum, mbs_id, grad_accum):
        # TODO: remove the autocast in the future
        with torch.autocast(device_type="cuda", dtype=torch.bfloat16):
            # Prepare model inputs
            model_args = self._get_model_inputs_args(packed_batch)
            logits = self.model(
                **model_args,
            ).logits.squeeze(0)

        # Compute log probs and entropy (unified for both CP and non-CP modes)
        log_probs, entropy_result = get_logprob_and_entropy_with_cp(
            logits=logits,
            target_tokens=packed_batch["tokens"],
            cp_rank=self.cp_rank,
            cp_size=self.cp_size,
            cp_group=self.cp_group,
            model_input_ids=model_args["input_ids"],
            allow_compile=not self.args.true_on_policy_mode,
            temperature=self.args.rollout_temperature,
        )
        packed_batch["cur_log_probs"] = log_probs
        packed_batch["entropy"] = entropy_result

        unpacked_batches = unpack_sequences(packed_batch)

        old_log_probs = torch.cat([batch["log_probs"] for batch in unpacked_batches], dim=0)
        log_probs = torch.cat([batch["cur_log_probs"] for batch in unpacked_batches], dim=0)
        advantages = torch.cat([batch["advantages"] for batch in unpacked_batches], dim=0)
        loss_masks = [batch["loss_masks"].to(device=log_probs.device) for batch in unpacked_batches]
        response_lengths = [batch["response_lengths"] for batch in unpacked_batches]

        advantages = advantages.to(device=log_probs.device)
        ppo_kl = old_log_probs.to(device=log_probs.device) - log_probs

        if self.args.advantage_estimator == "gspo":
            log_ratio_splits = torch.split(ppo_kl, response_lengths, dim=0)

            seq_kls = [
                ((log_ratio_i * mask_i).sum() / mask_i.sum().clamp_min(1))
                for log_ratio_i, mask_i in zip(log_ratio_splits, loss_masks)
            ]

            ppo_kl_list = []
            for seq_kl, length in zip(seq_kls, response_lengths):
                ppo_kl_list.append(seq_kl.expand(length))

            ppo_kl = torch.cat(ppo_kl_list)

        pg_loss, pg_clipfrac = compute_policy_loss(ppo_kl, advantages, self.args.eps_clip, self.args.eps_clip_high)

        rollout_log_probs = torch.cat([batch["rollout_log_probs"] for batch in unpacked_batches], dim=0)

        # Apply TIS before sample mean calculation
        if self.args.use_tis:
            # Apply TIS off-policy correction using importance sampling
            assert all(
                "rollout_log_probs" in batch
                and isinstance(batch["rollout_log_probs"], torch.Tensor)
                and batch["rollout_log_probs"].numel() > 0
                for batch in unpacked_batches
            ), "rollout_log_probs must be provided as non-empty torch.Tensor for TIS"

            tis = torch.exp(old_log_probs - rollout_log_probs)
            ois = (-ppo_kl).exp()
            tis_clip = torch.clamp(
                tis, min=getattr(self.args, "tis_clip_low", 0.1), max=getattr(self.args, "tis_clip", 2.0)
            )
            tis_clipfrac = tis_clip != tis

            pg_loss = pg_loss * tis_clip

        assert not self.args.calculate_per_token_loss, "calculate_per_token_loss not yet implemented"
        pg_loss = sum_of_sample_mean(pg_loss, response_lengths, loss_masks)
        pg_clipfrac = sum_of_sample_mean(pg_clipfrac, response_lengths, loss_masks)
        ppo_kl = sum_of_sample_mean(ppo_kl.abs(), response_lengths, loss_masks)

        train_rollout_logprob_abs_diff = (old_log_probs - rollout_log_probs).abs()
        train_rollout_logprob_abs_diff = sum_of_sample_mean(
            train_rollout_logprob_abs_diff, response_lengths, loss_masks
        ).detach()

        entropy = torch.cat([batch["entropy"] for batch in unpacked_batches], dim=0)
        entropy_loss = sum_of_sample_mean(entropy, response_lengths, loss_masks)

        loss = pg_loss - self.args.entropy_coef * entropy_loss

        if self.args.use_kl_loss:
            ref_log_probs = torch.cat([batch["ref_log_probs"] for batch in unpacked_batches], dim=0)
            kl = compute_approx_kl(
                log_probs,
                ref_log_probs,
                kl_loss_type=self.args.kl_loss_type,
            )
            kl_loss = sum_of_sample_mean(kl, response_lengths, loss_masks)

            loss = loss + self.args.kl_loss_coef * kl_loss

        reported = {
            "loss": loss.detach(),
            "pg_loss": pg_loss.detach(),
            "pg_clipfrac": pg_clipfrac.detach(),
            "ppo_kl": ppo_kl.detach(),
            "entropy_loss": entropy_loss.detach(),
            "train_rollout_logprob_abs_diff": train_rollout_logprob_abs_diff,
        }

        if self.args.use_kl_loss:
            reported["kl_loss"] = kl_loss.detach()

        if self.args.use_tis and tis is not None:
            reported["tis"] = sum_of_sample_mean(tis, response_lengths, loss_masks).detach()
            reported["ois"] = sum_of_sample_mean(ois, response_lengths, loss_masks).detach()
            reported["tis_clipfrac"] = sum_of_sample_mean(tis_clipfrac.float(), response_lengths, loss_masks).detach()

        # Scale loss for gradient accumulation
        loss = loss * self.dp_size / self.args.global_batch_size
        loss.backward()

        # Accumulate reported metrics (store tensors for later mean)
        for k, v in reported.items():
            reported_accum.setdefault(k, []).append(v)

        if (mbs_id + 1) in grad_accum:
            # TODO: check if the grad norm is global grad norm.
            grad_norm = torch.nn.utils.clip_grad_norm_(self.model.parameters(), self.args.clip_grad)
            # the grad norm used to be of DTensor
            grad_norm = float(grad_norm)

            self.optimizer.step()
            self.optimizer.zero_grad(set_to_none=True)
            # Aggregate logs
            aggregated = {k: torch.stack(v).sum().item() for k, v in reported_accum.items()}
            # TODO: change this, this is slow.
            reduced_aggregated = [None] * self.dp_size
            dist.all_gather_object(reduced_aggregated, aggregated, group=self.dp_group)
            aggregated = {}
            for k in reported_accum.keys():
                aggregated[k] = sum([r[k] for r in reduced_aggregated]) / (self.args.global_batch_size)
            reported_accum.clear()
            if dist.get_rank() == 0:
                log_dict = {
                    f"train/{k}": (val.item() if torch.is_tensor(val) else val) for k, val in aggregated.items()
                }
                log_dict["train/grad_norm"] = grad_norm

                for gid, group in enumerate(self.optimizer.param_groups):
                    if "lr" in group:
                        log_dict[f"train/lr-pg_{gid}"] = group["lr"]

                kl_info = ""
                if self.args.use_kl_loss and "kl_loss" in aggregated:
                    kl_info = f", kl_loss: {aggregated['kl_loss']:.4f}, kl_penalty: {aggregated['kl_loss'] * self.args.kl_loss_coef:.4f}"
                    logger.info(kl_info)
                logger.info(f"step {self.global_step}: {log_dict}")

                log_dict["train/step"] = self.global_step
                tracking_utils.log(self.args, log_dict, step_key="train/step")
            self.global_step += 1

    @timer
    def update_weights(self) -> None:  # type: ignore[override]
        """Synchronize actor weights to rollout engines.

        Handles both colocated and distributed update modes. In offload mode,
        wakes up parameters as needed to perform the update.
        """
        if self.args.debug_train_only or self.args.debug_rollout_only:
            return

        rollout_engines, rollout_engine_lock, num_new_engines = ray.get(
            self.rollout_manager.get_rollout_engines_and_lock.remote()
        )
        if num_new_engines > 0:
            self.weight_updater.connect_rollout_engines(rollout_engines, rollout_engine_lock)
            dist.barrier(group=get_gloo_group())

        self.weight_updater.update_weights()
        clear_memory()

    def create_ref_model(self, ref_load_path: str | None):
        """Create and initialize a separate reference model (kept in CPU).

        Parameters:
            ref_load_path: Path to a directory containing a HF checkpoint. If
                None, a ValueError is raised.

        Returns:
            FSDP-wrapped ref model in CPU memory

        Note:
            Creates a separate FSDP model instance for the reference model.
            This model is kept in CPU and loaded to GPU only when needed in
            compute_log_prob(). This approach is cleaner than weight swapping.
        """
        if ref_load_path is None:
            raise ValueError("ref_load_path must be provided when loading reference model")

        import os

        if os.path.isdir(ref_load_path):
<<<<<<< HEAD
            # Get actor weights for dtype matching
            actor_weights = self.weights["actor"]

            temp_ref_model = self.get_model_cls().from_pretrained(
                ref_load_path,
                trust_remote_code=True,
                torch_dtype=torch.bfloat16,
                device_map="cpu",
            )
            ref_state_dict = temp_ref_model.state_dict()
            self.weights["ref"] = {}
=======
            logger.info(f"[Rank {dist.get_rank()}] Creating separate ref model from {ref_load_path}")

            # Load model same way as actor model
            with torch.autocast(device_type=f"cuda:{torch.cuda.current_device()}"):
                ref_model = AutoModelForCausalLM.from_pretrained(
                    ref_load_path,
                    trust_remote_code=True,
                    attn_implementation=self.args.attn_implementation,
                )
>>>>>>> ce4be8ec

            ref_model = apply_fsdp2(ref_model, mesh=self.dp_mesh)
            ref_model.cpu()

            logger.info(f"[Rank {dist.get_rank()}] Reference model created and offloaded to CPU")
            return ref_model
        else:
            raise NotImplementedError(f"Loading from checkpoint file {ref_load_path} not yet implemented")

    def _get_model_inputs_args(self, packed_sequence: dict) -> dict:
        input_ids = packed_sequence["tokens"].unsqueeze(0)
        position_ids = packed_sequence["position_ids"].unsqueeze(0)
        if self.cp_size > 1:

            packed_sequence = pad_packed_sequence_with_cp(packed_sequence, self.cp_size)

            if not packed_sequence["cu_seqlens"].is_cuda:
                packed_sequence["cu_seqlens"] = packed_sequence["cu_seqlens"].cuda()
            cu_seqlens = packed_sequence["cu_seqlens"]
            update_ring_flash_attn_params(cu_seqlens, self.cp_group)

            input_ids = torch.chunk(packed_sequence["tokens"].unsqueeze(0), self.cp_size, dim=1)[self.cp_rank]
            position_ids = torch.chunk(packed_sequence["position_ids"].unsqueeze(0), self.cp_size, dim=1)[self.cp_rank]

        model_args = {
            "input_ids": input_ids,
            "position_ids": position_ids,
            "attention_mask": None,
        }
        if packed_sequence["multimodal_inputs"]:
            model_args.update(packed_sequence["multimodal_inputs"])
        return model_args


def selective_log_softmax_raw(logits: torch.Tensor, input_ids: torch.Tensor) -> torch.Tensor:
    """Fused version of the common `log_softmax -> gather` operation.

    The fused version of this operation avoids the (potentially large) memory overhead
    of allocating a new tensor to store the full logprobs.

    Parameters:
        logits: Tensor of shape [..., V] containing model logits.
        input_ids: Tensor of shape [...] of token indices whose log-probabilities are gathered.

    Returns:
        Tensor of shape [...] containing the log-probabilities corresponding to `input_ids`.
    """
    logprobs = logits.log_softmax(dim=-1)
    return torch.gather(logprobs, dim=-1, index=input_ids.unsqueeze(-1)).squeeze(-1)


selective_log_softmax_compiled = torch.compile(dynamic=True)(selective_log_softmax_raw)


def gather_log_probs_packed(
    shifted_logits: torch.Tensor,
    input_ids: torch.Tensor,
    allow_compile: bool,
    cu_seqlens: torch.Tensor | float | None = None,
    temperature: torch.Tensor | None = None,
) -> torch.Tensor:
    """Gather next-token log probabilities for packed sequences.

    Parameters:
        logits: Model logits of shape [B, T, V] or [T, V].
        input_ids: Token ids of shape [B, T] or [T].
        cu_seqlens: Optional cumulative sequence lengths (unused here). Present
            for API compatibility with callers.

    Returns:
        A tensor of shape [T-1] (or [B, T-1]) with log-probabilities of targets.
    """
    # Handle batch dimension - logits should be [batch_size, seq_len, vocab_size]
    if shifted_logits.dim() == 3:
        # Remove batch dimension for packed sequences
        shifted_logits = shifted_logits.squeeze(0)
        input_ids = input_ids.squeeze(0)

    if temperature is not None:
        shifted_logits = shifted_logits.div(temperature)

    targets = input_ids[1:].to(device=shifted_logits.device)

    # Gather log probs for targets
    selective_log_softmax = selective_log_softmax_compiled if allow_compile else selective_log_softmax_raw
    return selective_log_softmax(shifted_logits, targets)


def get_logprob_and_entropy_with_cp(
    logits: torch.Tensor,
    target_tokens: torch.Tensor,
    cp_rank: int,
    cp_size: int,
    cp_group,
    model_input_ids: torch.Tensor,
    allow_compile: bool,
    temperature: float | None = None,
) -> tuple[torch.Tensor, torch.Tensor]:
    """Compute log probabilities and entropy in Context Parallel mode.

    Parameters:
        logits: Model output logits with shape [chunk_size, vocab_size]
        target_tokens: Target tokens with shape [total_seq_len]
        cp_rank: Current CP rank
        cp_size: CP world size
        cp_group: CP communication group
        model_input_ids: Model input_ids (used for the last rank)
        allow_compile: Whether to allow compilation
        temperature: Temperature parameter (optional)

    Returns:
        log_probs: Aggregated log probabilities with shape [total_seq_len - 1]
        entropy: Aggregated entropy with shape [total_seq_len - 1]
    """
    # Fast path for non-CP mode (cp_size=1): avoid unnecessary communication
    if cp_size == 1:
        shifted_logits = logits[:-1, :]
        local_log_probs = gather_log_probs_packed(
            shifted_logits, target_tokens, allow_compile=allow_compile, temperature=temperature
        )
        log_probs_full = torch.log_softmax(shifted_logits, dim=-1)
        probs = torch.softmax(shifted_logits, dim=-1)
        entropy = -(probs * log_probs_full).sum(dim=-1)
        return local_log_probs, entropy

    chunk_size = logits.shape[0]
    tokens_start_index = chunk_size * cp_rank
    tokens_end_index = (
        tokens_start_index + chunk_size + 1 if cp_rank < cp_size - 1 else tokens_start_index + chunk_size
    )

    # For the last rank, remove the last logit
    logits = logits if cp_rank < cp_size - 1 else logits[:-1, :]

    # Get local tokens for current rank
    local_tokens = (
        target_tokens[tokens_start_index:tokens_end_index] if cp_rank < cp_size - 1 else model_input_ids.squeeze(0)
    )

    # Compute local log probs
    local_log_probs = gather_log_probs_packed(
        logits, local_tokens, allow_compile=allow_compile, temperature=temperature
    )

    # Pad for the last rank
    if cp_rank == cp_size - 1:
        local_log_probs = F.pad(local_log_probs, (0, chunk_size - local_log_probs.shape[0]), value=0)

    # Compute entropy
    shifted_logits = logits[:-1, :] if cp_rank == cp_size - 1 else logits
    log_probs_full = torch.log_softmax(shifted_logits, dim=-1)
    probs = torch.softmax(shifted_logits, dim=-1)
    entropy = -(probs * log_probs_full).sum(dim=-1)

    # Pad entropy for the last rank
    if cp_rank == cp_size - 1:
        entropy = F.pad(entropy, (0, chunk_size - entropy.shape[0]), value=0)

    # Merge with a single all_gather: stack as [2, chunk_size]
    stacked_local = torch.stack([local_log_probs, entropy], dim=0)
    gathered_stacked = torch.distributed.nn.functional.all_gather(stacked_local, group=cp_group)

    # Concatenate by effective length (non-last rank=chunk_size, last rank=chunk_size-1)
    lp_parts, ent_parts = [], []
    for r in range(cp_size):
        eff_len = chunk_size if r < cp_size - 1 else max(0, chunk_size - 1)
        if eff_len > 0:
            lp_parts.append(gathered_stacked[r][0][:eff_len])
            ent_parts.append(gathered_stacked[r][1][:eff_len])

    log_probs = torch.cat(lp_parts, dim=0) if lp_parts else local_log_probs.new_zeros((0,))
    entropy_result = torch.cat(ent_parts, dim=0) if ent_parts else entropy.new_zeros((0,))

    # Truncate to global effective length T-1 (packed tokens length is T)
    log_probs = log_probs[: len(target_tokens) - 1]
    entropy_result = entropy_result[: len(target_tokens) - 1]

    return log_probs, entropy_result


def sum_of_sample_mean(x: torch.Tensor, response_lengths: list[int], loss_masks: list[torch.Tensor]) -> torch.Tensor:
    """Compute sum of per-sample means across variable-length responses.

    Parameters:
        x: Flat tensor containing concatenated per-token values across samples.
        response_lengths: Lengths of each sample's response segment in `x`.
        loss_masks: Per-sample masks aligned with `response_lengths`.

    Returns:
        A scalar tensor equal to the sum over samples of the mean value within
        each sample's response segment.
    """
    return sum(
        [
            (x_i * loss_mask_i).sum() / torch.clamp_min(loss_mask_i.sum(), 1)
            for x_i, loss_mask_i in zip(x.split(response_lengths, dim=0), loss_masks)
        ]
    )


@torch.no_grad()
def move_torch_optimizer(optimizer, device):
    """ref: https://github.com/volcengine/verl/blob/main/verl/utils/fsdp_utils.py"""
    if not optimizer.state:
        return

    for param_group in optimizer.param_groups:
        for param in param_group["params"]:
            state = optimizer.state[param]
            for key, value in state.items():
                if isinstance(value, torch.Tensor):
                    state[key] = value.to(device, non_blocking=True)

    torch.cuda.synchronize()


def apply_fsdp2(model, mesh=None, cpu_offload=False):
    """Apply FSDP v2 to the model.

    Args:
        model: The model to wrap with FSDP
        mesh: Optional DeviceMesh for FSDP. If None, uses all ranks.
        cpu_offload: If True, offload parameters, gradients, and optimizer states
            to CPU. The optimizer step will run on CPU. (Default: False)

    Ref: https://github.com/volcengine/verl/blob/main/verl/utils/fsdp_utils.py
    """
    # Import FSDP v2 components based on PyTorch version
    if version.parse(torch.__version__) >= version.parse("2.6"):
        from torch.distributed.fsdp import CPUOffloadPolicy, fully_shard
    elif version.parse(torch.__version__) >= version.parse("2.4"):
        from torch.distributed._composable.fsdp import fully_shard
        from torch.distributed._composable.fsdp.fully_shard import CPUOffloadPolicy
    else:
        raise ImportError("FSDP v2 not available")

    offload_policy = CPUOffloadPolicy() if cpu_offload else None

    layer_cls_to_wrap = model._no_split_modules
    assert len(layer_cls_to_wrap) > 0 and layer_cls_to_wrap[0] is not None

    modules = [
        module
        for name, module in model.named_modules()
        if module.__class__.__name__ in layer_cls_to_wrap
        or (isinstance(module, torch.nn.Embedding) and not model.config.tie_word_embeddings)
    ]

    # Apply FSDP to each module (offload_policy=None is equivalent to not passing it)
    for module in modules:
        fully_shard(module, mesh=mesh, offload_policy=offload_policy)

    # Apply FSDP to the top-level model
    fully_shard(model, mesh=mesh, offload_policy=offload_policy)

    return model<|MERGE_RESOLUTION|>--- conflicted
+++ resolved
@@ -21,12 +21,8 @@
 from slime.utils.ppo_utils import compute_approx_kl, compute_policy_loss
 from slime.utils.ray_utils import Box
 from slime.utils.timer import Timer, inverse_timer, timer
-<<<<<<< HEAD
 from slime.utils.tokenizer_utils import load_processor, load_tokenizer
-from slime.utils.wandb_utils import init_wandb_secondary
-=======
 from slime.utils.tracking_utils import init_tracking
->>>>>>> ce4be8ec
 
 from ...utils import tracking_utils
 from ...utils.profile_utils import TrainProfiler
@@ -134,7 +130,6 @@
 
         return int(getattr(self.args, "start_rollout_id", 0))
 
-<<<<<<< HEAD
     def get_model_cls(self):
         if self.args.multimodal_keys:
             from transformers import AutoModelForVision2Seq
@@ -144,7 +139,6 @@
             from transformers import AutoModelForCausalLM
 
             return AutoModelForCausalLM
-=======
     def _enable_true_on_policy_optimizations(self, args):
         if args.true_on_policy_mode:
             from sglang.srt.batch_invariant_ops import enable_batch_invariant_mode
@@ -158,7 +152,6 @@
             )
 
             modeling_qwen3.apply_rotary_pos_emb = torch.compile(dynamic=True)(modeling_qwen3.apply_rotary_pos_emb)
->>>>>>> ce4be8ec
 
     def setup_device_mesh(self) -> None:
         """Setup device mesh for parallelism (always called, handles both CP and non-CP cases).
@@ -689,29 +682,15 @@
         import os
 
         if os.path.isdir(ref_load_path):
-<<<<<<< HEAD
-            # Get actor weights for dtype matching
-            actor_weights = self.weights["actor"]
-
-            temp_ref_model = self.get_model_cls().from_pretrained(
-                ref_load_path,
-                trust_remote_code=True,
-                torch_dtype=torch.bfloat16,
-                device_map="cpu",
-            )
-            ref_state_dict = temp_ref_model.state_dict()
-            self.weights["ref"] = {}
-=======
             logger.info(f"[Rank {dist.get_rank()}] Creating separate ref model from {ref_load_path}")
 
             # Load model same way as actor model
             with torch.autocast(device_type=f"cuda:{torch.cuda.current_device()}"):
-                ref_model = AutoModelForCausalLM.from_pretrained(
+                ref_model = self.get_model_cls().from_pretrained(
                     ref_load_path,
                     trust_remote_code=True,
                     attn_implementation=self.args.attn_implementation,
                 )
->>>>>>> ce4be8ec
 
             ref_model = apply_fsdp2(ref_model, mesh=self.dp_mesh)
             ref_model.cpu()
