from contextlib import nullcontext

import torch
import torch.distributed as dist
import wandb
from PIL import Image
from torch.distributed.fsdp import FullyShardedDataParallel as FSDP
from torch.distributed.fsdp import ShardingStrategy, StateDictType
from torch_memory_saver import torch_memory_saver
from transformers import AutoConfig, AutoModelForCausalLM, AutoProcessor, AutoTokenizer

from slime.ray.train_actor import TrainRayActor
from slime.utils.data import process_rollout_data
from slime.utils.distributed_utils import get_gloo_group
<<<<<<< HEAD
from slime.utils.ppo_utils import (
    compute_approx_kl,
    compute_policy_loss,
    get_gspo_token_ratio,
    get_sequence_level_ratio,
    normalize_advantages_in_groups,
)
=======
from slime.utils.ppo_utils import compute_approx_kl, compute_policy_loss
>>>>>>> 843c94e9
from slime.utils.timer import Timer, timer
from slime.utils.wandb_utils import init_wandb_secondary

from .update_weight_utils import UpdateWeightFromTensor


class FSDPTrainRayActor(TrainRayActor):
    """Simplified TrainRayActor for pure HF+FSDP training.

    Responsibilities:
      * Initialize model/tokenizer on rank0 sequentially to avoid race on cache
      * Wrap model with FSDP
      * Provide minimal train / save / update_weights hooks compatible with existing RayTrainGroup

    Weight update strategy:
      * Rank0 gathers state_dict (full) and broadcasts tensor-by-tensor.
      * For small models this is fine; for larger models consider sharded state_dict type.
    """

    def init(self, args, role, wandb_run_id, with_ref: bool = False):  # type: ignore[override]
        super().init(args, role, wandb_run_id, with_ref)

        if dist.get_rank() == 0:
            init_wandb_secondary(args, wandb_run_id)

        self.args = args
        torch.manual_seed(args.seed)

        for i in range(dist.get_world_size()):
            if i == dist.get_rank():
                self.hf_config = AutoConfig.from_pretrained(self.args.hf_checkpoint, trust_remote_code=True)
                self.tokenizer = AutoTokenizer.from_pretrained(self.args.hf_checkpoint, trust_remote_code=True)
            dist.barrier(group=get_gloo_group())

        if self.args.multimodal_keys:
            self.vlm_processor = AutoProcessor.from_pretrained(self.args.hf_checkpoint, trust_remote_code=True)

        # Load model
        with torch.device(f"cuda:{torch.cuda.current_device()}"):
            model = AutoModelForCausalLM.from_pretrained(
                self.args.hf_checkpoint,
                trust_remote_code=True,
            )
        model.train()

        if args.gradient_checkpointing:
            model.gradient_checkpointing_enable()

        # TODO: set correct auto_wrap_policy
        auto_wrap_policy = None

        self.model = FSDP(
            model,
            auto_wrap_policy=auto_wrap_policy,
            device_id=torch.cuda.current_device(),
            use_orig_params=True,
            sharding_strategy=ShardingStrategy[self.args.fsdp_sharding_strategy],
            cpu_offload=self.args.fsdp_cpu_offload,
            forward_prefetch=self.args.fsdp_forward_prefetch,
            backward_prefetch=self.args.fsdp_backward_prefetch,
            limit_all_gathers=self.args.fsdp_limit_all_gathers,
        )

        self.optimizer = torch.optim.AdamW(
            self.model.parameters(),
            lr=args.lr,
            betas=(args.adam_beta1, args.adam_beta2),
            eps=args.adam_eps,
            weight_decay=args.weight_decay,
        )

        # TODO: load

        self.weights = {"actor": {}}

        self.ref_model = None
        if with_ref:
            self.load_ref_model(args.ref_load)

        self.update_cpu_params_dict(self.weights["actor"])

        self.weight_updator = UpdateWeightFromTensor(self.args, self.model)

        if self.args.offload:
            self.sleep(("model"))

        Timer().start("train_wait")
        self.global_step = 0
        self.micro_step = 0
        return 0

    def sleep(self, tags):
        if not getattr(self.args, "offload", False):
            return
        if torch_memory_saver is not None:
            torch_memory_saver.pause()

    def wake_up(self, tags):
        if not getattr(self.args, "offload", False):
            return
        if torch_memory_saver is not None:
            torch_memory_saver.resume()

    def save_model(self, iteration):
        if self.args.debug_rollout_only:
            return

        raise NotImplementedError()

    def connect_rollout_engines(self, rollout_engines, rollout_engine_lock):
        self.rollout_engines = rollout_engines

        if self.args.debug_train_only or self.args.debug_rollout_only:
            return

        self.weight_updator.connect_rollout_engines(rollout_engines, rollout_engine_lock)
        dist.barrier(group=get_gloo_group())

    def compute_log_prob(
        self,
        model_tag,
        padded_batches,
        store_prefix="",
    ):
        """
        Compute log probabilities using specified model.

        Args:
            model_tag: "actor" for current model, "ref" for reference model
            padded_batches: Input batches
            store_prefix: Prefix for storing results (e.g., "ref_")
        """
        need_restore = False
        if model_tag != "actor" and model_tag in self.weights:
            self.update_cpu_params_dict(self.weights["actor"])
            self.update_gpu_params_dict(self.weights[model_tag])
            self.model.eval()
            need_restore = True

        try:
            rollout_data = {f"{store_prefix}log_probs": []}
            with timer(f"{store_prefix}log_probs") and torch.no_grad():
                for batch in padded_batches:
                    with torch.autocast(device_type="cuda", dtype=torch.bfloat16):
                        model_args = {"input_ids": batch["tokens"]}
                        if "pixel_values" in batch:
                            model_args["pixel_values"] = batch["pixel_values"]
                    logits = self.model(**model_args).logits
                    batch[f"{store_prefix}log_probs"] = gather_log_probs(
                        logits, batch["tokens"], self.args.rollout_temperature
                    )
            return rollout_data

        finally:
            if need_restore:
                self.update_gpu_params_dict(self.weights["actor"])
                self.model.train()
                torch.cuda.synchronize()

    def pad_and_move_to_device(self, rollout_data):
        tokens = rollout_data["tokens"]
        loss_masks = rollout_data["loss_masks"]
        prompts = rollout_data.get("prompt", [[] for _ in range(len(tokens))])

        padded_batches = []
        for i in range(0, len(tokens), self.args.micro_batch_size):
            batch_tokens = tokens[i : i + self.args.micro_batch_size]
            batch_loss_masks = loss_masks[i : i + self.args.micro_batch_size]
            batch_prompts = prompts[i : i + self.args.micro_batch_size]
            max_len = max(len(t) for t in batch_tokens)
            padded_tokens = [t + [self.tokenizer.pad_token_id] * (max_len - len(t)) for t in batch_tokens]
            padded_loss_masks = [
                # -1 because its the loss mask for logprob
                [0] * (len(t) - len(l) - 1) + l + [0] * (max_len - len(t))
                for l, t in zip(batch_loss_masks, batch_tokens)
            ]
            batch = {
                "tokens": torch.tensor(padded_tokens, dtype=torch.long, device=torch.cuda.current_device()),
                "loss_masks": torch.tensor(padded_loss_masks, dtype=torch.int, device=torch.cuda.current_device()),
                "rewards": torch.tensor(
                    rollout_data["rewards"][i : i + self.args.micro_batch_size],
                    dtype=torch.float,
                    device=torch.cuda.current_device(),
                ),
                "raw_reward": rollout_data["raw_reward"][i : i + self.args.micro_batch_size],
            }

            if self.args.multimodal_keys:
                processed_media = {}
                for sample_prompt in batch_prompts:
                    for media_part in sample_prompt:
                        media_type = media_part.get("type")

                        if media_type == "image":
                            path = media_part.get("path")
                            if path:
                                if "pixel_values" not in processed_media:
                                    processed_media["pixel_values"] = []
                                image = Image.open(path).convert("RGB")
                                inputs = self.vlm_processor(images=image, return_tensors="pt")
                                processed_media["pixel_values"].append(inputs.pixel_values)

                # Stack and move all processed media to the GPU for the batch
                for key, tensor_list in processed_media.items():
                    if tensor_list:
                        batch[key] = torch.cat(tensor_list).to(
                            device=torch.cuda.current_device(), dtype=torch.bfloat16
                        )

            padded_batches.append(batch)
        return padded_batches

    def train(self, rollout_id, rollout_data_ref):  # type: ignore[override]
        Timer().end("train_wait")

        if self.args.offload:
            self.wake_up(("model"))

        world_size = dist.get_world_size()
        rank = dist.get_rank()

        rollout_data = process_rollout_data(self.args, rollout_data_ref, rank, world_size)
        padded_batches = self.pad_and_move_to_device(rollout_data)

        grad_accum = self.args.global_batch_size // (self.args.micro_batch_size * world_size)
        assert (
            grad_accum > 0
        ), f"Invalid grad_accum {grad_accum} for micro_batch_size {self.args.micro_batch_size} and global_batch_size {self.args.global_batch_size}"

        if "ref" in self.weights:
            self.compute_log_prob("ref", padded_batches, store_prefix="ref_")

        self.compute_log_prob("actor", padded_batches)

        # TODO: compute rewards and adv for t
        for batch in padded_batches:
            if self.args.advantage_estimator in ["grpo", "gspo", "gspo-token"]:
                advantages = normalize_advantages_in_groups(batch["rewards"], self.args.n_samples_per_prompt)
                batch["advantages"] = advantages.expand_as(batch["log_probs"])
                batch["returns"] = batch["rewards"].expand_as(batch["log_probs"])
            else:
                raise NotImplementedError(f"Unsupported advantage_estimator {self.args.advantage_estimator}")

        log_dict = {}

        for key in ["log_probs", "ref_log_probs", "advantages", "returns", "raw_reward"]:
            if key not in padded_batches[0]:
                continue
            val = torch.tensor([0.0], device=torch.cuda.current_device())
            for batch in padded_batches:
                if isinstance(batch[key], torch.Tensor):
                    val += per_sample_mean(batch[key], batch["loss_masks"]).item()
                else:
                    val += sum(batch[key])
            dist.all_reduce(val, op=dist.ReduceOp.SUM)
            log_dict[f"rollout/{key}"] = (val / len(padded_batches) / world_size).item()

        if dist.get_rank() == 0:
            print(f"rollout {rollout_id}: {log_dict}")
            if self.args.use_wandb:
                log_dict["rollout/step"] = (
                    rollout_id
                    if not self.args.wandb_always_use_train_step
                    else rollout_id
                    * self.args.rollout_batch_size
                    * self.args.n_samples_per_prompt
                    // self.args.global_batch_size
                )
                wandb.log(log_dict)

        reported_accum: dict[str, list[torch.Tensor]] = {}
        self.optimizer.zero_grad(set_to_none=True)
        for mbs_id, batch in enumerate(padded_batches):
            with torch.autocast(device_type="cuda", dtype=torch.bfloat16):
                logits = self.model(input_ids=batch["tokens"]).logits
            log_probs = gather_log_probs(logits, batch["tokens"], self.args.rollout_temperature)

            if self.args.advantage_estimator == "gspo":
                ratio = get_sequence_level_ratio(log_probs, batch["log_probs"], batch["loss_masks"])
                ppo_kl = -torch.log(ratio.unsqueeze(-1) + 1e-8)
            elif self.args.advantage_estimator == "gspo-token":
                ratio = get_gspo_token_ratio(log_probs, batch["log_probs"], batch["loss_masks"])
                ppo_kl = -torch.log(ratio + 1e-8)
            else:
                ppo_kl = batch["log_probs"] - log_probs
            pg_loss, pg_clipfrac = compute_policy_loss(
                ppo_kl, batch["advantages"], self.args.eps_clip, self.args.eps_clip_high
            )

            pg_loss = per_sample_mean(pg_loss, batch["loss_masks"])
            pg_clipfrac = per_sample_mean(pg_clipfrac, batch["loss_masks"])
            ppo_kl = per_sample_mean(ppo_kl.abs(), batch["loss_masks"])

            loss = pg_loss

            if self.args.use_tis:
                raise NotImplementedError("implement TIS")

            if self.args.entropy_coef != 0:
                raise NotImplementedError("implement entropy bonus")

            if self.args.use_kl_loss:
                kl = compute_approx_kl(
                    log_probs,
                    batch["ref_log_probs"],
                    kl_loss_type=self.args.kl_loss_type,
                )
                kl_loss = per_sample_mean(kl, batch["loss_masks"])

                loss = loss + self.args.kl_loss_coef * kl_loss

            # TODO: report entropy

            reported = {
                "loss": loss.detach(),
                "pg_loss": pg_loss.detach(),
                "pg_clipfrac": pg_clipfrac.detach(),
                "ppo_kl": ppo_kl.detach(),
            }

            if self.args.use_kl_loss:
                reported["kl_loss"] = kl_loss.detach()

            loss = loss / grad_accum
            loss.backward()

            for k, v in reported.items():
                reported_accum.setdefault(k, []).append(v)

            if (mbs_id + 1) % grad_accum == 0:
                # TODO: check if the grad norm is global grad norm.
                grad_norm = torch.nn.utils.clip_grad_norm_(self.model.parameters(), self.args.clip_grad)
                self.optimizer.step()
                self.optimizer.zero_grad(set_to_none=True)
                aggregated = {}
                for k, v in reported_accum.items():
                    if k in ["kl_loss"]:
                        kl_values = torch.stack(v)
                        aggregated[k] = (kl_values * self.args.micro_batch_size).sum().item()
                    else:
                        aggregated[k] = torch.stack(v).mean().item()
                # TODO: change this, this is slow.
                reduced_aggregated = [None] * world_size
                dist.all_gather_object(reduced_aggregated, aggregated)
                aggregated = {}
                for k in reported_accum.keys():
                    if k in ["kl_loss"]:
                        total_kl = sum([r[k] for r in reduced_aggregated])
                        aggregated[k] = total_kl / self.args.global_batch_size
                    else:
                        aggregated[k] = sum([r[k] for r in reduced_aggregated]) / world_size
                reported_accum = {}
                if dist.get_rank() == 0:
                    log_dict = {
                        f"train/{k}": (val.item() if torch.is_tensor(val) else val) for k, val in aggregated.items()
                    }
                    log_dict["train/grad_norm"] = grad_norm.item() if not isinstance(grad_norm, float) else grad_norm

                    for gid, group in enumerate(self.optimizer.param_groups):
                        if "lr" in group:
                            log_dict[f"train/lr-pg_{gid}"] = group["lr"]

                    kl_info = ""
                    if self.args.use_kl_loss and "kl_loss" in aggregated:
                        kl_info = f", kl_loss: {aggregated['kl_loss']:.4f}, kl_penalty: {aggregated['kl_loss'] * self.args.kl_loss_coef:.4f}"

                    print(
                        f"step {self.global_step}: loss: {aggregated.get('loss', 0):.4f}, pg_loss: {aggregated.get('pg_loss', 0):.4f}{kl_info}"
                    )
                    print(f"step {self.global_step} full: {log_dict}")

                    if self.args.use_wandb:
                        log_dict["train/step"] = self.global_step
                        wandb.log(log_dict)
                self.global_step += 1

        self.update_cpu_params_dict(self.weights["actor"])

        Timer().start("train_wait")
        return

    def update_weights(self):  # type: ignore[override]
        if self.args.debug_train_only or self.args.debug_rollout_only:
            return

        if self.args.offload:
            # TODO: don't wake up here
            self.wake_up(("model"))

        with torch_memory_saver.disable() if self.args.offload and not torch.version.hip else nullcontext():
            self.weight_updator.update_weights()

        if self.args.offload:
            # TODO: don't wake up here
            self.sleep(("model"))

    @torch.no_grad()
    def update_cpu_params_dict(self, params_dict):
        """Copy model parameters from GPU to CPU storage dictionary"""
        with FSDP.state_dict_type(self.model, StateDictType.FULL_STATE_DICT):
            state_dict = self.model.state_dict()

        for name, param in state_dict.items():
            if name not in params_dict:
                params_dict[name] = torch.empty_like(param, device=torch.device("cpu"), pin_memory=True)
            params_dict[name].copy_(param.detach(), non_blocking=True)
        torch.cuda.synchronize()

    @torch.no_grad()
    def update_gpu_params_dict(self, params_dict):
        """Load parameters from CPU storage dictionary to GPU model"""
        with FSDP.state_dict_type(self.model, StateDictType.FULL_STATE_DICT):
            gpu_state_dict = {name: param.cuda(non_blocking=True) for name, param in params_dict.items()}
            self.model.load_state_dict(gpu_state_dict, strict=True)
        torch.cuda.synchronize()

    def load_ref_model(self, ref_load_path):
        """Load reference model parameters once and store in CPU memory (like Megatron backend)"""
        if ref_load_path is None:
            raise ValueError("ref_load_path must be provided when loading reference model")

        print(f"Loading reference model from {ref_load_path}")

        current_weights = {}
        self.update_cpu_params_dict(current_weights)

        try:
            import os

            if os.path.isdir(ref_load_path):
                temp_ref_model = AutoModelForCausalLM.from_pretrained(
                    ref_load_path,
                    trust_remote_code=True,
                    torch_dtype=torch.bfloat16,
                )

                with FSDP.state_dict_type(self.model, StateDictType.FULL_STATE_DICT):
                    self.model.load_state_dict(temp_ref_model.state_dict(), strict=True)

                del temp_ref_model
                torch.cuda.empty_cache()
            else:
                raise NotImplementedError(f"Loading from checkpoint file {ref_load_path} not yet implemented")

            self.weights["ref"] = {}
            self.update_cpu_params_dict(self.weights["ref"])

            print(f"Reference model parameters loaded and stored in CPU memory")

        finally:
            self.update_gpu_params_dict(current_weights)


def gather_log_probs(logits: torch.Tensor, input_ids: torch.Tensor, rollout_temperature: float = 1.0) -> torch.Tensor:
    # log_probs: [B, T-1, V]; input_ids: [B, T]
    pred_logits = logits[:, :-1]
    # haoran: whether to apply temperature shifting here?
    if rollout_temperature != 1.0:
        pred_logits = pred_logits / rollout_temperature
    log_probs_all = torch.log_softmax(pred_logits, dim=-1)
    tgt = input_ids[:, 1:].contiguous()
    log_probs = log_probs_all.gather(-1, tgt.unsqueeze(-1)).squeeze(-1)
    return log_probs


def per_sample_mean(x, loss_mask):
    return ((x * loss_mask).sum(dim=1) / loss_mask.sum(dim=1).clamp_min(1)).mean()<|MERGE_RESOLUTION|>--- conflicted
+++ resolved
@@ -12,7 +12,7 @@
 from slime.ray.train_actor import TrainRayActor
 from slime.utils.data import process_rollout_data
 from slime.utils.distributed_utils import get_gloo_group
-<<<<<<< HEAD
+
 from slime.utils.ppo_utils import (
     compute_approx_kl,
     compute_policy_loss,
@@ -20,9 +20,7 @@
     get_sequence_level_ratio,
     normalize_advantages_in_groups,
 )
-=======
-from slime.utils.ppo_utils import compute_approx_kl, compute_policy_loss
->>>>>>> 843c94e9
+
 from slime.utils.timer import Timer, timer
 from slime.utils.wandb_utils import init_wandb_secondary
 
