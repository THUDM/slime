import logging
import os
import random
from argparse import Namespace
from itertools import accumulate

import ray
import torch
import torch.distributed as dist
import torch.nn.functional as F
from ring_flash_attn import substitute_hf_flash_attn, update_ring_flash_attn_params
from tqdm import tqdm
from transformers import AutoConfig

from slime.ray.train_actor import TrainRayActor
from slime.utils import train_dump_utils, train_metric_utils
from slime.utils.context_utils import with_defer
from slime.utils.data import get_minimum_num_micro_batch_size, process_rollout_data
from slime.utils.distributed_utils import get_gloo_group
from slime.utils.memory_utils import clear_memory, print_memory
from slime.utils.metric_utils import compute_rollout_step
from slime.utils.misc import load_function
from slime.utils.ppo_utils import compute_approx_kl, compute_gspo_kl, compute_opsm_mask, compute_policy_loss
from slime.utils.processing_utils import load_processor, load_tokenizer
from slime.utils.ray_utils import Box
from slime.utils.timer import Timer, inverse_timer, timer
from slime.utils.tracking_utils import init_tracking

from ...utils import tracking_utils
from ...utils.profile_utils import TrainProfiler
from . import checkpoint
from .data_packing import pack_sequences, pad_packed_sequence_with_cp, unpack_sequences
from .lr_scheduler import get_lr_scheduler
from .update_weight_utils import UpdateWeightFromDistributed, UpdateWeightFromTensor

logger = logging.getLogger(__name__)


class FSDPTrainRayActor(TrainRayActor):
    """Simplified TrainRayActor for pure HF+FSDP training.

    Responsibilities:
      * Initialize model/tokenizer on rank0 sequentially to avoid race on cache
      * Wrap model with FSDP
      * Provide minimal train / save / update_weights hooks compatible with existing RayTrainGroup

    Weight update strategy:
      * Rank0 gathers state_dict (full) and broadcasts tensor-by-tensor.
      * For small models this is fine; for larger models consider sharded state_dict type.
    """

    @with_defer(lambda: Timer().start("train_wait"))
    def init(self, args: Namespace, role: str, with_ref: bool = False) -> int:  # type: ignore[override]
        super().init(args, role, with_ref)

        # Setup device mesh for parallelism (handles both CP and non-CP cases)
        self._setup_device_mesh()
        torch.manual_seed(args.seed)

        self.train_parallel_config = {
            "dp_size": self.dp_size,
        }

        if self.args.debug_rollout_only:
            return 0

        self.fsdp_cpu_offload = getattr(self.args, "fsdp_cpu_offload", False)
        # Offload train and fsdp cpu offload cannot be used together, fsdp_cpu_offload is more aggressive
        if self.args.offload_train and self.fsdp_cpu_offload:
            self.args.offload_train = False

        self._enable_true_on_policy_optimizations(args)
        if dist.get_rank() == 0:
            init_tracking(args, primary=False)

        if getattr(self.args, "start_rollout_id", None) is None:
            self.args.start_rollout_id = 0

        self.prof = TrainProfiler(args)

        for i in range(dist.get_world_size()):
            if i == dist.get_rank():
                self.hf_config = AutoConfig.from_pretrained(self.args.hf_checkpoint, trust_remote_code=True)
                self.tokenizer = load_tokenizer(self.args.hf_checkpoint, trust_remote_code=True)
                # Vision models have `vision_config` in the config
                if hasattr(self.hf_config, "vision_config"):
                    self.processor = load_processor(self.args.hf_checkpoint, trust_remote_code=True)
            dist.barrier(group=get_gloo_group())

        init_context = self._get_init_weight_context_manager()

        with init_context():
            model = self.get_model_cls().from_pretrained(
                self.args.hf_checkpoint,
                trust_remote_code=True,
                attn_implementation=self.args.attn_implementation,
            )

        model.train()

        full_state = model.state_dict()

        model = apply_fsdp2(model, mesh=self.dp_mesh, cpu_offload=self.fsdp_cpu_offload, args=self.args)

        model = self._fsdp2_load_full_state_dict(
            model, full_state, self.dp_mesh, cpu_offload=True if self.fsdp_cpu_offload else None
        )

        self.model = model

        if args.gradient_checkpointing:
            self.model.gradient_checkpointing_enable()

        if args.optimizer == "adam":
            self.optimizer = torch.optim.AdamW(
                self.model.parameters(),
                lr=args.lr,
                betas=(args.adam_beta1, args.adam_beta2),
                eps=args.adam_eps,
                weight_decay=args.weight_decay,
            )
        else:
            raise ValueError(f"Unsupported optimizer: {args.optimizer}. Supported options: 'adam'")

        # Initialize LR scheduler
        self.lr_scheduler = get_lr_scheduler(args, self.optimizer)

        self.global_step = 0
        self.micro_step = 0

        checkpoint_payload = checkpoint.load(self)

        # Create separate ref model if needed (kept in CPU until needed)
        self.ref_model = None
        if with_ref:
            self.ref_model = self._create_ref_model(args.ref_load)

        self.weight_updater = (
            UpdateWeightFromTensor(self.args, self.model)
            if self.args.colocate
            else UpdateWeightFromDistributed(self.args, self.model)
        )

        checkpoint.finalize_load(self, checkpoint_payload)

        # Initialize data packing parameters
        self.max_tokens_per_gpu = args.max_tokens_per_gpu  # From main arguments

        if self.args.offload_train:
            self.sleep()

        self.prof.on_init_end()

        return int(getattr(self.args, "start_rollout_id", 0))

    def get_model_cls(self):
        # Vision models have `vision_config` in the config
        if hasattr(self.hf_config, "vision_config"):
            from transformers import AutoModelForImageTextToText

            return AutoModelForImageTextToText
        else:
            from transformers import AutoModelForCausalLM

            return AutoModelForCausalLM

    def _enable_true_on_policy_optimizations(self, args):
        if args.true_on_policy_mode:
            from sglang.srt.batch_invariant_ops import enable_batch_invariant_mode

            from .models.qwen3_moe import apply_true_on_policy_patch_for_qwen3_moe

            logger.info("FSDPTrainRayActor call enable_batch_invariant_mode for true-on-policy")
            enable_batch_invariant_mode(
                # In Qwen3, rope `inv_freq_expanded.float() @ position_ids_expanded.float()` uses bmm
                # and disabling it will make it aligned
                enable_bmm=False,
            )

            apply_true_on_policy_patch_for_qwen3_moe()
        else:
            from .models.qwen3_moe_hf import apply_fsdp_moe_patch

            apply_fsdp_moe_patch()

    def _setup_device_mesh(self) -> None:
        """Setup device mesh for parallelism (always called, handles both CP and non-CP cases).

        Creates 2D mesh (dp_size, cp_size) for all cases:
        - When context_parallel_size > 1: hybrid CP + DP
        - When context_parallel_size = 1: pure DP (equivalent to 1D mesh)

        This ensures consistent group management across all parallelism modes.
        """
        from torch.distributed.device_mesh import init_device_mesh

        world_size = dist.get_world_size()
        rank = dist.get_rank()

        # Use context_parallel_size directly (defaults to 1 for pure DP)
        self.cp_size = self.args.context_parallel_size
        self.dp_size = world_size // self.cp_size

        # Create 2D device mesh: (dp_size, cp_size)
        # Ranks laid out in row-major: mesh[dp_idx, cp_idx] = dp_idx * cp_size + cp_idx
        # - CP groups: consecutive ranks along dim 1, e.g., [0,1], [2,3], [4,5], [6,7]
        # - DP groups: striped ranks along dim 0, e.g., [0,2,4,6], [1,3,5,7]
        # When cp_size=1, this degenerates to pure DP
        self.mesh = init_device_mesh("cuda", mesh_shape=(self.dp_size, self.cp_size), mesh_dim_names=("dp", "cp"))

        # Extract process groups from mesh
        self.dp_group = self.mesh.get_group("dp")  # For FSDP gradient sync, metric reduction
        self.cp_group = self.mesh.get_group("cp")  # For Ring Flash Attention, logit gathering
        self.dp_mesh = self.mesh["dp"]  # For FSDP

        # Compute local ranks within each dimension
        self.dp_rank = rank // self.cp_size
        self.cp_rank = rank % self.cp_size

        logger.info(
            f"[Rank {rank}] Device mesh (2D): world_size={world_size}, "
            f"cp_size={self.cp_size}, dp_size={self.dp_size}"
        )
        logger.info(f"[Rank {rank}] Mesh shape: {self.mesh.shape}, " f"dp_rank={self.dp_rank}, cp_rank={self.cp_rank}")

        # Setup Ring Flash Attention with CP group from mesh (only when cp_size > 1)
        if self.cp_size > 1:
            substitute_hf_flash_attn(self.cp_group, heads_k_stride=1)
            logger.info(f"[Rank {rank}] CP initialized via device mesh")
        else:
            logger.info(f"[Rank {rank}] Pure DP mode (cp_size=1)")

    def _get_init_weight_context_manager(self):
        """Get context manager for model initialization.

        Returns a callable that creates a context manager.
        Uses meta device (no memory allocation) for non-rank-0 processes,
        UNLESS tie_word_embeddings=True (which causes hangs with meta tensors).

        Ref: verl/utils/fsdp_utils.py::get_init_weight_context_manager
        NOTE: tie_word_embedding causes meta_tensor init to hang
        """
        from accelerate import init_empty_weights

        # Check if model uses tied word embeddings (which doesn't work with meta tensors)
        use_meta_tensor = not self.hf_config.tie_word_embeddings

        def cpu_init_weights():
            return torch.device("cpu")

        if use_meta_tensor:
            # Rank 0: CPU, others: meta device (memory efficient for large models)
            return init_empty_weights if dist.get_rank() != 0 else cpu_init_weights
        else:
            logger.info(f"[Rank {dist.get_rank()}] tie_word_embeddings=True, loading full model to CPU on all ranks")
            return cpu_init_weights

    def _fsdp2_load_full_state_dict(self, model, full_state, device_mesh, cpu_offload):
        """Load full state dict into FSDP2 model with efficient broadcast from rank 0.

        This function loads weights from rank 0 and broadcasts to all other ranks,
        avoiding the need for each rank to load the full model from disk.

        Args:
            model: FSDP2-wrapped model
            full_state: State dict (only rank 0 has real weights, others have empty dict)
            device_mesh: Device mesh for FSDP
            cpu_offload: If not None, enables StateDictOptions cpu_offload

        Ref:verl/utils/fsdp_utils.py::fsdp2_load_full_state_dict
        """
        from torch.distributed.checkpoint.state_dict import StateDictOptions, set_model_state_dict

        # Rank 0: move with weights, others: allocate empty tensors on device
        if dist.get_rank() == 0:
            model = model.to(device=torch.cuda.current_device(), non_blocking=True)
        else:
            # to_empty creates tensors on device without initializing memory
            model = model.to_empty(device=torch.cuda.current_device())

        is_cpu_offload = cpu_offload is not None
        options = StateDictOptions(full_state_dict=True, cpu_offload=is_cpu_offload, broadcast_from_rank0=True)

        set_model_state_dict(model, full_state, options=options)

        # set_model_state_dict will not broadcast buffers, so we need to broadcast them manually.
        for _name, buf in model.named_buffers():
            dist.broadcast(buf, src=0)

        if is_cpu_offload:
            model.to("cpu", non_blocking=True)
            for buf in model.buffers():
                buf.data = buf.data.to(torch.cuda.current_device())

        return model

    @timer
    def sleep(self) -> None:
        """Pause CUDA memory for all tracked tensors."""
        if not self.args.offload_train:
            return

        print_memory("before offload model")

        self.model.cpu()
        move_torch_optimizer(self.optimizer, "cpu")
        clear_memory()
        dist.barrier(group=get_gloo_group())
        print_memory("after offload model")

    @timer
    def wake_up(self) -> None:
        """Resume CUDA memory for all tracked tensors."""
        if not self.args.offload_train:
            return

        self.model.cuda()
        move_torch_optimizer(self.optimizer, "cuda")
        dist.barrier(group=get_gloo_group())
        print_memory("after wake_up model")

    def save_model(self, iteration: int) -> None:
        """Delegate checkpoint saving to the shared checkpoint utilities."""
        if self.args.debug_rollout_only or self.args.save is None:
            return

        checkpoint.save(self, iteration)

    def _compute_log_prob(
        self,
        model_tag: str,
        packed_batches: list[dict[str, torch.Tensor]],
        store_prefix: str = "",
    ) -> dict[str, list[torch.Tensor]]:
        """Compute token log-probabilities for a list of packed batches.

        Parameters:
            model_tag: Which parameters to use, e.g. "actor" or "ref".
            packed_batches: A list of packed batch dictionaries produced by
                `pack_sequences`, each containing at least `tokens` and
                `position_ids`; may also include multimodal keys like `pixel_values`.
            store_prefix: Prefix to use for keys in outputs (e.g., "ref_").

        Returns:
            A lightweight dictionary keyed by f"{store_prefix}log_probs". The
            actual per-sequence results are written in-place into each element of
            `packed_batches` under the same key and can be read back by callers.

        Note:
            Uses separate ref model when model_tag == "ref". The ref model is
            loaded from CPU to GPU on-demand and offloaded back after use.
        """
        # Select which model to use
        if model_tag == "ref" and self.ref_model is not None:
            if not self.fsdp_cpu_offload:
                self.model.cpu()
                torch.cuda.empty_cache()
                dist.barrier(group=get_gloo_group())

            active_model = self.ref_model
            active_model.eval()
        else:
            active_model = self.model

        try:
            rollout_data = {f"{store_prefix}log_probs": []}
            with timer(f"{store_prefix}log_probs"), torch.no_grad():
                for batch in self.prof.iterate_train_log_probs(
                    tqdm(packed_batches, desc=f"{store_prefix}log_probs", disable=dist.get_rank() != 0)
                ):
                    model_args = self._get_model_inputs_args(batch)
                    logits = active_model(**model_args).logits.squeeze(0).float()
                    log_probs_result, entropy_result = get_logprob_and_entropy_with_cp(
                        logits=logits,
                        target_tokens=batch["tokens"],
                        cp_rank=self.cp_rank,
                        cp_size=self.cp_size,
                        cp_group=self.cp_group,
                        model_input_ids=model_args["input_ids"],
                        allow_compile=not self.args.true_on_policy_mode,
                        temperature=self.args.rollout_temperature,
                    )
                    batch[f"{store_prefix}log_probs"] = log_probs_result
                    if store_prefix == "":
                        batch["entropy"] = entropy_result
            return rollout_data

        finally:
            # Restore actor model if it was offloaded
            if model_tag == "ref" and self.ref_model is not None:
                torch.cuda.empty_cache()
                dist.barrier(group=get_gloo_group())

                if not self.fsdp_cpu_offload:
                    self.model.cuda()
                    dist.barrier(group=get_gloo_group())

    def _packed_data(
        self, rollout_data: dict[str, list[torch.Tensor]]
    ) -> tuple[list[dict[str, torch.Tensor]], list[int]]:
        """Pack variable-length sequences for efficient processing.

        Parameters:
            rollout_data: Dictionary of lists containing sequence-level tensors
                such as `tokens`, `loss_masks`, `rewards`, `response_lengths`,
                `advantages`, `returns`, and optional `rollout_log_probs`.

        Returns:
            A pair `(packed_batches, grad_accum)` where `packed_batches` is a list
            of packed batch dictionaries and `grad_accum` lists the micro-batch
            indices at which to perform optimizer steps.
        """
        # Pack sequences efficiently
        tokens = rollout_data["tokens"]

        packed_batches = []
        mbs_size_list = []
        local_batch_size = self.args.global_batch_size // self.dp_size
        assert (
            self.args.global_batch_size % self.dp_size == 0
        ), f"global_batch_size {self.args.global_batch_size} is not divisible by dp_world_size {self.dp_size}"
        # Use global_batch_size for splitting when max_tokens_per_gpu is enabled
        if self.args.use_dynamic_batch_size:
            # In CP mode, CP group shares sequences, so total capacity is max_tokens_per_gpu * cp_size
            max_tokens = self.args.max_tokens_per_gpu
            if self.cp_size > 1:
                max_tokens = max_tokens * self.cp_size

            for i in range(0, len(tokens), local_batch_size):
                mbs_size_list.append(
                    get_minimum_num_micro_batch_size(
                        [len(t) for t in rollout_data["tokens"][i : i + local_batch_size]],
                        max_tokens,
                    )
                )
            num_microbatches = torch.tensor(mbs_size_list, dtype=torch.int, device=torch.cuda.current_device())
            dist.all_reduce(num_microbatches, op=dist.ReduceOp.MAX, group=self.dp_group)
            num_microbatches = num_microbatches.tolist()
        else:
            num_microbatches = [self.args.global_batch_size // (self.args.micro_batch_size * self.dp_size)] * (
                len(tokens) // local_batch_size
            )

        start = 0
        for mbs_size in num_microbatches:
            end = start + local_batch_size
            packed_batches.extend(
                pack_sequences(
                    rollout_data["tokens"][start:end],
                    rollout_data["loss_masks"][start:end],
                    rollout_data["rewards"][start:end],
                    rollout_data["raw_reward"][start:end],
                    rollout_data["response_lengths"][start:end],
                    rollout_data["advantages"][start:end],
                    rollout_data["returns"][start:end],
                    rollout_log_probs=(
                        rollout_data["rollout_log_probs"][start:end] if "rollout_log_probs" in rollout_data else None
                    ),
                    multimodal_inputs=(
                        rollout_data["multimodal_inputs"][start:end] if "multimodal_inputs" in rollout_data else None
                    ),
                    num_packs=mbs_size,
                )
            )
            start = end
        grad_accum = list(accumulate(num_microbatches))

        return packed_batches, grad_accum

    def train(self, rollout_id: int, rollout_data_ref: Box) -> None:
        """Run one training update over a rollout batch.

        Parameters:
            rollout_id: Monotonic id for logging.
            rollout_data_ref: A Box handle wrapping a Ray object reference to a
                dictionary with rollout tensors and metadata (e.g., `tokens`,
                `loss_masks`, `rewards`, `response_lengths`, optional
                `rollout_log_probs`, etc.). It will be fetched and partitioned
                by `process_rollout_data` based on data-parallel rank/size.
        """
        if self.args.offload_train:
            self.wake_up()

        with inverse_timer("train_wait"), timer("train"):
            rollout_data = process_rollout_data(self.args, rollout_data_ref, self.dp_rank, self.dp_size)
            if self.args.debug_rollout_only:
                return
            self._train_core(rollout_id=rollout_id, rollout_data=rollout_data)

        train_metric_utils.log_perf_data_raw(
            rollout_id=rollout_id,
            args=self.args,
            is_primary_rank=dist.get_rank() == 0,
            compute_total_fwd_flops=None,
        )

    def _log_rollout_data(self, rollout_id: int, rollout_data, packed_batches):
        log_dict = {}
        if "raw_reward" in rollout_data and dist.get_rank() == 0:
            raw_reward_list = rollout_data["raw_reward"]
            if raw_reward_list:
                log_dict["rollout/raw_reward"] = sum(raw_reward_list) / len(raw_reward_list)

        for metric_key in ["log_probs", "rollout_log_probs", "ref_log_probs", "advantages", "returns"]:
            if metric_key not in packed_batches[0]:
                continue
            val = torch.tensor([0.0], device=torch.cuda.current_device())
            for _mbs_id, batches in enumerate(packed_batches):
                unpacked_batches = unpack_sequences(batches)
                for unpacked_batch in unpacked_batches:
                    if isinstance(unpacked_batch[metric_key], torch.Tensor):
                        loss_masks_tensor = unpacked_batch["loss_masks"].to(device=torch.cuda.current_device())
                        metric_tensor = unpacked_batch[metric_key].to(device=torch.cuda.current_device())
                        val += (metric_tensor * loss_masks_tensor).sum() / loss_masks_tensor.sum().clamp_min(1)
                    else:
                        val += unpacked_batch[metric_key]
            dist.all_reduce(val, op=dist.ReduceOp.SUM, group=self.dp_group)
            log_dict[f"rollout/{metric_key}"] = (
                val / (self.args.n_samples_per_prompt * self.args.rollout_batch_size)
            ).item()
        if dist.get_rank() == 0:
            logger.info(f"rollout {rollout_id}: {log_dict}")
            log_dict["rollout/step"] = compute_rollout_step(self.args, rollout_id)
            tracking_utils.log(self.args, log_dict, step_key="rollout/step")

        if self.args.ci_test and self.args.true_on_policy_mode:
            assert log_dict["rollout/log_probs"] == log_dict["rollout/rollout_log_probs"], (
                f"CI check failed: true_on_policy_mode is enabled, but log_probs "
                f"({log_dict['rollout/log_probs']}) != rollout_log_probs "
                f"({log_dict['rollout/rollout_log_probs']})"
            )

    def _train_core(self, rollout_id: int, rollout_data) -> None:
        if self.args.advantage_estimator in ["grpo", "gspo"]:
            rollout_data["advantages"] = rollout_data["returns"] = [
                torch.tensor([rollout_data["rewards"][i]] * rollout_data["response_lengths"][i])
                for i in range(len(rollout_data["rewards"]))
            ]
        else:
            raise NotImplementedError(f"Unsupported advantage_estimator {self.args.advantage_estimator}")

        packed_batches, grad_accum = self._packed_data(rollout_data)

        assert (
            len(grad_accum) > 0
        ), f"Invalid grad_accum {grad_accum} for micro_batch_size {self.args.micro_batch_size} and global_batch_size {self.args.global_batch_size}"

        if self.ref_model is not None:
            self._compute_log_prob("ref", packed_batches, store_prefix="ref_")

        self._compute_log_prob("actor", packed_batches)
        self._log_rollout_data(rollout_id, rollout_data, packed_batches)

        with timer("actor_train"):
            reported_accum: dict[str, list[torch.Tensor]] = {}
            self.optimizer.zero_grad(set_to_none=True)
            for mbs_id, packed_batch in self.prof.iterate_train_actor(
                enumerate(tqdm(packed_batches, desc="actor_train", disable=dist.get_rank() != 0))
            ):
                self._train_step(
                    packed_batch=packed_batch,
                    reported_accum=reported_accum,
                    mbs_id=mbs_id,
                    grad_accum=grad_accum,
                )

        self.prof.step(rollout_id=rollout_id)

        train_dump_utils.save_debug_train_data(self.args, rollout_id=rollout_id, rollout_data=rollout_data)

        # Update ref model if needed (copy actor weights to ref)
        if (
            self.args.ref_update_interval is not None
            and (rollout_id + 1) % self.args.ref_update_interval == 0
            and self.ref_model is not None
        ):
            if dist.get_rank() == 0:
                logger.info(f"Updating ref model at rollout_id {rollout_id}")
            # Copy actor model state to ref model
            actor_state = self.model.state_dict()
            self.ref_model.load_state_dict(actor_state)
            self.ref_model.cpu()

    def _train_step(self, packed_batch, reported_accum, mbs_id, grad_accum):
        # Prepare model inputs
        model_args = self._get_model_inputs_args(packed_batch)
        logits = self.model(**model_args).logits.squeeze(0).float()

        # Compute log probs and entropy (unified for both CP and non-CP modes)
        log_probs, entropy_result = get_logprob_and_entropy_with_cp(
            logits=logits,
            target_tokens=packed_batch["tokens"],
            cp_rank=self.cp_rank,
            cp_size=self.cp_size,
            cp_group=self.cp_group,
            model_input_ids=model_args["input_ids"],
            allow_compile=not self.args.true_on_policy_mode,
            temperature=self.args.rollout_temperature,
        )
        packed_batch["cur_log_probs"] = log_probs
        packed_batch["entropy"] = entropy_result

        unpacked_batches = unpack_sequences(packed_batch)

        old_log_prob_key = "rollout_log_probs" if self.args.use_rollout_logprobs else "log_probs"
        missing_old_log_probs = [
            idx
            for idx, batch in enumerate(unpacked_batches)
            if old_log_prob_key not in batch or not isinstance(batch[old_log_prob_key], torch.Tensor)
        ]
        if missing_old_log_probs:
            raise KeyError(
                f"{old_log_prob_key} must be provided as torch.Tensor for all microbatches when "
                f"use_rollout_logprobs is set to {self.args.use_rollout_logprobs}. Missing in batches: {missing_old_log_probs}"
            )
        old_log_probs = torch.cat([batch[old_log_prob_key] for batch in unpacked_batches], dim=0)
        log_probs = torch.cat([batch["cur_log_probs"] for batch in unpacked_batches], dim=0)
        advantages = torch.cat([batch["advantages"] for batch in unpacked_batches], dim=0)
        loss_masks = [batch["loss_masks"].to(device=log_probs.device) for batch in unpacked_batches]
        response_lengths = [batch["response_lengths"] for batch in unpacked_batches]

        advantages = advantages.to(device=log_probs.device)
        old_log_probs = old_log_probs.to(device=log_probs.device)
        ppo_kl = old_log_probs - log_probs

        if self.args.use_opsm:
            opsm_mask, opsm_clipfrac = compute_opsm_mask(
                args=self.args,
                full_log_probs=[batch["cur_log_probs"] for batch in unpacked_batches],
                full_old_log_probs=[batch[old_log_prob_key] for batch in unpacked_batches],
                advantages=[batch["advantages"] for batch in unpacked_batches],
                loss_masks=loss_masks,
            )

        if self.args.advantage_estimator == "gspo":
            ppo_kl = compute_gspo_kl(
                full_log_probs=[batch["cur_log_probs"] for batch in unpacked_batches],
                full_old_log_probs=[batch[old_log_prob_key] for batch in unpacked_batches],
                local_log_probs=[batch["cur_log_probs"] for batch in unpacked_batches],
                loss_masks=loss_masks,
            )

        pg_loss, pg_clipfrac = compute_policy_loss(ppo_kl, advantages, self.args.eps_clip, self.args.eps_clip_high)

        if self.args.use_opsm:
            pg_loss = pg_loss * opsm_mask

        def _has_rollout_log_probs(batch) -> bool:
            rollout_tensor = batch.get("rollout_log_probs")
            return isinstance(rollout_tensor, torch.Tensor) and rollout_tensor.numel() > 0

        has_rollout_log_probs = all(_has_rollout_log_probs(batch) for batch in unpacked_batches)
        rollout_log_probs = (
            torch.cat([batch["rollout_log_probs"] for batch in unpacked_batches], dim=0)
            if has_rollout_log_probs
            else None
        )

        tis_metrics = {}
        if self.args.use_tis:
            assert (
                has_rollout_log_probs and rollout_log_probs is not None
<<<<<<< HEAD
            ), "rollout_log_probs must be provided as non-empty torch.Tensor for TIS/MIS"

            train_log_probs_list = list(log_probs.split(response_lengths, dim=0))
            rollout_log_probs_list = list(rollout_log_probs.split(response_lengths, dim=0))

            tis_kwargs = {
                "args": self.args,
                "pg_loss": pg_loss,
                "train_log_probs": train_log_probs_list,
                "rollout_log_probs": rollout_log_probs_list,
                "loss_masks": loss_masks,
                "response_lengths": response_lengths,
                "cp_rank": self.cp_rank,
                "cp_size": self.cp_size,
                "cp_group": self.cp_group,
            }

            if self.args.custom_tis_function_path is not None:
                tis_func = load_function(self.args.custom_tis_function_path)
            else:
                tis_func = vanilla_tis_function_fsdp
            pg_loss, loss_masks, tis_metrics = tis_func(**tis_kwargs)

        if getattr(self.args, "calculate_per_token_loss", False):
            pg_loss = sum_of_token(pg_loss, response_lengths, loss_masks)
            pg_clipfrac = sum_of_token(pg_clipfrac, response_lengths, loss_masks)
            ppo_kl = sum_of_token(ppo_kl.abs(), response_lengths, loss_masks)
        else:
            pg_loss = sum_of_sample_mean(pg_loss, response_lengths, loss_masks)
            pg_clipfrac = sum_of_sample_mean(pg_clipfrac, response_lengths, loss_masks)
            ppo_kl = sum_of_sample_mean(ppo_kl.abs(), response_lengths, loss_masks)
=======
            ), "rollout_log_probs must be provided as non-empty torch.Tensor for TIS"
            tis_clip, tis, tis_clipfrac = self._compute_tis_weights(
                old_log_probs=old_log_probs,
                rollout_log_probs=rollout_log_probs,
                loss_masks=loss_masks,
                response_lengths=response_lengths,
            )
            ois = (-ppo_kl).exp()

            pg_loss = pg_loss * tis_clip

        assert not self.args.calculate_per_token_loss, "calculate_per_token_loss not yet implemented"
        pg_loss = sum_of_sample_mean(pg_loss, response_lengths, loss_masks)
        pg_clipfrac = sum_of_sample_mean(pg_clipfrac, response_lengths, loss_masks)
        ppo_kl = sum_of_sample_mean(ppo_kl.abs(), response_lengths, loss_masks)
>>>>>>> 51954edd

        # Only compare rollout vs. train log probs when they originate from different stages.
        train_rollout_logprob_abs_diff = None
        if not self.args.use_rollout_logprobs and rollout_log_probs is not None:
            train_rollout_logprob_abs_diff = (old_log_probs - rollout_log_probs).abs()
            train_rollout_logprob_abs_diff = sum_of_sample_mean(
                train_rollout_logprob_abs_diff, response_lengths, loss_masks
            ).detach()

        entropy = torch.cat([batch["entropy"] for batch in unpacked_batches], dim=0)
        entropy_loss = sum_of_sample_mean(entropy, response_lengths, loss_masks)

        loss = pg_loss - self.args.entropy_coef * entropy_loss

        if self.args.use_kl_loss:
            ref_log_probs = torch.cat([batch["ref_log_probs"] for batch in unpacked_batches], dim=0)
            importance_ratio = None
            if self.args.use_unbiased_kl:
                importance_ratio = torch.exp(log_probs - old_log_probs)
            kl = compute_approx_kl(
                log_probs,
                ref_log_probs,
                kl_loss_type=self.args.kl_loss_type,
                importance_ratio=importance_ratio,
            )
            kl_loss = sum_of_sample_mean(kl, response_lengths, loss_masks)

            loss = loss + self.args.kl_loss_coef * kl_loss

        reported = {
            "loss": loss.detach(),
            "pg_loss": pg_loss.detach(),
            "pg_clipfrac": pg_clipfrac.detach(),
            "ppo_kl": ppo_kl.detach(),
            "entropy_loss": entropy_loss.detach(),
        }

        if train_rollout_logprob_abs_diff is not None:
            reported["train_rollout_logprob_abs_diff"] = train_rollout_logprob_abs_diff

        if self.args.use_kl_loss:
            reported["kl_loss"] = kl_loss.detach()

        if self.args.use_opsm:
            reported["opsm_clipfrac"] = opsm_clipfrac

        if self.args.use_tis and tis_metrics:
            for k, v in tis_metrics.items():
                if getattr(self.args, "calculate_per_token_loss", False):
                    reported[k] = sum_of_token(v, response_lengths, loss_masks).detach()
                else:
                    reported[k] = sum_of_sample_mean(v, response_lengths, loss_masks).detach()

        # Scale loss for gradient accumulation
        loss = loss * self.dp_size / self.args.global_batch_size
        loss.backward()

        # Accumulate reported metrics (store tensors for later mean)
        for k, v in reported.items():
            reported_accum.setdefault(k, []).append(v)

        if (mbs_id + 1) in grad_accum:
            # TODO: check if the grad norm is global grad norm.
            grad_norm = torch.nn.utils.clip_grad_norm_(self.model.parameters(), self.args.clip_grad)
            # the grad norm used to be of DTensor
            grad_norm = float(grad_norm)

            self.optimizer.step()
            # Update learning rate
            self.lr_scheduler.step()
            self.optimizer.zero_grad(set_to_none=True)
            # Aggregate logs
            aggregated = {k: torch.stack(v).sum().item() for k, v in reported_accum.items()}
            # TODO: change this, this is slow.
            reduced_aggregated = [None] * self.dp_size
            dist.all_gather_object(reduced_aggregated, aggregated, group=self.dp_group)
            aggregated = {}
            for k in reported_accum.keys():
                aggregated[k] = sum([r[k] for r in reduced_aggregated]) / (self.args.global_batch_size)
            reported_accum.clear()
            if dist.get_rank() == 0:
                log_dict = {
                    f"train/{k}": (val.item() if torch.is_tensor(val) else val) for k, val in aggregated.items()
                }
                log_dict["train/grad_norm"] = grad_norm

                # Log learning rate per parameter group; use scheduler's last computed LRs
                lr_values = self.lr_scheduler.get_last_lr()
                for gid, _group in enumerate(self.optimizer.param_groups):
                    log_dict[f"train/lr-pg_{gid}"] = lr_values[gid]

                kl_info = ""
                if self.args.use_kl_loss and "kl_loss" in aggregated:
                    kl_info = f", kl_loss: {aggregated['kl_loss']:.4f}, kl_penalty: {aggregated['kl_loss'] * self.args.kl_loss_coef:.4f}"
                    logger.info(kl_info)
                logger.info(f"step {self.global_step}: {log_dict}")

                log_dict["train/step"] = self.global_step
                tracking_utils.log(self.args, log_dict, step_key="train/step")
            self.global_step += 1

    @timer
    def update_weights(self) -> None:  # type: ignore[override]
        """Synchronize actor weights to rollout engines.

        Handles both colocated and distributed update modes. In offload mode,
        wakes up parameters as needed to perform the update.
        """
        if self.args.debug_train_only or self.args.debug_rollout_only:
            return

        rollout_engines, rollout_engine_lock, num_new_engines = ray.get(
            self.rollout_manager.get_rollout_engines_and_lock.remote()
        )
        if num_new_engines > 0:
            self.weight_updater.connect_rollout_engines(rollout_engines, rollout_engine_lock)
            dist.barrier(group=get_gloo_group())

        self.weight_updater.update_weights()

        if self.args.ci_test and len(rollout_engines) > 0:
            engine = random.choice(rollout_engines)
            engine_version = ray.get(engine.get_weight_version.remote())
            if str(engine_version) != str(self.weight_updater.weight_version):
                raise RuntimeError(
                    f"Weight version mismatch! Engine: {engine_version}, Updater: {self.weight_updater.weight_version}"
                )

        clear_memory()

    def _compute_tis_weights(
        self,
        old_log_probs: torch.Tensor,
        rollout_log_probs: torch.Tensor,
        loss_masks: list[torch.Tensor],
        response_lengths: list[int],
    ) -> tuple[torch.Tensor, dict[str, torch.Tensor]]:
        """Compute Importance Sampling weights for TIS/MIS.

        Supports both token-level and sequence-level aggregation, and truncate/mask modes.
        """
        tis_mode = getattr(self.args, "tis_mode", "truncate")
        tis_level = getattr(self.args, "tis_level", "token")
        tis_clip_low = getattr(self.args, "tis_clip_low", 0.1)
        tis_clip_high = getattr(self.args, "tis_clip", 2.0)

        log_ratio = old_log_probs - rollout_log_probs

        # Calculate raw TIS weights based on level
        if tis_level == "token":
            tis = torch.exp(log_ratio)
        elif tis_level == "sequence":
            tis_list = []
            for seq_log_ratio, mask in zip(log_ratio.split(response_lengths, dim=0), loss_masks, strict=False):
                seq_mask = mask.to(seq_log_ratio.device)
                sum_log_ratio = masked_sum(seq_log_ratio, seq_mask, expand=True)
                seq_tis = torch.exp(sum_log_ratio)
                tis_list.append(seq_tis)
            tis = torch.cat(tis_list, dim=0)
        else:
            raise ValueError(f"Unsupported tis_level: {tis_level}")

        # Apply mode (truncate or mask)
        if tis_mode == "truncate":
            tis_clip = torch.clamp(tis, min=tis_clip_low, max=tis_clip_high)
        elif tis_mode == "mask":
            mask = (tis >= tis_clip_low) & (tis <= tis_clip_high)
            tis_clip = tis * mask.float()
        else:
            raise ValueError(f"Unsupported tis_mode: {tis_mode}")

        tis_clipfrac = tis_clip != tis

        return tis_clip, tis, tis_clipfrac

    def _create_ref_model(self, ref_load_path: str | None):
        """Create and initialize a separate reference model with FSDP2 CPUOffloadPolicy.

        Parameters:
            ref_load_path: Path to a directory containing a HF checkpoint. If
                None, a ValueError is raised.

        Returns:
            FSDP2-wrapped ref model with CPU offload enabled

        Note:
            Creates a separate FSDP2 model instance for the reference model.
            ALWAYS uses CPUOffloadPolicy for the reference model to save memory,
            regardless of the actor model's CPU offload setting.
        """
        if ref_load_path is None:
            raise ValueError("ref_load_path must be provided when loading reference model")

        if os.path.isdir(ref_load_path):
            logger.info(f"[Rank {dist.get_rank()}] Creating separate ref model from {ref_load_path}")

            init_context = self._get_init_weight_context_manager()

            with init_context():
                ref_model = self.get_model_cls().from_pretrained(
                    ref_load_path,
                    trust_remote_code=True,
                    attn_implementation=self.args.attn_implementation,
                )

            full_state = ref_model.state_dict()

            # Always use CPUOffloadPolicy for reference, let FSDP2 handle the offload. It is faster than model.cpu().
            ref_model = apply_fsdp2(ref_model, mesh=self.dp_mesh, cpu_offload=True, args=self.args)
            ref_model = self._fsdp2_load_full_state_dict(ref_model, full_state, self.dp_mesh, cpu_offload=True)

            logger.info(f"[Rank {dist.get_rank()}] Reference model created with FSDP2 CPUOffloadPolicy")
            return ref_model
        else:
            raise NotImplementedError(f"Loading from checkpoint file {ref_load_path} not yet implemented")

    def _get_model_inputs_args(self, packed_sequence: dict) -> dict:
        input_ids = packed_sequence["tokens"].unsqueeze(0)
        position_ids = packed_sequence["position_ids"].unsqueeze(0)
        if self.cp_size > 1:

            packed_sequence = pad_packed_sequence_with_cp(packed_sequence, self.cp_size)

            if not packed_sequence["cu_seqlens"].is_cuda:
                packed_sequence["cu_seqlens"] = packed_sequence["cu_seqlens"].cuda()
            cu_seqlens = packed_sequence["cu_seqlens"]
            update_ring_flash_attn_params(cu_seqlens, self.cp_group)

            input_ids = torch.chunk(packed_sequence["tokens"].unsqueeze(0), self.cp_size, dim=1)[self.cp_rank]
            position_ids = torch.chunk(packed_sequence["position_ids"].unsqueeze(0), self.cp_size, dim=1)[self.cp_rank]

        model_args = {
            "input_ids": input_ids,
            "position_ids": position_ids,
            "attention_mask": None,
        }
        if packed_sequence.get("multimodal_inputs"):
            model_args.update(packed_sequence["multimodal_inputs"])
        return model_args


def selective_log_softmax_raw(logits: torch.Tensor, input_ids: torch.Tensor) -> torch.Tensor:
    """Fused version of the common `log_softmax -> gather` operation.

    The fused version of this operation avoids the (potentially large) memory overhead
    of allocating a new tensor to store the full logprobs.

    Parameters:
        logits: Tensor of shape [..., V] containing model logits.
        input_ids: Tensor of shape [...] of token indices whose log-probabilities are gathered.

    Returns:
        Tensor of shape [...] containing the log-probabilities corresponding to `input_ids`.
    """
    logprobs = logits.log_softmax(dim=-1)
    return torch.gather(logprobs, dim=-1, index=input_ids.unsqueeze(-1)).squeeze(-1)


selective_log_softmax_compiled = torch.compile(dynamic=True)(selective_log_softmax_raw)


def gather_log_probs_packed(
    shifted_logits: torch.Tensor,
    input_ids: torch.Tensor,
    allow_compile: bool,
    cu_seqlens: torch.Tensor | float | None = None,
    temperature: torch.Tensor | None = None,
) -> torch.Tensor:
    """Gather next-token log probabilities for packed sequences.

    Parameters:
        logits: Model logits of shape [B, T, V] or [T, V].
        input_ids: Token ids of shape [B, T] or [T].
        cu_seqlens: Optional cumulative sequence lengths (unused here). Present
            for API compatibility with callers.

    Returns:
        A tensor of shape [T-1] (or [B, T-1]) with log-probabilities of targets.
    """
    # Handle batch dimension - logits should be [batch_size, seq_len, vocab_size]
    if shifted_logits.dim() == 3:
        # Remove batch dimension for packed sequences
        shifted_logits = shifted_logits.squeeze(0)
        input_ids = input_ids.squeeze(0)

    if temperature is not None:
        shifted_logits = shifted_logits.div(temperature)

    targets = input_ids[1:].to(device=shifted_logits.device)

    # Gather log probs for targets
    selective_log_softmax = selective_log_softmax_compiled if allow_compile else selective_log_softmax_raw
    return selective_log_softmax(shifted_logits, targets)


def get_logprob_and_entropy_with_cp(
    logits: torch.Tensor,
    target_tokens: torch.Tensor,
    cp_rank: int,
    cp_size: int,
    cp_group,
    model_input_ids: torch.Tensor,
    allow_compile: bool,
    temperature: float | None = None,
) -> tuple[torch.Tensor, torch.Tensor]:
    """Compute log probabilities and entropy in Context Parallel mode.

    Parameters:
        logits: Model output logits with shape [chunk_size, vocab_size]
        target_tokens: Target tokens with shape [total_seq_len]
        cp_rank: Current CP rank
        cp_size: CP world size
        cp_group: CP communication group
        model_input_ids: Model input_ids (used for the last rank)
        allow_compile: Whether to allow compilation
        temperature: Temperature parameter (optional)

    Returns:
        log_probs: Aggregated log probabilities with shape [total_seq_len - 1]
        entropy: Aggregated entropy with shape [total_seq_len - 1]
    """
    # Fast path for non-CP mode (cp_size=1): avoid unnecessary communication
    if cp_size == 1:
        shifted_logits = logits[:-1, :]
        local_log_probs = gather_log_probs_packed(
            shifted_logits, target_tokens, allow_compile=allow_compile, temperature=temperature
        )
        log_probs_full = torch.log_softmax(shifted_logits, dim=-1)
        probs = torch.softmax(shifted_logits, dim=-1)
        entropy = -(probs * log_probs_full).sum(dim=-1)
        return local_log_probs, entropy

    chunk_size = logits.shape[0]
    tokens_start_index = chunk_size * cp_rank
    tokens_end_index = (
        tokens_start_index + chunk_size + 1 if cp_rank < cp_size - 1 else tokens_start_index + chunk_size
    )

    # For the last rank, remove the last logit
    logits = logits if cp_rank < cp_size - 1 else logits[:-1, :]

    # Get local tokens for current rank
    local_tokens = (
        target_tokens[tokens_start_index:tokens_end_index] if cp_rank < cp_size - 1 else model_input_ids.squeeze(0)
    )

    # Compute local log probs
    local_log_probs = gather_log_probs_packed(
        logits, local_tokens, allow_compile=allow_compile, temperature=temperature
    )

    # Pad for the last rank
    if cp_rank == cp_size - 1:
        local_log_probs = F.pad(local_log_probs, (0, chunk_size - local_log_probs.shape[0]), value=0)

    # Compute entropy
    shifted_logits = logits[:-1, :] if cp_rank == cp_size - 1 else logits
    log_probs_full = torch.log_softmax(shifted_logits, dim=-1)
    probs = torch.softmax(shifted_logits, dim=-1)
    entropy = -(probs * log_probs_full).sum(dim=-1)

    # Pad entropy for the last rank
    if cp_rank == cp_size - 1:
        entropy = F.pad(entropy, (0, chunk_size - entropy.shape[0]), value=0)

    # Merge with a single all_gather: stack as [2, chunk_size]
    stacked_local = torch.stack([local_log_probs, entropy], dim=0)
    gathered_stacked = torch.distributed.nn.functional.all_gather(stacked_local, group=cp_group)

    # Concatenate by effective length (non-last rank=chunk_size, last rank=chunk_size-1)
    lp_parts, ent_parts = [], []
    for r in range(cp_size):
        eff_len = chunk_size if r < cp_size - 1 else max(0, chunk_size - 1)
        if eff_len > 0:
            lp_parts.append(gathered_stacked[r][0][:eff_len])
            ent_parts.append(gathered_stacked[r][1][:eff_len])

    log_probs = torch.cat(lp_parts, dim=0) if lp_parts else local_log_probs.new_zeros((0,))
    entropy_result = torch.cat(ent_parts, dim=0) if ent_parts else entropy.new_zeros((0,))

    # Truncate to global effective length T-1 (packed tokens length is T)
    log_probs = log_probs[: len(target_tokens) - 1]
    entropy_result = entropy_result[: len(target_tokens) - 1]

    return log_probs, entropy_result


def sum_of_sample_mean(x: torch.Tensor, response_lengths: list[int], loss_masks: list[torch.Tensor]) -> torch.Tensor:
    """Compute sum of per-sample means across variable-length responses.

    Parameters:
        x: Flat tensor containing concatenated per-token values across samples.
        response_lengths: Lengths of each sample's response segment in `x`.
        loss_masks: Per-sample masks aligned with `response_lengths`.

    Returns:
        A scalar tensor equal to the sum over samples of the mean value within
        each sample's response segment.
    """
    return sum(
        [
            (x_i * loss_mask_i).sum() / torch.clamp_min(loss_mask_i.sum(), 1)
            for x_i, loss_mask_i in zip(x.split(response_lengths, dim=0), loss_masks, strict=False)
        ]
    )


def masked_sum(x: torch.Tensor, loss_mask: torch.Tensor, expand: bool = False) -> torch.Tensor:
    result = torch.where(loss_mask.bool(), x, 0.0).sum()
    return result.expand_as(x) if expand else result


@torch.no_grad()
def move_torch_optimizer(optimizer, device):
    """ref: https://github.com/volcengine/verl/blob/main/verl/utils/fsdp_utils.py"""
    if not optimizer.state:
        return

    for param_group in optimizer.param_groups:
        for param in param_group["params"]:
            state = optimizer.state[param]
            for key, value in state.items():
                if isinstance(value, torch.Tensor):
                    state[key] = value.to(device, non_blocking=True)

    torch.cuda.synchronize()


def apply_fsdp2(model, mesh=None, cpu_offload=False, args=None):
    """Apply FSDP v2 to the model.

    Args:
        model: The model to wrap with FSDP
        mesh: Optional DeviceMesh for FSDP. If None, uses all ranks.
        cpu_offload: If True, offload parameters, gradients, and optimizer states
            to CPU. The optimizer step will run on CPU. (Default: False)
        args: Arguments containing precision settings (fp16/bf16)

    Ref: https://github.com/volcengine/verl/blob/main/verl/utils/fsdp_utils.py
    """
    from torch.distributed.fsdp import CPUOffloadPolicy, MixedPrecisionPolicy, fully_shard

    offload_policy = CPUOffloadPolicy() if cpu_offload else None

    layer_cls_to_wrap = model._no_split_modules
    assert len(layer_cls_to_wrap) > 0 and layer_cls_to_wrap[0] is not None

    modules = [
        module
        for name, module in model.named_modules()
        if module.__class__.__name__ in layer_cls_to_wrap
        or (isinstance(module, torch.nn.Embedding) and not model.config.tie_word_embeddings)
    ]

    # Determine precision policy based on args
    param_dtype = torch.bfloat16  # Default to bf16 as before
    reduce_dtype = torch.float32

    if args.fp16:
        param_dtype = torch.float16

    logger.info(f"FSDP MixedPrecision Policy: param_dtype={param_dtype}, reduce_dtype={reduce_dtype}")

    fsdp_kwargs = {
        "mp_policy": MixedPrecisionPolicy(
            param_dtype=param_dtype,
            reduce_dtype=reduce_dtype,
        ),
        "offload_policy": offload_policy,
        "mesh": mesh,
    }

    # Apply FSDP to each module (offload_policy=None is equivalent to not passing it)
    for module in modules:
        fully_shard(module, **fsdp_kwargs)

    # Apply FSDP to the top-level model
    fully_shard(model, **fsdp_kwargs)

    return model


def sum_of_token(x: torch.Tensor, response_lengths: list[int], loss_masks: list[torch.Tensor]) -> torch.Tensor:
    return sum(
        [
            (x_i * loss_mask_i).sum()
            for x_i, loss_mask_i in zip(x.split(response_lengths, dim=0), loss_masks, strict=False)
        ]
    )


def vanilla_tis_function_fsdp(
    args,
    *,
    pg_loss: torch.Tensor,
    train_log_probs: list[torch.Tensor],
    rollout_log_probs: list[torch.Tensor],
    loss_masks: list[torch.Tensor],
    **kwargs,
) -> tuple[torch.Tensor, list[torch.Tensor], dict[str, torch.Tensor]]:
    """Apply TIS off-policy correction using importance sampling.

    Parameters:
        args: Arguments containing TIS settings.
        pg_loss: Policy gradient loss tensor of shape [total_seq_len - 1].
        train_log_probs: List of tensors containing training log-probabilities
            for each sequence.
        rollout_log_probs: List of tensors containing rollout log-probabilities
            for each sequence.
        loss_masks: List of tensors containing loss masks for each sequence.
    """
    rollout_log_probs_flat = torch.cat(rollout_log_probs, dim=0)
    train_log_probs_flat = torch.cat(train_log_probs, dim=0)

    tis = torch.exp(train_log_probs_flat - rollout_log_probs_flat)
    tis_abs = (tis - 1).abs()

    tis_clip = torch.clamp(tis, min=getattr(args, "tis_clip_low", 0.1), max=getattr(args, "tis_clip", 2.0))
    tis_clipfrac = (tis_clip != tis).float()

    metrics = {
        "tis": tis.clone().detach(),
        "tis_clipfrac": tis_clipfrac.clone().detach(),
        "tis_abs": tis_abs.clone().detach(),
    }
    pg_loss = pg_loss * tis_clip

    return pg_loss, loss_masks, metrics<|MERGE_RESOLUTION|>--- conflicted
+++ resolved
@@ -660,7 +660,6 @@
         if self.args.use_tis:
             assert (
                 has_rollout_log_probs and rollout_log_probs is not None
-<<<<<<< HEAD
             ), "rollout_log_probs must be provided as non-empty torch.Tensor for TIS/MIS"
 
             train_log_probs_list = list(log_probs.split(response_lengths, dim=0))
@@ -692,23 +691,6 @@
             pg_loss = sum_of_sample_mean(pg_loss, response_lengths, loss_masks)
             pg_clipfrac = sum_of_sample_mean(pg_clipfrac, response_lengths, loss_masks)
             ppo_kl = sum_of_sample_mean(ppo_kl.abs(), response_lengths, loss_masks)
-=======
-            ), "rollout_log_probs must be provided as non-empty torch.Tensor for TIS"
-            tis_clip, tis, tis_clipfrac = self._compute_tis_weights(
-                old_log_probs=old_log_probs,
-                rollout_log_probs=rollout_log_probs,
-                loss_masks=loss_masks,
-                response_lengths=response_lengths,
-            )
-            ois = (-ppo_kl).exp()
-
-            pg_loss = pg_loss * tis_clip
-
-        assert not self.args.calculate_per_token_loss, "calculate_per_token_loss not yet implemented"
-        pg_loss = sum_of_sample_mean(pg_loss, response_lengths, loss_masks)
-        pg_clipfrac = sum_of_sample_mean(pg_clipfrac, response_lengths, loss_masks)
-        ppo_kl = sum_of_sample_mean(ppo_kl.abs(), response_lengths, loss_masks)
->>>>>>> 51954edd
 
         # Only compare rollout vs. train log probs when they originate from different stages.
         train_rollout_logprob_abs_diff = None
