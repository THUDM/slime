import logging
from argparse import Namespace
from contextlib import nullcontext
from itertools import accumulate

import ray
import torch
import torch.distributed as dist
import torch.nn.functional as F
from packaging import version
from ring_flash_attn import substitute_hf_flash_attn, update_ring_flash_attn_params
from torch.distributed.checkpoint.state_dict import StateDictOptions, get_model_state_dict
from torch_memory_saver import torch_memory_saver
from tqdm import tqdm
from transformers import AutoConfig, AutoModelForCausalLM, AutoProcessor, AutoTokenizer

from slime.ray.train_actor import TrainRayActor
from slime.utils import train_dump_utils, train_metric_utils
from slime.utils.context_utils import with_defer
from slime.utils.data import get_minimum_num_micro_batch_size, process_rollout_data
from slime.utils.distributed_utils import get_gloo_group
from slime.utils.memory_utils import clear_memory, print_memory
from slime.utils.metric_utils import compute_rollout_step
from slime.utils.ppo_utils import compute_approx_kl, compute_policy_loss
from slime.utils.ray_utils import Box
from slime.utils.timer import Timer, inverse_timer, timer
from slime.utils.tracking_utils import init_tracking

from ...utils import tracking_utils
from ...utils.profile_utils import TrainProfiler
from . import checkpoint
from .data_packing import pack_sequences, pad_packed_sequence_with_cp, unpack_sequences
from .update_weight_utils import UpdateWeightFromDistributed, UpdateWeightFromTensor

logger = logging.getLogger(__name__)


class FSDPTrainRayActor(TrainRayActor):
    """Simplified TrainRayActor for pure HF+FSDP training.

    Responsibilities:
      * Initialize model/tokenizer on rank0 sequentially to avoid race on cache
      * Wrap model with FSDP
      * Provide minimal train / save / update_weights hooks compatible with existing RayTrainGroup

    Weight update strategy:
      * Rank0 gathers state_dict (full) and broadcasts tensor-by-tensor.
      * For small models this is fine; for larger models consider sharded state_dict type.
    """

    @with_defer(lambda: Timer().start("train_wait"))
    def init(self, args: Namespace, role: str, with_ref: bool = False) -> int:  # type: ignore[override]
        super().init(args, role, with_ref)

<<<<<<< HEAD
        self._enable_true_on_policy_optimizations(args)
=======
        # Update rank and world_size for wandb secondary initialization (using actual distributed values)
        args.rank = dist.get_rank()
        args.world_size = dist.get_world_size()

        # Setup device mesh for parallelism (handles both CP and non-CP cases)
        self.setup_device_mesh()

        if self.args.debug_rollout_only:
            return 0

        # TODO extract to function
        if args.true_on_policy_mode:
            from sglang.srt.batch_invariant_ops import enable_batch_invariant_mode
            from transformers.models.qwen3 import modeling_qwen3

            logger.info("FSDPTrainRayActor call enable_batch_invariant_mode for true-on-policy")
            enable_batch_invariant_mode(
                # In Qwen3, rope `inv_freq_expanded.float() @ position_ids_expanded.float()` uses bmm
                # and disabling it will make it aligned
                enable_bmm=False,
            )

            modeling_qwen3.apply_rotary_pos_emb = torch.compile(dynamic=True)(modeling_qwen3.apply_rotary_pos_emb)
>>>>>>> 70d65e06

        if dist.get_rank() == 0:
            init_tracking(args, primary=False)

        self.args = args
        self.fsdp_full_state_dict_opts = StateDictOptions(
            full_state_dict=True, cpu_offload=getattr(self.args, "fsdp_state_dict_cpu_offload", False)
        )
        torch.manual_seed(args.seed)

        if getattr(self.args, "start_rollout_id", None) is None:
            self.args.start_rollout_id = 0

        self.prof = TrainProfiler(args)

        for i in range(dist.get_world_size()):
            if i == dist.get_rank():
                self.hf_config = AutoConfig.from_pretrained(self.args.hf_checkpoint, trust_remote_code=True)
                self.tokenizer = AutoTokenizer.from_pretrained(self.args.hf_checkpoint, trust_remote_code=True)
            dist.barrier(group=get_gloo_group())

        if self.args.multimodal_keys:
            self.vlm_processor = AutoProcessor.from_pretrained(self.args.hf_checkpoint, trust_remote_code=True)

        # Load model
        with torch.autocast(device_type=f"cuda:{torch.cuda.current_device()}"):
            model = AutoModelForCausalLM.from_pretrained(
                self.args.hf_checkpoint,
                trust_remote_code=True,
                attn_implementation=self.args.attn_implementation,
            )
        model.train()

        if args.gradient_checkpointing:
            model.gradient_checkpointing_enable()

        # Apply FSDP with DP mesh and CPU offload policy if requested
        cpu_offload = getattr(args, "fsdp_cpu_offload", False)
        self.model = apply_fsdp2(model, mesh=self.dp_mesh, cpu_offload=cpu_offload)

        if args.optimizer == "adam":
            self.optimizer = torch.optim.AdamW(
                self.model.parameters(),
                lr=args.lr,
                betas=(args.adam_beta1, args.adam_beta2),
                eps=args.adam_eps,
                weight_decay=args.weight_decay,
            )
        else:
            raise ValueError(f"Unsupported optimizer: {args.optimizer}. Supported options: 'adam'")

        self.global_step = 0
        self.micro_step = 0
        self.weights = {"actor": {}}

        checkpoint_payload = checkpoint.load(self)

        # Create separate ref model if needed (kept in CPU until needed)
        self.ref_model = None
        if with_ref:
            self.ref_model = self.create_ref_model(args.ref_load)

        self.update_cpu_params_dict(self.weights["actor"])

        self.weight_updater = (
            UpdateWeightFromTensor(self.args, self.model, self.weights)
            if self.args.colocate
            else UpdateWeightFromDistributed(self.args, self.model, self.weights)
        )

        checkpoint.finalize_load(self, checkpoint_payload)

        # Initialize data packing parameters
        self.max_tokens_per_gpu = args.max_tokens_per_gpu  # From main arguments

        if self.args.offload_train:
            self.sleep()

        self.prof.on_init_end()

        return int(getattr(self.args, "start_rollout_id", 0))

    def _enable_true_on_policy_optimizations(self, args):
        if args.true_on_policy_mode:
            from sglang.srt.batch_invariant_ops import enable_batch_invariant_mode
            from transformers.models.qwen3 import modeling_qwen3

            logger.info("FSDPTrainRayActor call enable_batch_invariant_mode for true-on-policy")
            enable_batch_invariant_mode(
                # In Qwen3, rope `inv_freq_expanded.float() @ position_ids_expanded.float()` uses bmm
                # and disabling it will make it aligned
                enable_bmm=False,
            )

            modeling_qwen3.apply_rotary_pos_emb = torch.compile(dynamic=True)(modeling_qwen3.apply_rotary_pos_emb)

    def setup_device_mesh(self) -> None:
        """Setup device mesh for parallelism (always called, handles both CP and non-CP cases).

        Creates 2D mesh (dp_size, cp_size) for all cases:
        - When context_parallel_size > 1: hybrid CP + DP
        - When context_parallel_size = 1: pure DP (equivalent to 1D mesh)

        This ensures consistent group management across all parallelism modes.
        """
        from torch.distributed.device_mesh import init_device_mesh

        world_size = dist.get_world_size()
        rank = dist.get_rank()

        # Use context_parallel_size directly (defaults to 1 for pure DP)
        self.cp_size = self.args.context_parallel_size
        self.dp_size = world_size // self.cp_size

        # Create 2D device mesh: (dp_size, cp_size)
        # Ranks laid out in row-major: mesh[dp_idx, cp_idx] = dp_idx * cp_size + cp_idx
        # - CP groups: consecutive ranks along dim 1, e.g., [0,1], [2,3], [4,5], [6,7]
        # - DP groups: striped ranks along dim 0, e.g., [0,2,4,6], [1,3,5,7]
        # When cp_size=1, this degenerates to pure DP
        self.mesh = init_device_mesh("cuda", mesh_shape=(self.dp_size, self.cp_size), mesh_dim_names=("dp", "cp"))

        # Extract process groups from mesh
        self.dp_group = self.mesh.get_group("dp")  # For FSDP gradient sync, metric reduction
        self.cp_group = self.mesh.get_group("cp")  # For Ring Flash Attention, logit gathering
        self.dp_mesh = self.mesh["dp"]  # For FSDP

        # Compute local ranks within each dimension
        self.dp_rank = rank // self.cp_size
        self.cp_rank = rank % self.cp_size

        logger.info(
            f"[Rank {rank}] Device mesh (2D): world_size={world_size}, "
            f"cp_size={self.cp_size}, dp_size={self.dp_size}"
        )
        logger.info(f"[Rank {rank}] Mesh shape: {self.mesh.shape}, " f"dp_rank={self.dp_rank}, cp_rank={self.cp_rank}")

        # Setup Ring Flash Attention with CP group from mesh (only when cp_size > 1)
        if self.cp_size > 1:
            substitute_hf_flash_attn(self.cp_group, heads_k_stride=1)
            logger.info(f"[Rank {rank}] CP initialized via device mesh")
        else:
            logger.info(f"[Rank {rank}] Pure DP mode (cp_size=1)")

    @timer
    def sleep(self) -> None:
        """Pause CUDA memory for all tracked tensors."""
        if not self.args.offload_train:
            return

        print_memory("before offload model")

        match self.args.offload_train_mode:
            case "tms":
                # Try to avoid this case:
                # * FSDP contains a lot of cached memory and sleep
                # * SGLang resumes and allocate some memory
                # * FSDP resumes but realize there is no enough memory, thus OOM currently, but indeed the cache can be (partially) freed to fulfill requirements
                # TODO: improve it later
                clear_memory()

                torch_memory_saver.pause()
            case "move":
                self.model.cpu()
                move_torch_optimizer(self.optimizer, "cpu")
                clear_memory()
            case _:
                raise NotImplementedError

        torch.cuda.synchronize()
        dist.barrier(group=get_gloo_group())
        print_memory("after offload model")

    @timer
    def wake_up(self) -> None:
        """Resume CUDA memory for all tracked tensors."""
        if not self.args.offload_train:
            return

        match self.args.offload_train_mode:
            case "tms":
                torch_memory_saver.resume()
            case "move":
                self.model.cuda()
                move_torch_optimizer(self.optimizer, "cuda")
            case _:
                raise NotImplementedError

        torch.cuda.synchronize()
        dist.barrier(group=get_gloo_group())
        print_memory("after wake_up model")

    def save_model(self, iteration: int) -> None:
        """Delegate checkpoint saving to the shared checkpoint utilities."""
        if self.args.debug_rollout_only or self.args.save is None:
            return

        checkpoint.save(self, iteration)

    def compute_log_prob(
        self,
        model_tag: str,
        packed_batches: list[dict[str, torch.Tensor]],
        store_prefix: str = "",
    ) -> dict[str, list[torch.Tensor]]:
        """Compute token log-probabilities for a list of packed batches.

        Parameters:
            model_tag: Which parameters to use, e.g. "actor" or "ref".
            packed_batches: A list of packed batch dictionaries produced by
                `pack_sequences`, each containing at least `tokens` and
                `position_ids`; may also include multimodal keys like `pixel_values`.
            store_prefix: Prefix to use for keys in outputs (e.g., "ref_").

        Returns:
            A lightweight dictionary keyed by f"{store_prefix}log_probs". The
            actual per-sequence results are written in-place into each element of
            `packed_batches` under the same key and can be read back by callers.

        Note:
            Uses separate ref model when model_tag == "ref". The ref model is
            loaded from CPU to GPU on-demand and offloaded back after use.
        """
        # Select which model to use
        if model_tag == "ref" and self.ref_model is not None:
            # Offload actor model to CPU to save GPU memory
            logger.info("[Rank {}] Offloading actor model to CPU".format(dist.get_rank()))
            self.model.cpu()
            torch.cuda.empty_cache()

            # Load ref model to GPU
            logger.info("[Rank {}] Loading ref model to GPU".format(dist.get_rank()))
            self.ref_model.cuda()
            active_model = self.ref_model
            active_model.eval()
        else:
            active_model = self.model

        try:
            rollout_data = {f"{store_prefix}log_probs": []}
            with timer(f"{store_prefix}log_probs"), torch.no_grad():
                for batch in self.prof.iterate_train_log_probs(
                    tqdm(packed_batches, desc=f"{store_prefix}log_probs", disable=dist.get_rank() != 0)
                ):
                    # TODO: remove the autocast in the future
                    with torch.autocast(device_type="cuda", dtype=torch.bfloat16):
                        model_args = self._get_model_inputs_args(batch)
                        if "pixel_values" in batch:
                            model_args["pixel_values"] = batch["pixel_values"]
                        logits = self.model(**model_args).logits.squeeze(0)
                    log_probs_result, entropy_result = get_logprob_and_entropy_with_cp(
                        logits=logits,
                        target_tokens=batch["tokens"],
                        cp_rank=self.cp_rank,
                        cp_size=self.cp_size,
                        cp_group=self.cp_group,
                        model_input_ids=model_args["input_ids"],
                        allow_compile=not self.args.true_on_policy_mode,
                        temperature=self.args.rollout_temperature,
                    )
                    batch[f"{store_prefix}log_probs"] = log_probs_result
                    if store_prefix == "":
                        batch["entropy"] = entropy_result
            return rollout_data

        finally:
            # Offload ref model back to CPU
            if model_tag == "ref" and self.ref_model is not None:
                self.ref_model.cpu()
                torch.cuda.empty_cache()
                self.model.cuda()

    def packed_data(
        self, rollout_data: dict[str, list[torch.Tensor]]
    ) -> tuple[list[dict[str, torch.Tensor]], list[int]]:
        """Pack variable-length sequences for efficient processing.

        Parameters:
            rollout_data: Dictionary of lists containing sequence-level tensors
                such as `tokens`, `loss_masks`, `rewards`, `response_lengths`,
                `advantages`, `returns`, and optional `rollout_log_probs`.

        Returns:
            A pair `(packed_batches, grad_accum)` where `packed_batches` is a list
            of packed batch dictionaries and `grad_accum` lists the micro-batch
            indices at which to perform optimizer steps.
        """
        # Pack sequences efficiently
        tokens = rollout_data["tokens"]

        packed_batches = []
        mbs_size_list = []
        local_batch_size = self.args.global_batch_size // self.dp_size
        assert (
            self.args.global_batch_size % self.dp_size == 0
        ), f"global_batch_size {self.args.global_batch_size} is not divisible by dp_world_size {self.dp_size}"
        # Use global_batch_size for splitting when max_tokens_per_gpu is enabled
        if self.args.use_dynamic_batch_size:
            for i in range(0, len(tokens), local_batch_size):
                mbs_size_list.append(
                    get_minimum_num_micro_batch_size(
                        [len(t) for t in rollout_data["tokens"][i : i + local_batch_size]],
                        self.args.max_tokens_per_gpu,
                    )
                )
            num_microbatches = torch.tensor(mbs_size_list, dtype=torch.int, device=torch.cuda.current_device())
            dist.all_reduce(num_microbatches, op=dist.ReduceOp.MAX, group=self.dp_group)
            num_microbatches = num_microbatches.tolist()
        else:
            num_microbatches = [self.args.global_batch_size // (self.args.micro_batch_size * self.dp_size)] * (
                len(tokens) // local_batch_size
            )

        start = 0
        for mbs_size in num_microbatches:
            end = start + local_batch_size
            packed_batches.extend(
                pack_sequences(
                    rollout_data["tokens"][start:end],
                    rollout_data["loss_masks"][start:end],
                    rollout_data["rewards"][start:end],
                    rollout_data["raw_reward"][start:end],
                    rollout_data["response_lengths"][start:end],
                    rollout_data["advantages"][start:end],
                    rollout_data["returns"][start:end],
                    rollout_log_probs=(
                        rollout_data["rollout_log_probs"][start:end] if "rollout_log_probs" in rollout_data else None
                    ),
                    num_packs=mbs_size,
                )
            )
            start = end
        grad_accum = list(accumulate(num_microbatches))

        return packed_batches, grad_accum

    def train(self, rollout_id: int, rollout_data_ref: Box) -> None:
        """Run one training update over a rollout batch.

        Parameters:
            rollout_id: Monotonic id for logging.
            rollout_data_ref: A Box handle wrapping a Ray object reference to a
                dictionary with rollout tensors and metadata (e.g., `tokens`,
                `loss_masks`, `rewards`, `response_lengths`, optional
                `rollout_log_probs`, etc.). It will be fetched and partitioned
                by `process_rollout_data` based on data-parallel rank/size.
        """
        if self.args.offload_train:
            self.wake_up()

        with inverse_timer("train_wait"), timer("train"):
            rollout_data = process_rollout_data(self.args, rollout_data_ref, self.dp_rank, self.dp_size)
            if self.args.debug_rollout_only:
                return
            self._train_core(rollout_id=rollout_id, rollout_data=rollout_data)

        train_metric_utils.log_perf_data_raw(
            rollout_id=rollout_id,
            args=self.args,
            is_primary_rank=dist.get_rank() == 0,
            compute_total_fwd_flops=None,
        )

    def log_rollout_data(self, rollout_id: int, rollout_data, packed_batches):
        log_dict = {}
        if "raw_reward" in rollout_data and dist.get_rank() == 0:
            raw_reward_list = rollout_data["raw_reward"]
            if raw_reward_list:
                log_dict["rollout/raw_reward"] = sum(raw_reward_list) / len(raw_reward_list)

        for metric_key in ["log_probs", "rollout_log_probs", "ref_log_probs", "advantages", "returns"]:
            if metric_key not in packed_batches[0]:
                continue
            val = torch.tensor([0.0], device=torch.cuda.current_device())
            for mbs_id, batches in enumerate(packed_batches):
                unpacked_batches = unpack_sequences(batches)
                for unpacked_batch in unpacked_batches:
                    if isinstance(unpacked_batch[metric_key], torch.Tensor):
                        loss_masks_tensor = unpacked_batch["loss_masks"].to(device=torch.cuda.current_device())
                        metric_tensor = unpacked_batch[metric_key].to(device=torch.cuda.current_device())
                        val += (metric_tensor * loss_masks_tensor).sum() / loss_masks_tensor.sum().clamp_min(1)
                    else:
                        val += unpacked_batch[metric_key]
            dist.all_reduce(val, op=dist.ReduceOp.SUM, group=self.dp_group)
            log_dict[f"rollout/{metric_key}"] = (
                val / (self.args.n_samples_per_prompt * self.args.rollout_batch_size)
            ).item()
        if dist.get_rank() == 0:
            logger.info(f"rollout {rollout_id}: {log_dict}")
            log_dict["rollout/step"] = compute_rollout_step(self.args, rollout_id)
            tracking_utils.log(self.args, log_dict, step_key="rollout/step")

    def _train_core(self, rollout_id: int, rollout_data) -> None:
        if self.args.advantage_estimator in ["grpo", "gspo"]:
            rollout_data["advantages"] = rollout_data["returns"] = [
                torch.tensor([rollout_data["rewards"][i]] * rollout_data["response_lengths"][i])
                for i in range(len(rollout_data["rewards"]))
            ]
        else:
            raise NotImplementedError(f"Unsupported advantage_estimator {self.args.advantage_estimator}")

        packed_batches, grad_accum = self.packed_data(rollout_data)

        assert (
            len(grad_accum) > 0
        ), f"Invalid grad_accum {grad_accum} for micro_batch_size {self.args.micro_batch_size} and global_batch_size {self.args.global_batch_size}"

        if self.ref_model is not None:
            self.compute_log_prob("ref", packed_batches, store_prefix="ref_")

        self.compute_log_prob("actor", packed_batches)
        self.log_rollout_data(rollout_id, rollout_data, packed_batches)

        with timer("actor_train"):
            reported_accum: dict[str, list[torch.Tensor]] = {}
            self.optimizer.zero_grad(set_to_none=True)
            for mbs_id, packed_batch in self.prof.iterate_train_actor(
                enumerate(tqdm(packed_batches, desc="actor_train", disable=dist.get_rank() != 0))
            ):
                self._train_step(
                    packed_batch=packed_batch,
                    reported_accum=reported_accum,
                    mbs_id=mbs_id,
                    grad_accum=grad_accum,
                )

        self.prof.step(rollout_id=rollout_id)

        train_dump_utils.save_debug_train_data(self.args, rollout_id=rollout_id, rollout_data=rollout_data)

        self.update_cpu_params_dict(self.weights["actor"])

        # Update ref model if needed (copy actor weights to ref)
        if (
            self.args.ref_update_interval is not None
            and (rollout_id + 1) % self.args.ref_update_interval == 0
            and self.ref_model is not None
        ):
            if dist.get_rank() == 0:
                logger.info(f"Updating ref model at rollout_id {rollout_id}")
            # Copy actor model state to ref model
            actor_state = self.model.state_dict()
            self.ref_model.load_state_dict(actor_state)
            self.ref_model.cpu()  # Keep ref in CPU

    def _train_step(self, packed_batch, reported_accum, mbs_id, grad_accum):
        # TODO: remove the autocast in the future
        with torch.autocast(device_type="cuda", dtype=torch.bfloat16):
            # Prepare model inputs
            model_args = self._get_model_inputs_args(packed_batch)
            logits = self.model(
                **model_args,
            ).logits.squeeze(0)

        # Compute log probs and entropy (unified for both CP and non-CP modes)
        log_probs, entropy_result = get_logprob_and_entropy_with_cp(
            logits=logits,
            target_tokens=packed_batch["tokens"],
            cp_rank=self.cp_rank,
            cp_size=self.cp_size,
            cp_group=self.cp_group,
            model_input_ids=model_args["input_ids"],
            allow_compile=not self.args.true_on_policy_mode,
            temperature=self.args.rollout_temperature,
        )
        packed_batch["cur_log_probs"] = log_probs
        packed_batch["entropy"] = entropy_result

        unpacked_batches = unpack_sequences(packed_batch)

        old_log_probs = torch.cat([batch["log_probs"] for batch in unpacked_batches], dim=0)
        log_probs = torch.cat([batch["cur_log_probs"] for batch in unpacked_batches], dim=0)
        advantages = torch.cat([batch["advantages"] for batch in unpacked_batches], dim=0)
        loss_masks = [batch["loss_masks"].to(device=log_probs.device) for batch in unpacked_batches]
        response_lengths = [batch["response_lengths"] for batch in unpacked_batches]

        advantages = advantages.to(device=log_probs.device)
        ppo_kl = old_log_probs.to(device=log_probs.device) - log_probs

        if self.args.advantage_estimator == "gspo":
            log_ratio_splits = torch.split(ppo_kl, response_lengths, dim=0)

            seq_kls = [
                ((log_ratio_i * mask_i).sum() / mask_i.sum().clamp_min(1))
                for log_ratio_i, mask_i in zip(log_ratio_splits, loss_masks)
            ]

            ppo_kl_list = []
            for seq_kl, length in zip(seq_kls, response_lengths):
                ppo_kl_list.append(seq_kl.expand(length))

            ppo_kl = torch.cat(ppo_kl_list)

        pg_loss, pg_clipfrac = compute_policy_loss(ppo_kl, advantages, self.args.eps_clip, self.args.eps_clip_high)

        rollout_log_probs = torch.cat([batch["rollout_log_probs"] for batch in unpacked_batches], dim=0)
        rollout_log_probs = rollout_log_probs.to(device=log_probs.device)

        # Apply TIS before sample mean calculation
        if self.args.use_tis:
            # Apply TIS off-policy correction using importance sampling
            assert all(
                "rollout_log_probs" in batch
                and isinstance(batch["rollout_log_probs"], torch.Tensor)
                and batch["rollout_log_probs"].numel() > 0
                for batch in unpacked_batches
            ), "rollout_log_probs must be provided as non-empty torch.Tensor for TIS"

            tis = torch.exp(old_log_probs - rollout_log_probs)
            ois = (-ppo_kl).exp()
            tis_clip = torch.clamp(
                tis, min=getattr(self.args, "tis_clip_low", 0.1), max=getattr(self.args, "tis_clip", 2.0)
            )
            tis_clipfrac = tis_clip != tis

            pg_loss = pg_loss * tis_clip

        assert not self.args.calculate_per_token_loss, "calculate_per_token_loss not yet implemented"
        pg_loss = sum_of_sample_mean(pg_loss, response_lengths, loss_masks)
        pg_clipfrac = sum_of_sample_mean(pg_clipfrac, response_lengths, loss_masks)
        ppo_kl = sum_of_sample_mean(ppo_kl.abs(), response_lengths, loss_masks)

        train_rollout_logprob_abs_diff = (old_log_probs - rollout_log_probs).abs()
        train_rollout_logprob_abs_diff = sum_of_sample_mean(
            train_rollout_logprob_abs_diff, response_lengths, loss_masks
        ).detach()

        entropy = torch.cat([batch["entropy"] for batch in unpacked_batches], dim=0)
        entropy_loss = sum_of_sample_mean(entropy, response_lengths, loss_masks)

        loss = pg_loss - self.args.entropy_coef * entropy_loss

        if self.args.use_kl_loss:
            ref_log_probs = torch.cat([batch["ref_log_probs"] for batch in unpacked_batches], dim=0)
            kl = compute_approx_kl(
                log_probs,
                ref_log_probs,
                kl_loss_type=self.args.kl_loss_type,
            )
            kl_loss = sum_of_sample_mean(kl, response_lengths, loss_masks)

            loss = loss + self.args.kl_loss_coef * kl_loss

        reported = {
            "loss": loss.detach(),
            "pg_loss": pg_loss.detach(),
            "pg_clipfrac": pg_clipfrac.detach(),
            "ppo_kl": ppo_kl.detach(),
            "entropy_loss": entropy_loss.detach(),
            "train_rollout_logprob_abs_diff": train_rollout_logprob_abs_diff,
        }

        if self.args.use_kl_loss:
            reported["kl_loss"] = kl_loss.detach()

        if self.args.use_tis and tis is not None:
            reported["tis"] = sum_of_sample_mean(tis, response_lengths, loss_masks).detach()
            reported["ois"] = sum_of_sample_mean(ois, response_lengths, loss_masks).detach()
            reported["tis_clipfrac"] = sum_of_sample_mean(tis_clipfrac.float(), response_lengths, loss_masks).detach()

        # Scale loss for gradient accumulation
        loss = loss * self.dp_size / self.args.global_batch_size
        loss.backward()

        # Accumulate reported metrics (store tensors for later mean)
        for k, v in reported.items():
            reported_accum.setdefault(k, []).append(v)

        if (mbs_id + 1) in grad_accum:
            # TODO: check if the grad norm is global grad norm.
            grad_norm = torch.nn.utils.clip_grad_norm_(self.model.parameters(), self.args.clip_grad)
            # the grad norm used to be of DTensor
            grad_norm = float(grad_norm)

            self.optimizer.step()
            self.optimizer.zero_grad(set_to_none=True)
            # Aggregate logs
            aggregated = {k: torch.stack(v).sum().item() for k, v in reported_accum.items()}
            # TODO: change this, this is slow.
            reduced_aggregated = [None] * self.dp_size
            dist.all_gather_object(reduced_aggregated, aggregated, group=self.dp_group)
            aggregated = {}
            for k in reported_accum.keys():
                aggregated[k] = sum([r[k] for r in reduced_aggregated]) / (self.args.global_batch_size)
            reported_accum.clear()
            if dist.get_rank() == 0:
                log_dict = {
                    f"train/{k}": (val.item() if torch.is_tensor(val) else val) for k, val in aggregated.items()
                }
                log_dict["train/grad_norm"] = grad_norm

                for gid, group in enumerate(self.optimizer.param_groups):
                    if "lr" in group:
                        log_dict[f"train/lr-pg_{gid}"] = group["lr"]

                kl_info = ""
                if self.args.use_kl_loss and "kl_loss" in aggregated:
                    kl_info = f", kl_loss: {aggregated['kl_loss']:.4f}, kl_penalty: {aggregated['kl_loss'] * self.args.kl_loss_coef:.4f}"
                    logger.info(kl_info)
                logger.info(f"step {self.global_step}: {log_dict}")

                log_dict["train/step"] = self.global_step
                tracking_utils.log(self.args, log_dict, step_key="train/step")
            self.global_step += 1

    @timer
    def update_weights(self) -> None:  # type: ignore[override]
        """Synchronize actor weights to rollout engines.

        Handles both colocated and distributed update modes. In offload mode,
        wakes up parameters as needed to perform the update.
        """
        if self.args.debug_train_only or self.args.debug_rollout_only:
            return

        rollout_engines, rollout_engine_lock, num_new_engines = ray.get(
            self.rollout_manager.get_rollout_engines_and_lock.remote()
        )
        if num_new_engines > 0:
            self.weight_updater.connect_rollout_engines(rollout_engines, rollout_engine_lock)
            dist.barrier(group=get_gloo_group())

        with (
            torch_memory_saver.disable()
            if self.args.offload_train and self.args.offload_train_mode == "tms" and not torch.version.hip
            else nullcontext()
        ):
            self.weight_updater.update_weights()

    @torch.no_grad()
    def update_cpu_params_dict(self, params_dict: dict[str, torch.Tensor]) -> None:
        """Copy model parameters from GPU to a pinned CPU dictionary.

        Parameters:
            params_dict: Destination mapping from parameter names to CPU tensors.
                Missing entries are allocated with matching shapes and dtypes.
        """

        state_dict = get_model_state_dict(self.model, options=self.fsdp_full_state_dict_opts)

        for name, param in state_dict.items():
            if not torch.is_tensor(param):
                continue

            if name not in params_dict:
                params_dict[name] = torch.empty_like(param, device=torch.device("cpu"), pin_memory=True)
            params_dict[name].copy_(param.detach(), non_blocking=True)
        torch.cuda.synchronize()

    def create_ref_model(self, ref_load_path: str | None):
        """Create and initialize a separate reference model (kept in CPU).

        Parameters:
            ref_load_path: Path to a directory containing a HF checkpoint. If
                None, a ValueError is raised.

        Returns:
            FSDP-wrapped ref model in CPU memory

        Note:
            Creates a separate FSDP model instance for the reference model.
            This model is kept in CPU and loaded to GPU only when needed in
            compute_log_prob(). This approach is cleaner than weight swapping.
        """
        if ref_load_path is None:
            raise ValueError("ref_load_path must be provided when loading reference model")

        import os

        if os.path.isdir(ref_load_path):
            logger.info(f"[Rank {dist.get_rank()}] Creating separate ref model from {ref_load_path}")

            # Load model same way as actor model
            with torch.autocast(device_type=f"cuda:{torch.cuda.current_device()}"):
                ref_model = AutoModelForCausalLM.from_pretrained(
                    ref_load_path,
                    trust_remote_code=True,
                    attn_implementation=self.args.attn_implementation,
                )

            ref_model = apply_fsdp2(ref_model, mesh=self.dp_mesh)
            ref_model.cpu()

            logger.info(f"[Rank {dist.get_rank()}] Reference model created and offloaded to CPU")
            return ref_model
        else:
            raise NotImplementedError(f"Loading from checkpoint file {ref_load_path} not yet implemented")

    def _get_model_inputs_args(self, packed_sequence: dict) -> dict:
        input_ids = packed_sequence["tokens"].unsqueeze(0)
        position_ids = packed_sequence["position_ids"].unsqueeze(0)
        if self.cp_size > 1:

            packed_sequence = pad_packed_sequence_with_cp(packed_sequence, self.cp_size)

            if not packed_sequence["cu_seqlens"].is_cuda:
                packed_sequence["cu_seqlens"] = packed_sequence["cu_seqlens"].cuda()
            cu_seqlens = packed_sequence["cu_seqlens"]
            update_ring_flash_attn_params(cu_seqlens, self.cp_group)

            input_ids = torch.chunk(packed_sequence["tokens"].unsqueeze(0), self.cp_size, dim=1)[self.cp_rank]
            position_ids = torch.chunk(packed_sequence["position_ids"].unsqueeze(0), self.cp_size, dim=1)[self.cp_rank]

        model_args = {
            "input_ids": input_ids,
            "position_ids": position_ids,
            "attention_mask": None,
        }
        return model_args


def selective_log_softmax_raw(logits: torch.Tensor, input_ids: torch.Tensor) -> torch.Tensor:
    """Fused version of the common `log_softmax -> gather` operation.

    The fused version of this operation avoids the (potentially large) memory overhead
    of allocating a new tensor to store the full logprobs.

    Parameters:
        logits: Tensor of shape [..., V] containing model logits.
        input_ids: Tensor of shape [...] of token indices whose log-probabilities are gathered.

    Returns:
        Tensor of shape [...] containing the log-probabilities corresponding to `input_ids`.
    """
    logprobs = logits.log_softmax(dim=-1)
    return torch.gather(logprobs, dim=-1, index=input_ids.unsqueeze(-1)).squeeze(-1)


selective_log_softmax_compiled = torch.compile(dynamic=True)(selective_log_softmax_raw)


def gather_log_probs_packed(
    shifted_logits: torch.Tensor,
    input_ids: torch.Tensor,
    allow_compile: bool,
    cu_seqlens: torch.Tensor | float | None = None,
    temperature: torch.Tensor | None = None,
) -> torch.Tensor:
    """Gather next-token log probabilities for packed sequences.

    Parameters:
        logits: Model logits of shape [B, T, V] or [T, V].
        input_ids: Token ids of shape [B, T] or [T].
        cu_seqlens: Optional cumulative sequence lengths (unused here). Present
            for API compatibility with callers.

    Returns:
        A tensor of shape [T-1] (or [B, T-1]) with log-probabilities of targets.
    """
    # Handle batch dimension - logits should be [batch_size, seq_len, vocab_size]
    if shifted_logits.dim() == 3:
        # Remove batch dimension for packed sequences
        shifted_logits = shifted_logits.squeeze(0)
        input_ids = input_ids.squeeze(0)

    if temperature is not None:
        shifted_logits = shifted_logits.div(temperature)

    targets = input_ids[1:].to(device=shifted_logits.device)

    # Gather log probs for targets
    selective_log_softmax = selective_log_softmax_compiled if allow_compile else selective_log_softmax_raw
    return selective_log_softmax(shifted_logits, targets)


def get_logprob_and_entropy_with_cp(
    logits: torch.Tensor,
    target_tokens: torch.Tensor,
    cp_rank: int,
    cp_size: int,
    cp_group,
    model_input_ids: torch.Tensor,
    allow_compile: bool,
    temperature: float | None = None,
) -> tuple[torch.Tensor, torch.Tensor]:
    """Compute log probabilities and entropy in Context Parallel mode.

    Parameters:
        logits: Model output logits with shape [chunk_size, vocab_size]
        target_tokens: Target tokens with shape [total_seq_len]
        cp_rank: Current CP rank
        cp_size: CP world size
        cp_group: CP communication group
        model_input_ids: Model input_ids (used for the last rank)
        allow_compile: Whether to allow compilation
        temperature: Temperature parameter (optional)

    Returns:
        log_probs: Aggregated log probabilities with shape [total_seq_len - 1]
        entropy: Aggregated entropy with shape [total_seq_len - 1]
    """
    # Fast path for non-CP mode (cp_size=1): avoid unnecessary communication
    if cp_size == 1:
        shifted_logits = logits[:-1, :]
        local_log_probs = gather_log_probs_packed(
            shifted_logits, target_tokens, allow_compile=allow_compile, temperature=temperature
        )
        log_probs_full = torch.log_softmax(shifted_logits, dim=-1)
        probs = torch.softmax(shifted_logits, dim=-1)
        entropy = -(probs * log_probs_full).sum(dim=-1)
        return local_log_probs, entropy

    chunk_size = logits.shape[0]
    tokens_start_index = chunk_size * cp_rank
    tokens_end_index = (
        tokens_start_index + chunk_size + 1 if cp_rank < cp_size - 1 else tokens_start_index + chunk_size
    )

    # For the last rank, remove the last logit
    logits = logits if cp_rank < cp_size - 1 else logits[:-1, :]

    # Get local tokens for current rank
    local_tokens = (
        target_tokens[tokens_start_index:tokens_end_index] if cp_rank < cp_size - 1 else model_input_ids.squeeze(0)
    )

    # Compute local log probs
    local_log_probs = gather_log_probs_packed(
        logits, local_tokens, allow_compile=allow_compile, temperature=temperature
    )

    # Pad for the last rank
    if cp_rank == cp_size - 1:
        local_log_probs = F.pad(local_log_probs, (0, chunk_size - local_log_probs.shape[0]), value=0)

    # Compute entropy
    shifted_logits = logits[:-1, :] if cp_rank == cp_size - 1 else logits
    log_probs_full = torch.log_softmax(shifted_logits, dim=-1)
    probs = torch.softmax(shifted_logits, dim=-1)
    entropy = -(probs * log_probs_full).sum(dim=-1)

    # Pad entropy for the last rank
    if cp_rank == cp_size - 1:
        entropy = F.pad(entropy, (0, chunk_size - entropy.shape[0]), value=0)

    # Merge with a single all_gather: stack as [2, chunk_size]
    stacked_local = torch.stack([local_log_probs, entropy], dim=0)
    gathered_stacked = torch.distributed.nn.functional.all_gather(stacked_local, group=cp_group)

    # Concatenate by effective length (non-last rank=chunk_size, last rank=chunk_size-1)
    lp_parts, ent_parts = [], []
    for r in range(cp_size):
        eff_len = chunk_size if r < cp_size - 1 else max(0, chunk_size - 1)
        if eff_len > 0:
            lp_parts.append(gathered_stacked[r][0][:eff_len])
            ent_parts.append(gathered_stacked[r][1][:eff_len])

    log_probs = torch.cat(lp_parts, dim=0) if lp_parts else local_log_probs.new_zeros((0,))
    entropy_result = torch.cat(ent_parts, dim=0) if ent_parts else entropy.new_zeros((0,))

    # Truncate to global effective length T-1 (packed tokens length is T)
    log_probs = log_probs[: len(target_tokens) - 1]
    entropy_result = entropy_result[: len(target_tokens) - 1]

    return log_probs, entropy_result


def sum_of_sample_mean(x: torch.Tensor, response_lengths: list[int], loss_masks: list[torch.Tensor]) -> torch.Tensor:
    """Compute sum of per-sample means across variable-length responses.

    Parameters:
        x: Flat tensor containing concatenated per-token values across samples.
        response_lengths: Lengths of each sample's response segment in `x`.
        loss_masks: Per-sample masks aligned with `response_lengths`.

    Returns:
        A scalar tensor equal to the sum over samples of the mean value within
        each sample's response segment.
    """
    return sum(
        [
            (x_i * loss_mask_i).sum() / torch.clamp_min(loss_mask_i.sum(), 1)
            for x_i, loss_mask_i in zip(x.split(response_lengths, dim=0), loss_masks)
        ]
    )


@torch.no_grad()
def move_torch_optimizer(optimizer, device):
    """ref: https://github.com/volcengine/verl/blob/main/verl/utils/fsdp_utils.py"""
    if not optimizer.state:
        return

    for param_group in optimizer.param_groups:
        for param in param_group["params"]:
            state = optimizer.state[param]
            for key, value in state.items():
                if isinstance(value, torch.Tensor):
                    state[key] = value.to(device, non_blocking=True)

    torch.cuda.synchronize()


def apply_fsdp2(model, mesh=None, cpu_offload=False):
    """Apply FSDP v2 to the model.

    Args:
        model: The model to wrap with FSDP
        mesh: Optional DeviceMesh for FSDP. If None, uses all ranks.
        cpu_offload: If True, offload parameters, gradients, and optimizer states
            to CPU. The optimizer step will run on CPU. (Default: False)

    Ref: https://github.com/volcengine/verl/blob/main/verl/utils/fsdp_utils.py
    """
    # Import FSDP v2 components based on PyTorch version
    if version.parse(torch.__version__) >= version.parse("2.6"):
        from torch.distributed.fsdp import CPUOffloadPolicy, fully_shard
    elif version.parse(torch.__version__) >= version.parse("2.4"):
        from torch.distributed._composable.fsdp import fully_shard
        from torch.distributed._composable.fsdp.fully_shard import CPUOffloadPolicy
    else:
        raise ImportError("FSDP v2 not available")

    offload_policy = CPUOffloadPolicy() if cpu_offload else None

    layer_cls_to_wrap = model._no_split_modules
    assert len(layer_cls_to_wrap) > 0 and layer_cls_to_wrap[0] is not None

    modules = [
        module
        for name, module in model.named_modules()
        if module.__class__.__name__ in layer_cls_to_wrap
        or (isinstance(module, torch.nn.Embedding) and not model.config.tie_word_embeddings)
    ]

    # Apply FSDP to each module (offload_policy=None is equivalent to not passing it)
    for module in modules:
        fully_shard(module, mesh=mesh, offload_policy=offload_policy)

    # Apply FSDP to the top-level model
    fully_shard(model, mesh=mesh, offload_policy=offload_policy)

    return model<|MERGE_RESOLUTION|>--- conflicted
+++ resolved
@@ -52,9 +52,6 @@
     def init(self, args: Namespace, role: str, with_ref: bool = False) -> int:  # type: ignore[override]
         super().init(args, role, with_ref)
 
-<<<<<<< HEAD
-        self._enable_true_on_policy_optimizations(args)
-=======
         # Update rank and world_size for wandb secondary initialization (using actual distributed values)
         args.rank = dist.get_rank()
         args.world_size = dist.get_world_size()
@@ -65,21 +62,7 @@
         if self.args.debug_rollout_only:
             return 0
 
-        # TODO extract to function
-        if args.true_on_policy_mode:
-            from sglang.srt.batch_invariant_ops import enable_batch_invariant_mode
-            from transformers.models.qwen3 import modeling_qwen3
-
-            logger.info("FSDPTrainRayActor call enable_batch_invariant_mode for true-on-policy")
-            enable_batch_invariant_mode(
-                # In Qwen3, rope `inv_freq_expanded.float() @ position_ids_expanded.float()` uses bmm
-                # and disabling it will make it aligned
-                enable_bmm=False,
-            )
-
-            modeling_qwen3.apply_rotary_pos_emb = torch.compile(dynamic=True)(modeling_qwen3.apply_rotary_pos_emb)
->>>>>>> 70d65e06
-
+        self._enable_true_on_policy_optimizations(args)
         if dist.get_rank() == 0:
             init_tracking(args, primary=False)
 
