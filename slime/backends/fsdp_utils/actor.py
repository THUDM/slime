
import os

from argparse import Namespace
<<<<<<< HEAD

=======
from collections.abc import Iterable
>>>>>>> 82c55b7d
from contextlib import nullcontext
from itertools import accumulate

import ray
import torch
import torch.distributed as dist
import wandb
from packaging import version
from torch.distributed.tensor import DTensor
from torch_memory_saver import torch_memory_saver
from transformers import AutoConfig, AutoModelForCausalLM, AutoProcessor, AutoTokenizer

# Import FSDP v2 components based on PyTorch version
if version.parse(torch.__version__) >= version.parse("2.6"):
    from torch.distributed.fsdp import fully_shard as FSDP
elif version.parse(torch.__version__) >= version.parse("2.4"):
    from torch.distributed._composable.fsdp import fully_shard as FSDP
else:
    raise ImportError("FSDP v2 not available")

from slime.ray.train_actor import TrainRayActor
from slime.utils.data import get_minimum_num_micro_batch_size, process_rollout_data
from slime.utils.distributed_utils import get_gloo_group
from slime.utils.ppo_utils import compute_approx_kl, compute_policy_loss
from slime.utils.ray_utils import Box
from slime.utils.timer import Timer, timer
from slime.utils.wandb_utils import init_wandb_secondary

from .checkpoint import load_checkpoint, save_checkpoint
from .data_packing import pack_sequences, unpack_sequences
from .update_weight_utils import UpdateWeightFromDistributed, UpdateWeightFromTensor


class FSDPTrainRayActor(TrainRayActor):
    """Simplified TrainRayActor for pure HF+FSDP training.

    Responsibilities:
      * Initialize model/tokenizer on rank0 sequentially to avoid race on cache
      * Wrap model with FSDP
      * Provide minimal train / save / update_weights hooks compatible with existing RayTrainGroup

    Weight update strategy:
      * Rank0 gathers state_dict (full) and broadcasts tensor-by-tensor.
      * For small models this is fine; for larger models consider sharded state_dict type.
    """

    def init(self, args: Namespace, role: str, wandb_run_id: str, with_ref: bool = False) -> int:  # type: ignore[override]
        super().init(args, role, wandb_run_id, with_ref)

        # Update rank and world_size for wandb secondary initialization (using actual distributed values)
        args.rank = dist.get_rank()
        args.world_size = dist.get_world_size()

        if dist.get_rank() == 0:
            init_wandb_secondary(args, wandb_run_id)

        self.args = args
        torch.manual_seed(args.seed)

        hf_checkpoint = args.load if args.load else args.hf_checkpoint
        start_iteration = 0
        self.global_step = 0

        for i in range(dist.get_world_size()):
            if i == dist.get_rank():
                self.hf_config = AutoConfig.from_pretrained(hf_checkpoint, trust_remote_code=True)
                self.tokenizer = AutoTokenizer.from_pretrained(hf_checkpoint, trust_remote_code=True)
            dist.barrier(group=get_gloo_group())

        if self.args.multimodal_keys:
            self.vlm_processor = AutoProcessor.from_pretrained(self.args.hf_checkpoint, trust_remote_code=True)

        # Load model
        with torch.autocast(device_type=f"cuda:{torch.cuda.current_device()}"):
            model = AutoModelForCausalLM.from_pretrained(
                hf_checkpoint,
                trust_remote_code=True,
                attn_implementation=self.args.attn_implementation,
            )
        model.train()

        if args.gradient_checkpointing:
            model.gradient_checkpointing_enable()

        # Create FSDP v2 model using FSDP
        self.model = FSDP(model)

        self.optimizer = torch.optim.AdamW(
            self.model.parameters(),
            lr=args.lr,
            betas=(args.adam_beta1, args.adam_beta2),
            eps=args.adam_eps,
            weight_decay=args.weight_decay,
        )

        if args.load:
            loaded_iteration, self.global_step = load_checkpoint(args, self.model, self.optimizer)
            if loaded_iteration >= 0:
                # Successfully loaded a training checkpoint - resume from next iteration
                start_iteration = loaded_iteration + 1
                if dist.get_rank() == 0:
                    print(f"Resuming training from iteration {start_iteration}")
            else:
                # No training state found - treating as initial model
                start_iteration = 0
                if dist.get_rank() == 0:
                    print(f"No training checkpoint found at {args.load}. Starting from iteration 0.")
        else:
            # Fresh start
            start_iteration = 0
            if dist.get_rank() == 0:
                print("Starting fresh training from iteration 0")

        self.weights = {"actor": {}}

        self.ref_model = None
        if with_ref:
            self.load_ref_model(args.ref_load)

        self.update_cpu_params_dict(self.weights["actor"])

        self.weight_updater = (
            UpdateWeightFromTensor(self.args, self.model, self.weights)
            if self.args.colocate
            else UpdateWeightFromDistributed(self.args, self.model)
        )

        # Initialize data packing parameters
        self.max_tokens_per_gpu = args.max_tokens_per_gpu  # From main arguments

        if self.args.offload:
            self.sleep(("model"))

        Timer().start("train_wait")
        self.micro_step = 0
        return start_iteration

    def sleep(self, tags: str | Iterable[str] | None) -> None:
        """Pause CUDA memory for tagged tensors via torch_memory_saver.

        When offloading is enabled, this forwards tags to
        `torch_memory_saver.pause`. If `tags` is a string, that tag is paused.
        If `tags` is an iterable of strings, each tag is paused. If `tags` is
        None, all registered regions are paused. See the torch_memory_saver
        tagged API for details.
        """
        if not getattr(self.args, "offload", False):
            return
        if torch_memory_saver is not None:
            if tags is None:
                torch_memory_saver.pause()
            elif isinstance(tags, str):
                torch_memory_saver.pause(tags)
            else:
                for tag in tags:
                    torch_memory_saver.pause(tag)

    def wake_up(self, tags: str | Iterable[str] | None) -> None:
        """Resume CUDA memory for tagged tensors via torch_memory_saver.

        When offloading is enabled, this forwards tags to
        `torch_memory_saver.resume`. If `tags` is a string, that tag is resumed.
        If `tags` is an iterable of strings, each tag is resumed. If `tags` is
        None, all registered regions are resumed. See the torch_memory_saver
        tagged API for details.
        """
        if not getattr(self.args, "offload", False):
            return
        if torch_memory_saver is not None:
            if tags is None:
                torch_memory_saver.resume()
            elif isinstance(tags, str):
                torch_memory_saver.resume(tags)
            else:
                for tag in tags:
                    torch_memory_saver.resume(tag)

    def save_model(self, iteration: int) -> None:
        """Save model state and optimizer state for the given iteration.

        Parameters:
            iteration: Global training step to associate with the checkpoint.

        """
        if self.args.debug_rollout_only:
            return
        checkpoint_dir = os.path.join(self.args.save, str(iteration))
        should_save = True
        if dist.get_rank() == 0:
            if os.path.exists(checkpoint_dir) and not self.args.overwrite_checkpoints:
                print(f"WARNING: Checkpoint {checkpoint_dir} exists. Skipping save.")
                should_save = False
            elif os.path.exists(checkpoint_dir):
                print(f"WARNING: Overwriting checkpoint {checkpoint_dir}")
        # Broadcast the decision from rank 0 to all other ranks.
        should_save_tensor = torch.tensor(
            [1 if should_save else 0], dtype=torch.int, device=torch.cuda.current_device()
        )
        dist.broadcast(should_save_tensor, src=0)
        if should_save_tensor.item() == 0:
            return

        save_checkpoint(
            self.args,
            iteration,
            self.model,
            self.optimizer,
            self.tokenizer,
            self.global_step,
            config=self.hf_config,
        )

    def compute_log_prob(
        self,
        model_tag: str,
        packed_batches: list[dict[str, torch.Tensor]],
        store_prefix: str = "",
    ) -> dict[str, list[torch.Tensor]]:
        """Compute token log-probabilities for a list of packed batches.

        Parameters:
            model_tag: Which parameters to use, e.g. "actor" or "ref".
            packed_batches: A list of packed batch dictionaries produced by
                `pack_sequences`, each containing at least `tokens` and
                `position_ids`; may also include multimodal keys like `pixel_values`.
            store_prefix: Prefix to use for keys in outputs (e.g., "ref_").

        Returns:
            A lightweight dictionary keyed by f"{store_prefix}log_probs". The
            actual per-sequence results are written in-place into each element of
            `packed_batches` under the same key and can be read back by callers.

        Note:
            This method temporarily switches model weights when `model_tag != "actor"`
            and restores the original weights and train mode afterwards.
        """
        need_restore = False
        if model_tag != "actor" and model_tag in self.weights:
            self.update_cpu_params_dict(self.weights["actor"])
            self.update_gpu_params_dict(self.weights[model_tag])
            self.model.eval()
            need_restore = True

        try:
            rollout_data = {f"{store_prefix}log_probs": []}
            with timer(f"{store_prefix}log_probs") and torch.no_grad():
                for batch in packed_batches:
                    with torch.autocast(device_type="cuda", dtype=torch.bfloat16):
                        model_args = {
                            "input_ids": batch["tokens"].unsqueeze(0),
                            "position_ids": batch["position_ids"].unsqueeze(0),
                            "attention_mask": None,
                        }
                        if "pixel_values" in batch:
                            model_args["pixel_values"] = batch["pixel_values"]
                        logits = self.model(**model_args).logits
                    batch[f"{store_prefix}log_probs"] = gather_log_probs_packed(
                        logits, batch["tokens"], self.args.rollout_temperature
                    )
            return rollout_data

        finally:
            if need_restore:
                self.update_gpu_params_dict(self.weights["actor"])
                self.model.train()
                torch.cuda.synchronize()

    def packed_data(
        self, rollout_data: dict[str, list[torch.Tensor]]
    ) -> tuple[list[dict[str, torch.Tensor]], list[int]]:
        """Pack variable-length sequences for efficient processing.

        Parameters:
            rollout_data: Dictionary of lists containing sequence-level tensors
                such as `tokens`, `loss_masks`, `rewards`, `response_lengths`,
                `advantages`, `returns`, and optional `rollout_log_probs`.

        Returns:
            A pair `(packed_batches, grad_accum)` where `packed_batches` is a list
            of packed batch dictionaries and `grad_accum` lists the micro-batch
            indices at which to perform optimizer steps.
        """
        # Pack sequences efficiently
        tokens = rollout_data["tokens"]

        packed_batches = []
        mbs_size_list = []
        dp_size = dist.get_world_size()
        local_batch_size = self.args.global_batch_size // dp_size
        assert (
            self.args.global_batch_size % dp_size == 0
        ), f"global_batch_size {self.args.global_batch_size} is not divisible by dp_world_size {dp_size}"
        # Use global_batch_size for splitting when max_tokens_per_gpu is enabled
        if self.args.use_dynamic_batch_size:
            for i in range(0, len(tokens), local_batch_size):
                mbs_size_list.append(
                    get_minimum_num_micro_batch_size(
                        [len(t) for t in rollout_data["tokens"][i : i + local_batch_size]],
                        self.args.max_tokens_per_gpu,
                    )
                )
            num_microbatches = torch.tensor(mbs_size_list, dtype=torch.int, device=torch.cuda.current_device())
            dist.all_reduce(num_microbatches, op=dist.ReduceOp.MAX)
            num_microbatches = num_microbatches.tolist()
        else:
            num_microbatches = [
                self.args.global_batch_size // (self.args.micro_batch_size * dist.get_world_size())
            ] * (len(tokens) // local_batch_size)

        start = 0
        for mbs_size in num_microbatches:
            end = start + local_batch_size
            packed_batches.extend(
                pack_sequences(
                    rollout_data["tokens"][start:end],
                    rollout_data["loss_masks"][start:end],
                    rollout_data["rewards"][start:end],
                    rollout_data["raw_reward"][start:end],
                    rollout_data["response_lengths"][start:end],
                    rollout_data["advantages"][start:end],
                    rollout_data["returns"][start:end],
                    rollout_log_probs=(
                        rollout_data["rollout_log_probs"][start:end] if "rollout_log_probs" in rollout_data else None
                    ),
                    num_packs=mbs_size,
                )
            )
            start = end
        grad_accum = list(accumulate(num_microbatches))

        return packed_batches, grad_accum

    def train(self, rollout_id: int, rollout_data_ref: Box) -> None:
        """Run one training update over a rollout batch.

        Parameters:
            rollout_id: Monotonic id for logging.
            rollout_data_ref: A Box handle wrapping a Ray object reference to a
                dictionary with rollout tensors and metadata (e.g., `tokens`,
                `loss_masks`, `rewards`, `response_lengths`, optional
                `rollout_log_probs`, etc.). It will be fetched and partitioned
                by `process_rollout_data` based on data-parallel rank/size.
        """
        Timer().end("train_wait")

        if self.args.offload:
            self.wake_up(("model"))

        world_size = dist.get_world_size()
        rank = dist.get_rank()

        rollout_data = process_rollout_data(self.args, rollout_data_ref, rank, world_size)
        if self.args.advantage_estimator in ["grpo", "gspo"]:
            rollout_data["advantages"] = rollout_data["returns"] = [
                torch.tensor([rollout_data["rewards"][i]] * rollout_data["response_lengths"][i])
                for i in range(len(rollout_data["rewards"]))
            ]
        else:
            raise NotImplementedError(f"Unsupported advantage_estimator {self.args.advantage_estimator}")

        packed_batches, grad_accum = self.packed_data(rollout_data)
        log_dict = {}

        assert (
            len(grad_accum) > 0
        ), f"Invalid grad_accum {grad_accum} for micro_batch_size {self.args.micro_batch_size} and global_batch_size {self.args.global_batch_size}"

        if "ref" in self.weights:
            self.compute_log_prob("ref", packed_batches, store_prefix="ref_")

        self.compute_log_prob("actor", packed_batches)

        for metric_key in ["log_probs", "ref_log_probs", "advantages", "returns", "raw_rewards"]:
            if metric_key not in packed_batches[0]:
                continue
            val = torch.tensor([0.0], device=torch.cuda.current_device())
            for mbs_id, batches in enumerate(packed_batches):
                unpacked_batches = unpack_sequences(batches)
                for unpacked_batch in unpacked_batches:
                    if isinstance(unpacked_batch[metric_key], torch.Tensor):
                        loss_masks_tensor = unpacked_batch["loss_masks"].to(device=torch.cuda.current_device())
                        metric_tensor = unpacked_batch[metric_key].to(device=torch.cuda.current_device())
                        val += (metric_tensor * loss_masks_tensor).sum() / loss_masks_tensor.sum().clamp_min(1)
                    else:
                        val += unpacked_batch[metric_key]
            dist.all_reduce(val, op=dist.ReduceOp.SUM)
            log_dict[f"rollout/{metric_key}"] = (
                val / (self.args.n_samples_per_prompt * self.args.rollout_batch_size)
            ).item()
        if dist.get_rank() == 0:
            print(f"rollout {rollout_id}: {log_dict}")
            if self.args.use_wandb:
                log_dict["rollout/step"] = (
                    rollout_id
                    if not self.args.wandb_always_use_train_step
                    else rollout_id
                    * self.args.rollout_batch_size
                    * self.args.n_samples_per_prompt
                    // self.args.global_batch_size
                )
                wandb.log(log_dict)

        reported_accum: dict[str, list[torch.Tensor]] = {}
        self.optimizer.zero_grad(set_to_none=True)
        for mbs_id, packed_batch in enumerate(packed_batches):
            with torch.autocast(device_type="cuda", dtype=torch.bfloat16):
                logits = self.model(
                    input_ids=packed_batch["tokens"].unsqueeze(0),
                    attention_mask=None,
                    position_ids=packed_batch["position_ids"].unsqueeze(0),
                ).logits

            # Handle packed sequences
            log_probs = gather_log_probs_packed(logits, packed_batch["tokens"], packed_batch["cu_seqlens"])
            packed_batch["cur_log_probs"] = log_probs
            unpacked_batches = unpack_sequences(packed_batch)

            old_log_probs = torch.cat([batch["log_probs"] for batch in unpacked_batches], dim=0)
            log_probs = torch.cat([batch["cur_log_probs"] for batch in unpacked_batches], dim=0)
            advantages = torch.cat([batch["advantages"] for batch in unpacked_batches], dim=0)
            loss_masks = [batch["loss_masks"].to(device=log_probs.device) for batch in unpacked_batches]
            response_lengths = [batch["response_lengths"] for batch in unpacked_batches]

            advantages = advantages.to(device=log_probs.device)
            ppo_kl = old_log_probs.to(device=log_probs.device) - log_probs

            if self.args.advantage_estimator == "gspo":
                log_ratio_splits = torch.split(ppo_kl, response_lengths, dim=0)

                seq_kls = [
                    ((log_ratio_i * mask_i).sum() / mask_i.sum().clamp_min(1))
                    for log_ratio_i, mask_i in zip(log_ratio_splits, loss_masks)
                ]

                ppo_kl_list = []
                for seq_kl, length in zip(seq_kls, response_lengths):
                    ppo_kl_list.append(seq_kl.expand(length))

                ppo_kl = torch.cat(ppo_kl_list)

            pg_loss, pg_clipfrac = compute_policy_loss(ppo_kl, advantages, self.args.eps_clip, self.args.eps_clip_high)

            # Apply TIS before sample mean calculation
            if self.args.use_tis:
                # Initialize TIS variables
                tis = None
                tis_clipfrac = None
                ois = None
                # Apply TIS off-policy correction using importance sampling
                assert all(
                    "rollout_log_probs" in batch
                    and isinstance(batch["rollout_log_probs"], torch.Tensor)
                    and batch["rollout_log_probs"].numel() > 0
                    for batch in unpacked_batches
                ), "rollout_log_probs must be provided as non-empty torch.Tensor for TIS"

                rollout_log_probs = torch.cat([batch["rollout_log_probs"] for batch in unpacked_batches], dim=0)
                rollout_log_probs = rollout_log_probs.to(device=log_probs.device)

                tis = torch.exp(old_log_probs - rollout_log_probs)
                ois = (-ppo_kl).exp()
                tis_clip = torch.clamp(
                    tis, min=getattr(self.args, "tis_clip_low", 0.1), max=getattr(self.args, "tis_clip", 2.0)
                )
                tis_clipfrac = tis_clip != tis

                pg_loss = pg_loss * tis_clip

            pg_loss = sum_of_sample_mean(pg_loss, response_lengths, loss_masks)
            pg_clipfrac = sum_of_sample_mean(pg_clipfrac, response_lengths, loss_masks)
            ppo_kl = sum_of_sample_mean(ppo_kl.abs(), response_lengths, loss_masks)

            loss = pg_loss

            if self.args.entropy_coef != 0:
                raise NotImplementedError("implement entropy bonus")

            if self.args.use_kl_loss:
                ref_log_probs = torch.cat([batch["ref_log_probs"] for batch in unpacked_batches], dim=0)
                kl = compute_approx_kl(
                    log_probs,
                    ref_log_probs,
                    kl_loss_type=self.args.kl_loss_type,
                )
                kl_loss = sum_of_sample_mean(kl, response_lengths, loss_masks)

                loss = loss + self.args.kl_loss_coef * kl_loss

            # TODO: report entropy

            reported = {
                "loss": loss.detach(),
                "pg_loss": pg_loss.detach(),
                "pg_clipfrac": pg_clipfrac.detach(),
                "ppo_kl": ppo_kl.detach(),
            }

            if self.args.use_kl_loss:
                reported["kl_loss"] = kl_loss.detach()

            if self.args.use_tis and tis is not None:
                reported["tis"] = sum_of_sample_mean(tis, response_lengths, loss_masks).detach()
                reported["ois"] = sum_of_sample_mean(ois, response_lengths, loss_masks).detach()
                reported["tis_clipfrac"] = sum_of_sample_mean(
                    tis_clipfrac.float(), response_lengths, loss_masks
                ).detach()

            # Scale loss for gradient accumulation
            loss = loss * dist.get_world_size() / self.args.global_batch_size
            loss.backward()

            # Accumulate reported metrics (store tensors for later mean)
            for k, v in reported.items():
                reported_accum.setdefault(k, []).append(v)

            if (mbs_id + 1) in grad_accum:
                # TODO: check if the grad norm is global grad norm.
                grad_norm = torch.nn.utils.clip_grad_norm_(self.model.parameters(), self.args.clip_grad)
                # the grad norm used to be of DTensor
                grad_norm = float(grad_norm)

                self.optimizer.step()
                self.optimizer.zero_grad(set_to_none=True)
                # Aggregate logs
                aggregated = {k: torch.stack(v).sum().item() for k, v in reported_accum.items()}
                # TODO: change this, this is slow.
                reduced_aggregated = [None] * world_size
                dist.all_gather_object(reduced_aggregated, aggregated)
                aggregated = {}
                for k in reported_accum.keys():
                    aggregated[k] = sum([r[k] for r in reduced_aggregated]) / (self.args.global_batch_size)
                reported_accum = {}
                if dist.get_rank() == 0:
                    log_dict = {
                        f"train/{k}": (val.item() if torch.is_tensor(val) else val) for k, val in aggregated.items()
                    }
                    log_dict["train/grad_norm"] = grad_norm

                    for gid, group in enumerate(self.optimizer.param_groups):
                        if "lr" in group:
                            log_dict[f"train/lr-pg_{gid}"] = group["lr"]

                    kl_info = ""
                    if self.args.use_kl_loss and "kl_loss" in aggregated:
                        kl_info = f", kl_loss: {aggregated['kl_loss']:.4f}, kl_penalty: {aggregated['kl_loss'] * self.args.kl_loss_coef:.4f}"
                        print(kl_info)
                    print(f"step {self.global_step}: {log_dict}")

                    if self.args.use_wandb and wandb is not None:
                        log_dict["train/step"] = self.global_step
                        wandb.log(log_dict)
                self.global_step += 1

        self.update_cpu_params_dict(self.weights["actor"])

        # Update ref model if needed
        if (
            self.args.ref_update_interval is not None
            and (rollout_id + 1) % self.args.ref_update_interval == 0
            and "ref" in self.weights
        ):
            if dist.get_rank() == 0:
                print(f"Updating ref model at rollout_id {rollout_id}")
            self.update_cpu_params_dict(self.weights["ref"])

        Timer().start("train_wait")
        return

    def update_weights(self) -> None:  # type: ignore[override]
        """Synchronize actor weights to rollout engines.

        Handles both colocated and distributed update modes. In offload mode,
        wakes up parameters as needed to perform the update.
        """
        if self.args.debug_train_only or self.args.debug_rollout_only:
            return

        rollout_engines, rollout_engine_lock, num_new_engines = ray.get(
            self.rollout_manager.get_rollout_engines_and_lock.remote()
        )
        if num_new_engines > 0:
            self.weight_updater.connect_rollout_engines(rollout_engines, rollout_engine_lock)
            dist.barrier(group=get_gloo_group())

        # For colocated mode with sharded updates (full_params=False),
        # we don't need to wake up the entire model
        # The bucket-based approach will load parameters selectively from CPU storage
        # TODO:  Add bucket optimization for from distributed mode
        use_bucket_optimization = self.args.colocate and not getattr(self.weight_updater, "full_params", False)

        if self.args.offload and not use_bucket_optimization:
            # Wake up for distributed mode or full_params mode
            self.wake_up(("model"))

        with torch_memory_saver.disable() if self.args.offload and not torch.version.hip else nullcontext():
            self.weight_updater.update_weights()

        if self.args.offload and not use_bucket_optimization:
            # Sleep for distributed mode or full_params mode
            self.sleep(("model"))

    @torch.no_grad()
    def update_cpu_params_dict(self, params_dict: dict[str, torch.Tensor]) -> None:
        """Copy model parameters from GPU to a pinned CPU dictionary.

        Parameters:
            params_dict: Destination mapping from parameter names to CPU tensors.
                Missing entries are allocated with matching shapes and dtypes.
        """

        state_dict = self.model.state_dict()

        for name, param in state_dict.items():
            if isinstance(param, DTensor):
                param = param.full_tensor()

            if name not in params_dict:
                params_dict[name] = torch.empty_like(param, device=torch.device("cpu"), pin_memory=True)
            params_dict[name].copy_(param.detach(), non_blocking=True)
        torch.cuda.synchronize()

    @torch.no_grad()
    def update_gpu_params_dict(self, params_dict: dict[str, torch.Tensor]) -> None:
        """Load parameters from a CPU dictionary into the GPU model.

        Parameters:
            params_dict: Source mapping from parameter names to CPU tensors.
        """
        # FSDP v2 doesn't need context managers - load state dict directly
        gpu_state_dict = {name: param.cuda(non_blocking=True) for name, param in params_dict.items()}
        self.model.load_state_dict(gpu_state_dict, strict=True)
        torch.cuda.synchronize()

    def load_ref_model(self, ref_load_path: str | None) -> None:
        """Load reference model weights once and cache them on CPU.

        Parameters:
            ref_load_path: Path to a directory containing a HF checkpoint. If
                None, a ValueError is raised.
        """
        if ref_load_path is None:
            raise ValueError("ref_load_path must be provided when loading reference model")

        current_weights = {}
        self.update_cpu_params_dict(current_weights)

        try:
            import os

            if os.path.isdir(ref_load_path):
                temp_ref_model = AutoModelForCausalLM.from_pretrained(
                    ref_load_path,
                    trust_remote_code=True,
                    torch_dtype=torch.bfloat16,
                )

                # FSDP v2 doesn't need context managers - load state dict directly
                self.model.load_state_dict(temp_ref_model.state_dict(), strict=True)

                del temp_ref_model
                torch.cuda.empty_cache()
            else:
                raise NotImplementedError(f"Loading from checkpoint file {ref_load_path} not yet implemented")

            self.weights["ref"] = {}
            self.update_cpu_params_dict(self.weights["ref"])

            print("Reference model parameters loaded and stored in CPU memory")

        finally:
            self.update_gpu_params_dict(current_weights)


def gather_log_probs(logits: torch.Tensor, input_ids: torch.Tensor, rollout_temperature: float = 1.0) -> torch.Tensor:
    """Gather next-token log probabilities for standard (unpadded) batches.

    Parameters:
        logits: Logits of shape [B, T, V].
        input_ids: Token ids of shape [B, T].
        rollout_temperature: Optional temperature for logits scaling.

    Returns:
        Log-probabilities of targets with shape [B, T-1].
    """
    # log_probs: [B, T-1, V]; input_ids: [B, T]
    pred_logits = logits[:, :-1]
    # haoran: whether to apply temperature shifting here?
    if rollout_temperature != 1.0:
        pred_logits = pred_logits / rollout_temperature
    log_probs_all = torch.log_softmax(pred_logits, dim=-1)
    tgt = input_ids[:, 1:].contiguous()
    log_probs = log_probs_all.gather(-1, tgt.unsqueeze(-1)).squeeze(-1)
    return log_probs


def gather_log_probs_packed(
    logits: torch.Tensor, input_ids: torch.Tensor, cu_seqlens: torch.Tensor | float | None = None
) -> torch.Tensor:
    """Gather next-token log probabilities for packed sequences.

    Parameters:
        logits: Model logits of shape [B, T, V] or [T, V].
        input_ids: Token ids of shape [B, T] or [T].
        cu_seqlens: Optional cumulative sequence lengths (unused here). Present
            for API compatibility with callers.

    Returns:
        A tensor of shape [T-1] (or [B, T-1]) with log-probabilities of targets.
    """
    # Handle batch dimension - logits should be [batch_size, seq_len, vocab_size]
    if logits.dim() == 3:
        # Remove batch dimension for packed sequences
        logits = logits.squeeze(0)
        input_ids = input_ids.squeeze(0)

    # Shift for next-token prediction: logits[:-1] predicts input_ids[1:]
    log_probs = torch.log_softmax(logits[:-1], dim=-1)
    targets = input_ids[1:].to(device=log_probs.device)

    # Gather log probs for targets
    gathered = log_probs.gather(-1, targets.unsqueeze(-1)).squeeze(-1)

    # Apply mask to exclude first tokens
    return gathered


def sum_of_sample_mean(x: torch.Tensor, response_lengths: list[int], loss_masks: list[torch.Tensor]) -> torch.Tensor:
    """Compute sum of per-sample means across variable-length responses.

    Parameters:
        x: Flat tensor containing concatenated per-token values across samples.
        response_lengths: Lengths of each sample's response segment in `x`.
        loss_masks: Per-sample masks aligned with `response_lengths`.

    Returns:
        A scalar tensor equal to the sum over samples of the mean value within
        each sample's response segment.
    """
    return sum(
        [
            (x_i * loss_mask_i).sum() / torch.clamp_min(loss_mask_i.sum(), 1)
            for x_i, loss_mask_i in zip(x.split(response_lengths, dim=0), loss_masks)
        ]
    )<|MERGE_RESOLUTION|>--- conflicted
+++ resolved
@@ -2,11 +2,8 @@
 import os
 
 from argparse import Namespace
-<<<<<<< HEAD
-
-=======
+
 from collections.abc import Iterable
->>>>>>> 82c55b7d
 from contextlib import nullcontext
 from itertools import accumulate
 
