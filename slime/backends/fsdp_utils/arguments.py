import argparse
import dataclasses
from dataclasses import dataclass

import yaml


@dataclass
class FSDPArgs:
    # Optim
    optimizer: str = "adam"  # Options: "adam" (GPU-based AdamW), "deepspeed_cpu_adam" (CPU-offloaded optimizer states)
    lr: float = 2e-5
    lr_decay_style: str = "constant"
    weight_decay: float = 0.0
    adam_beta1: float = 0.9
    adam_beta2: float = 0.95
    adam_eps: float = 1e-8
    warmup_ratio: float = 0.03

    # Weight update configuration
    update_weights_bucket_size: int = 512 * 1024 * 1024  # Bucket size for batching weight updates in bytes (512MB)

    attn_implementation: str = "flash_attention_2"

    # Logging
    wandb_project: str = "slime-fsdp"
    wandb_run_name: str | None = None

    # Precision
    gradient_checkpointing: bool = False

    # FSDP configuration
    fsdp_full_params: bool = False  # If True, use full_tensor; if False, use shard_tensor

<<<<<<< HEAD
    # Others
    deterministic_mode: bool = False  # This name must be the same as Megatron's
=======
    # Profile
    record_memory_history: bool = False
    memory_snapshot_path: str = "snapshot.pickle"
>>>>>>> a133f93c

    # YAML bookkeeping
    config: str | None = None


def parse_fsdp_cli(extra_args_provider=None):
    parser = argparse.ArgumentParser("FSDP SFT Training (slime)")
    parser.add_argument("--config", type=str, default=None, help="YAML config path")
    for f in dataclasses.fields(FSDPArgs):
        if f.name == "config":
            continue

        arg_type = str if f.type == (str | None) else f.type

        if arg_type is bool:
            parser.add_argument(f"--{f.name.replace('_', '-')}", action="store_true")
        else:
            parser.add_argument(f"--{f.name.replace('_', '-')}", type=arg_type, default=f.default)

    if extra_args_provider is not None:
        parser = extra_args_provider(parser)
    args = parser.parse_args()
    return args


def load_fsdp_args(extra_args_provider=None):
    args = parse_fsdp_cli(extra_args_provider)
    if args.config:
        with open(args.config, "r") as f:
            data = yaml.safe_load(f) or {}
        for k, v in data.items():
            if not hasattr(args, k):
                setattr(args, k, v)
    return args<|MERGE_RESOLUTION|>--- conflicted
+++ resolved
@@ -32,14 +32,10 @@
     # FSDP configuration
     fsdp_full_params: bool = False  # If True, use full_tensor; if False, use shard_tensor
 
-<<<<<<< HEAD
-    # Others
     deterministic_mode: bool = False  # This name must be the same as Megatron's
-=======
     # Profile
     record_memory_history: bool = False
     memory_snapshot_path: str = "snapshot.pickle"
->>>>>>> a133f93c
 
     # YAML bookkeeping
     config: str | None = None
