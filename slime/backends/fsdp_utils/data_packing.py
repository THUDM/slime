"""Data packing utilities for FSDP backend to reduce padding overhead."""

import math

import torch
import torch.nn.functional as F

from slime.utils.seqlen_balancing import get_seqlen_balanced_partitions


def pack_sequences(
    tokens: list[list[int]],
    loss_masks: list[list[int]],
    rewards: list[float],
    raw_rewards: list,
    response_lengths: list[int],
    advantages: list[float],
    returns: list[float],
    rollout_log_probs: list[list[float]] | None = None,
    multimodal_inputs: list[dict] | None = None,
    max_tokens_per_gpu: int | None = None,
    num_packs: int | None = None,
) -> list[dict]:
    """
    Pack sequences into dense batches with cumulative sequence lengths.

    Args:
        tokens: List of token sequences
        loss_masks: List of loss masks
        rewards: List of rewards per sequence
        raw_rewards: List of raw rewards per sequence
        response_lengths: List of response lengths per sequence
        advantages: List of advantages per sequence
        returns: List of returns per sequence
        rollout_log_probs: List of rollout log probabilities per sequence
        multimodal_inputs: List of dict of multimodal tokens per sequence
        max_tokens_per_gpu: Maximum tokens per GPU pack
        num_packs: Explicit number of packs to create

    Returns:
        List of packed batches with tokens, masks, cu_seqlens, rewards, raw_rewards, response_lengths, advantages, returns
    """
    if not tokens:
        return []

    seq_lengths = [len(t) for t in tokens]

    # Determine number of packs and use balanced partitioning
    if num_packs:
        k_partitions = num_packs
    elif max_tokens_per_gpu:
        total_tokens = sum(seq_lengths)
        k_partitions = max(1, math.ceil(total_tokens / max_tokens_per_gpu))
    else:
        k_partitions = 1

    # Use balanced partitioning for optimal load distribution
    partitions = get_seqlen_balanced_partitions(
        seq_lengths, k_partitions=k_partitions, equal_size=False  # Allow variable sizes for better balance
    )

    # Pack each partition
    result = []
    for indices in partitions:
        # Build cumulative sequence lengths
        cu_seqlens = [0]
        flat_tokens = []
        flat_masks = []
        flat_positionids = []
        flat_advantages = []
        flat_returns = []
        flat_rollout_log_probs = []
        multimodal_data = {}  # key -> list of tensors to concatenate
        multimodal_num_items = {}  # key -> list of item counts per sequence

        for i in indices:
            seq_tokens = tokens[i]
            seq_mask = loss_masks[i]
            seq_positionids = list(range(len(seq_tokens)))

            flat_tokens.extend(seq_tokens)
            flat_positionids.extend(seq_positionids)
            flat_masks.extend(seq_mask)
            flat_advantages.extend(advantages[i])
            flat_returns.extend(returns[i])
            if rollout_log_probs:
                flat_rollout_log_probs.extend(rollout_log_probs[i])
            cu_seqlens.append(cu_seqlens[-1] + len(seq_tokens))

            # Collect multimodal inputs for this sequence
            if multimodal_inputs:
                for key, mm_tensor in multimodal_inputs[i].items():
                    if key not in multimodal_data:
                        multimodal_data[key] = mm_tensor
                        multimodal_num_items[key] = [mm_tensor.size(0)]
                    else:
                        multimodal_data[key] = torch.cat(multimodal_data[key], mm_tensor)
                        multimodal_num_items[key].append(mm_tensor.size(0))

        result.append(
            {
                "tokens": torch.tensor(flat_tokens, dtype=torch.long),
                "loss_masks": torch.tensor(flat_masks, dtype=torch.int),
                "position_ids": torch.tensor(flat_positionids, dtype=torch.int),
                "cu_seqlens": torch.tensor(cu_seqlens, dtype=torch.int32),
                "rewards": torch.tensor([rewards[i] for i in indices], dtype=torch.float32),
                "raw_reward": [raw_rewards[i] for i in indices],
                "response_lengths": [response_lengths[i] for i in indices],
                "advantages": torch.tensor(flat_advantages, dtype=torch.float32),
                "returns": torch.tensor(flat_returns, dtype=torch.float32),
<<<<<<< HEAD
                "rollout_log_probs": torch.tensor(flat_rollout_log_probs, dtype=torch.float32),
                "multimodal_inputs": multimodal_data,
                "multimodal_num_items": multimodal_num_items,
=======
                # TODO: currently the get_logprob fucntion returns bfloat16, we may want to change it to float32 later.
                "rollout_log_probs": torch.tensor(
                    flat_rollout_log_probs, dtype=torch.bfloat16, device=torch.cuda.current_device()
                ),
>>>>>>> ce4be8ec
            }
        )

    return result


def unpack_sequences(packed_batch: dict) -> list[dict]:
    """
    Unpack sequences from a packed batch.

    Args:
        packed_batch: Packed batch

    Returns:
        List of unpacked batches
    """

    cu_seqlens = packed_batch["cu_seqlens"]
    num_sequences = len(cu_seqlens) - 1
    response_lengths = packed_batch["response_lengths"]
    multimodal_num_items = packed_batch.get("multimodal_num_items", {})

    instances = []

    # Calculate pad_length by counting trailing zeros
    tokens = packed_batch["tokens"]
    nonzero_indices = (tokens != 0).nonzero(as_tuple=True)[0]
    if len(nonzero_indices) > 0:
        # Last non-zero index, pad_length is everything after it
        pad_length = len(tokens) - nonzero_indices[-1].item() - 1
    else:
        pad_length = 0  # No padding if no non-zero tokens (or all zeros)
    for i in range(num_sequences):
        start_idx = cu_seqlens[i].item()
        end_idx = cu_seqlens[i + 1].item()
        instance = {}

        # Copy any additional attributes that might exist in the packed batch
        for key, value in packed_batch.items():
            if key not in instance:
                # Skip multimodal_num_items - it's metadata
                if key == "multimodal_num_items":
                    continue
                # Handle multimodal_inputs dict: split each tensor using multimodal_num_items
                elif key == "multimodal_inputs" and isinstance(value, dict):
                    instance[key] = {}
                    for mm_key, mm_tensor in value.items():
                        if mm_key in multimodal_num_items:
                            num_items_list = multimodal_num_items[mm_key]
                            start_mm_idx = sum(num_items_list[:i])
                            end_mm_idx = start_mm_idx + num_items_list[i]
                            if num_items_list[i] > 0:
                                instance[key][mm_key] = mm_tensor[start_mm_idx:end_mm_idx]
                # For tensor attributes, we need to slice them appropriately
                elif isinstance(value, torch.Tensor):
                    if key in ["log_probs", "ref_log_probs", "cur_log_probs", "entropy"]:
                        # These are computed from logits[:-1] so they have length seq_len-1
                        instance[key] = value[
                            end_idx - 1 - response_lengths[i] - pad_length : end_idx - 1 - pad_length
                        ]
                    elif key == "rollout_log_probs":
                        # rollout_log_probs is packed based on response_lengths, so slice differently
                        instance[key] = value[sum(response_lengths[:i]) : sum(response_lengths[: i + 1])]
                    elif key in ["tokens", "position_ids"]:
                        # For other tensor attributes, try to slice them
                        if len(value) > start_idx:
                            instance[key] = value[start_idx:end_idx]
                        else:
                            raise ValueError(f"Attribute {key} is not found in the packed batch")
                    elif key in ["loss_masks", "advantages", "returns"]:
                        instance[key] = value[sum(response_lengths[:i]) : sum(response_lengths[: i + 1])]
                elif isinstance(value, list):
                    instance[key] = value[i]
                else:
                    raise ValueError(f"Attribute {key} is not found in the packed batch")

        instances.append(instance)

    return instances


def pad_packed_sequence_with_cp(packed_sequence: dict, cp_size: int) -> dict:
    """Pad packed sequence to make total length divisible by cp_size.

    Args:
        packed_sequence: Packed sequence dict containing tokens, position_ids, cu_seqlens, etc.
        cp_size: Context parallelism world size

    Returns:
        Padded packed sequence
    """
    seq_length = len(packed_sequence["tokens"])
    # Calculate padding needed: (cp_size - seq_length % cp_size) % cp_size
    remainder = seq_length % cp_size
    pad_length = (cp_size - remainder) % cp_size

    if pad_length > 0:
        packed_sequence["tokens"] = F.pad(packed_sequence["tokens"], (0, pad_length), value=0)
        packed_sequence["position_ids"] = F.pad(packed_sequence["position_ids"], (0, pad_length), value=0)
        packed_sequence["loss_masks"] = F.pad(packed_sequence["loss_masks"], (0, pad_length), value=0)
        packed_sequence["cu_seqlens"][-1] += pad_length
    return packed_sequence<|MERGE_RESOLUTION|>--- conflicted
+++ resolved
@@ -108,16 +108,12 @@
                 "response_lengths": [response_lengths[i] for i in indices],
                 "advantages": torch.tensor(flat_advantages, dtype=torch.float32),
                 "returns": torch.tensor(flat_returns, dtype=torch.float32),
-<<<<<<< HEAD
-                "rollout_log_probs": torch.tensor(flat_rollout_log_probs, dtype=torch.float32),
-                "multimodal_inputs": multimodal_data,
-                "multimodal_num_items": multimodal_num_items,
-=======
                 # TODO: currently the get_logprob fucntion returns bfloat16, we may want to change it to float32 later.
                 "rollout_log_probs": torch.tensor(
                     flat_rollout_log_probs, dtype=torch.bfloat16, device=torch.cuda.current_device()
                 ),
->>>>>>> ce4be8ec
+                "multimodal_inputs": multimodal_data,
+                "multimodal_num_items": multimodal_num_items,
             }
         )
 
