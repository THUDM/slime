import math

import numpy as np
import ray
import torch
import torch.distributed as dist
import torch.nn.functional as F
from megatron.core import mpu
from megatron.core.packed_seq_params import PackedSeqParams
from megatron.core.utils import get_model_config

import wandb
from slime.utils.flops_utils import calculate_fwd_flops
from slime.utils.seqlen_balancing import get_seqlen_balanced_partitions
from slime.utils.timer import Timer
from .cp_utils import get_sum_of_sample_mean


from ..utils.data import DataIterator, get_minimum_num_micro_batch_size


def get_batch(data_iterator, keys):
    """Generate a batch."""

    assert "tokens" in keys
    batch = data_iterator.get_next(keys)

    packed_seq_params = None
    tokens = batch["tokens"]
    # use 0 as the pad token id should be fine?
    pad_token_id = 0

    # for cp, we need all tokens to calculate logprob
    batch["unconcat_tokens"] = tokens

    cp_size = mpu.get_context_parallel_world_size()
    cp_rank = mpu.get_context_parallel_rank()
    if cp_size > 1:

        def pad_and_split_tokens(tokens: list[torch.Tensor]):
            # pad
            chunk_size = (len(tokens) + 2 * cp_size - 1) // (2 * cp_size)
            pad = 2 * cp_size * chunk_size - len(tokens)
            tokens = F.pad(tokens, (0, pad), value=pad_token_id)
            # get 2 chunk for thd cp
            start_1, end_1 = chunk_size * cp_rank, chunk_size * (cp_rank + 1)
            start_2, end_2 = chunk_size * (2 * cp_size - cp_rank - 1), chunk_size * (2 * cp_size - cp_rank)
            return torch.cat([tokens[start_1:end_1], tokens[start_2:end_2]])

        tokens = [pad_and_split_tokens(t) for t in tokens]

    cu_seqlens = [0]
    for t in tokens:
        cu_seqlens.append(cu_seqlens[-1] + t.size(0))

    tokens = torch.cat(tokens)

    # Always pad to 128 to reduce memory fragmentation and maybe make the computation faster
    # TODO: make this configurable?
    pad = (128 - tokens.size(0) % 128) % 128
    if pad != 0:
        tokens = F.pad(tokens, (0, pad), value=pad_token_id)
        cu_seqlens.append(cu_seqlens[-1] + pad)

    # thd requires the cu_seqlens to be of the origin length
    cu_seqlens = torch.tensor(cu_seqlens, dtype=torch.int).cuda() * cp_size
    max_seqlen = (cu_seqlens[1:] - cu_seqlens[:-1]).max().item()

    packed_seq_params = PackedSeqParams(
        cu_seqlens_q=cu_seqlens,
        cu_seqlens_kv=cu_seqlens,
        max_seqlen_q=max_seqlen,
        max_seqlen_kv=max_seqlen,
        qkv_format="thd",
    )

    tokens = tokens.unsqueeze(0)
    batch["tokens"] = tokens
    batch["packed_seq_params"] = packed_seq_params
    return batch


def get_data_iterator(args, model, rollout_data):
    num_local_samples = (
        args.rollout_batch_size
        * args.n_samples_per_prompt
        // mpu.get_data_parallel_world_size(with_context_parallel=False)
    )
    num_local_gbs = args.global_batch_size // mpu.get_data_parallel_world_size(with_context_parallel=False)
    num_steps_per_rollout = num_local_samples // num_local_gbs

    vpp_size = mpu.get_virtual_pipeline_model_parallel_world_size()
    config = get_model_config(model[0])

    if vpp_size is None:
        vpp_size = 1

    if not args.use_dynamic_batch_size:
        log_probs_num_microbatches = num_local_samples // args.ref_micro_batch_size
        train_num_microbatches = [num_local_gbs // args.micro_batch_size for _ in range(num_steps_per_rollout)]

        log_probs_data_iterator = []
        train_data_iterator = []
        for i in range(vpp_size):
            log_probs_data_iterator.append(DataIterator(rollout_data, args.ref_micro_batch_size))
            train_data_iterator.append(DataIterator(rollout_data, args.micro_batch_size))
    else:
        assert args.max_tokens_per_gpu is not None
        # calculate the number of mirobatches for each step
        cp_size = mpu.get_context_parallel_world_size()
        samples = rollout_data["total_lengths"]
        assert len(samples) == num_local_samples
        num_microbatches = []
        for i in range(num_steps_per_rollout):
            start, end = i * num_local_gbs, (i + 1) * num_local_gbs
            num_microbatches.append(
                get_minimum_num_micro_batch_size(samples[start:end], args.max_tokens_per_gpu, cp_size)
            )

        num_microbatches.append(get_minimum_num_micro_batch_size(samples, args.max_tokens_per_gpu, cp_size))

        num_microbatches = torch.tensor(num_microbatches, dtype=torch.int, device=torch.cuda.current_device())
        dist.all_reduce(num_microbatches, op=dist.ReduceOp.MAX, group=mpu.get_data_parallel_group())

        # vpp requies the number of microbatches to be divisible by vpp_size
        if config.microbatch_group_size_per_vp_stage:
            num_microbatches = torch.clamp(
                num_microbatches
                // config.microbatch_group_size_per_vp_stage
                * config.microbatch_group_size_per_vp_stage,
                min=1,
            )

        num_microbatches = num_microbatches.tolist()
        log_probs_num_microbatches = num_microbatches.pop()
        train_num_microbatches = num_microbatches

        # balance the each micro batch
        samples = rollout_data["total_lengths"]
        # get log_probs data iterator
        partitions = get_seqlen_balanced_partitions(samples, log_probs_num_microbatches, equal_size=False)

        log_probs_data_iterator = []
        for i in range(vpp_size):
            log_probs_data_iterator.append(DataIterator(rollout_data, None, micro_batch_indices=partitions))

        # balance the number of mirobatches across steps
        micro_batch_indices = []
        for i, num_mbs in enumerate(train_num_microbatches):
            start, end = i * num_local_gbs, (i + 1) * num_local_gbs
            samples = rollout_data["total_lengths"][start:end]
            partitions = get_seqlen_balanced_partitions(samples, num_mbs, equal_size=False)
            for j in range(num_mbs):
                for k in range(len(partitions[j])):
                    partitions[j][k] += start
            micro_batch_indices.extend(partitions)

        assert len(set(sum(micro_batch_indices, []))) == num_local_samples
        train_data_iterator = DataIterator(rollout_data, None, micro_batch_indices=micro_batch_indices)

        train_data_iterator = []
        for i in range(vpp_size):
            train_data_iterator.append(DataIterator(rollout_data, None, micro_batch_indices=micro_batch_indices))

    return (
        log_probs_data_iterator,
        log_probs_num_microbatches,
        train_data_iterator,
        train_num_microbatches,
    )


<<<<<<< HEAD
def process_rollout_data(rollout_id, args, data_buffer):
    rank = dist.get_rank()
    dp_rank = mpu.get_data_parallel_rank(with_context_parallel=False)
    dp_size = mpu.get_data_parallel_world_size(with_context_parallel=False)

    if rank == 0:
        data = ray.get(data_buffer.get_data.remote(rollout_id))
        dist.broadcast_object_list([data], src=0)
    else:
        data = [None]
        dist.broadcast_object_list(data, src=0)
        data = data[0]

    # save the unprocessed reward for logging
    rewards = data["rewards"]
    if "raw_reward" in data:
        raw_rewards = data["raw_reward"]
    else:
        raw_rewards = rewards
    set_local_storage("raw_reward", raw_rewards)

    if args.advantage_estimator in ["grpo", "reinforce_plus_plus_baseline"] and args.rewards_normalization:
        # group norm
        rewards = torch.tensor([r for r in rewards], dtype=torch.float)
        rewards = rewards.reshape(-1, args.n_samples_per_prompt)
        mean = rewards.mean(dim=-1, keepdim=True)
        rewards = rewards - mean

        if args.advantage_estimator == "grpo" and args.grpo_std_normalization:
            std = rewards.std(dim=-1, keepdim=True)
            rewards = rewards / (std + 1e-6)

        rewards = rewards.flatten().tolist()
        data["rewards"] = rewards

    total_lengths = [len(t) for t in data["tokens"]]
    data["total_lengths"] = total_lengths

    # save the seqlen of the whole rollout batch
    Timer().seq_lens = total_lengths

    if args.balance_data:
        # Group-aware partitioning to keep each group together
        n_samples_per_prompt = getattr(args, "n_samples_per_prompt", 1)
        # Calculate group-level lengths (sum of lengths for each group)
        num_groups = len(total_lengths) // n_samples_per_prompt
        group_lengths = []
        for i in range(num_groups):
            start_idx = i * n_samples_per_prompt
            end_idx = start_idx + n_samples_per_prompt
            group_total_length = sum(total_lengths[start_idx:end_idx])
            group_lengths.append(group_total_length)

        # Get partitions at group level
        group_partitions = get_seqlen_balanced_partitions(group_lengths, dp_size, equal_size=True)

        # Expand group partitions to trajectory level
        parititions = []
        for dp_rank_groups in group_partitions:
            trajectory_indices = []
            for group_idx in dp_rank_groups:
                # Add all trajectories in this group
                start_idx = group_idx * n_samples_per_prompt
                end_idx = start_idx + n_samples_per_prompt
                trajectory_indices.extend(range(start_idx, end_idx))
            parititions.append(trajectory_indices)

    def get_partition(val):
        if args.balance_data:
            return [val[i] for i in parititions[dp_rank]]
        else:
            return val[dp_rank::dp_size]

    for key in [
        "tokens",
        "total_lengths",
        "response_lengths",
        "rewards",
        "truncated",
        "loss_masks",
        "round_number",
    ]:
        if key not in data:
            continue
        val = get_partition(data[key])
        # move tokens to GPU in advance
        if key == "tokens":
            val = [torch.tensor(t, dtype=torch.long, device=torch.cuda.current_device()) for t in val]
        elif key == "loss_masks":
            val = [torch.tensor(t, dtype=torch.int, device=torch.cuda.current_device()) for t in val]

        # save the data to local storage
        set_local_storage(key, val)


def log_rollout_data(rollout_id, args):
    if mpu.get_tensor_model_parallel_rank() == 0 and mpu.is_pipeline_last_stage():
        cp_size = mpu.get_context_parallel_world_size()
        log_dict = {}
        response_lengths = get_local_storage("response_lengths")
        loss_masks = get_local_storage("loss_masks")
        total_lengths = get_local_storage("total_lengths")

        for key, val in get_local_storage().items():
=======
def log_rollout_data(rollout_id, args, rollout_data):
    if mpu.get_tensor_model_parallel_rank() == 0 and mpu.is_pipeline_last_stage():
        cp_size = mpu.get_context_parallel_world_size()
        log_dict = {}
        response_lengths = rollout_data["response_lengths"]
        for key, val in rollout_data.items():
>>>>>>> 6e459bdd
            if key == "tokens" or key == "loss_masks" or key == "sample_indices":
                continue
            # Upload per sample mean for each rollout value
            # There are the following assumptions:
            # - Each dp rank has the same number of samples
            if isinstance(val, list):
                if isinstance(val[0], torch.Tensor):
                    # NOTE: Here we have to do the clone().detach(), otherwise the tensor will be
                    # modified in place and will cause problem for the next rollout.
                    val = torch.cat(val).clone().detach()
                    if key in ["log_probs", "ref_log_probs", "returns", "advantages"] and loss_masks is not None:
                        sum_of_sample_mean = get_sum_of_sample_mean(total_lengths, response_lengths, loss_masks)
                        val = cp_size * sum_of_sample_mean(val) / len(loss_masks)
                    else:
                        val = val.mean() * cp_size
                else:
                    val = sum(val) / len(val)
            elif isinstance(val, torch.Tensor):
                val = val.float().mean()
            else:
                raise ValueError(f"Unsupported type: {type(val)}")
            log_dict[key] = val.item() if isinstance(val, torch.Tensor) else val

        if mpu.get_data_parallel_rank(with_context_parallel=True) == 0:
            gathered_log_dict = [None] * mpu.get_data_parallel_world_size(with_context_parallel=True)
            # Not sure if this will be a performance bottleneck.
            dist.gather_object(
                log_dict,
                gathered_log_dict,
                dst=mpu.get_data_parallel_src_rank(with_context_parallel=True),
                group=mpu.get_data_parallel_group_gloo(with_context_parallel=True),
            )
            dp_size = mpu.get_data_parallel_world_size(with_context_parallel=True)
            reduced_log_dict = {
                f"rollout/{key}": sum([d[key] for d in gathered_log_dict]) / dp_size for key in log_dict
            }
            print(f"rollout {rollout_id}: {reduced_log_dict}")
            if args.use_wandb:
                reduced_log_dict["rollout/step"] = (
                    rollout_id
                    if not args.wandb_always_use_train_step
                    else rollout_id * args.rollout_batch_size * args.n_samples_per_prompt // args.global_batch_size
                )
                wandb.log(reduced_log_dict)
        else:
            dist.gather_object(
                log_dict,
                None,
                dst=mpu.get_data_parallel_src_rank(with_context_parallel=True),
                group=mpu.get_data_parallel_group_gloo(with_context_parallel=True),
            )

    if args.log_multi_turn:
        log_multi_turn_data(rollout_id, args, rollout_data)
    if args.log_passrate:
        log_passrate(rollout_id, args, rollout_data)


def log_multi_turn_data(rollout_id, args, rollout_data):
    if mpu.get_tensor_model_parallel_rank() == 0 and mpu.is_pipeline_last_stage():
        cp_size = mpu.get_context_parallel_world_size()
        log_dict = {}
        response_lengths = rollout_data["response_lengths"]
        for key, val in rollout_data.items():
            if key == "loss_masks":
                if val:  # Check if val is not empty
                    device = val[0].device  # Get device from first tensor

                    # Vectorized length calculation using torch
                    raw_response_lengths = torch.tensor([v.shape[0] for v in val], dtype=torch.float32, device=device)
                    log_dict["raw_response_length/response_length_mean"] = raw_response_lengths.mean().item()
                    log_dict["raw_response_length/response_length_max"] = raw_response_lengths.max().item()
                    log_dict["raw_response_length/response_length_min"] = raw_response_lengths.min().item()
                    log_dict["raw_response_length/response_length_clip_ratio"] = (
                        (raw_response_lengths > args.rollout_max_response_len).float().mean().item()
                    )

                    # Vectorized sum calculation using torch - stay on GPU
                    wo_obs_response_lengths = torch.tensor(
                        [v.sum().item() for v in val], dtype=torch.float32, device=device
                    )
                    log_dict["wo_obs_response_length/response_length_mean"] = wo_obs_response_lengths.mean().item()
                    log_dict["wo_obs_response_length/response_length_max"] = wo_obs_response_lengths.max().item()
                    log_dict["wo_obs_response_length/response_length_min"] = wo_obs_response_lengths.min().item()
            if key == "round_number":
                # Use numpy for vectorized round number statistics
                round_number_array = np.array(val)
                log_dict["multi_turn_metric/round_number_mean"] = np.mean(round_number_array)
                log_dict["multi_turn_metric/round_number_max"] = np.max(round_number_array)
                log_dict["multi_turn_metric/round_number_min"] = np.min(round_number_array)
        if mpu.get_data_parallel_rank(with_context_parallel=True) == 0:
            gathered_log_dict = [None] * mpu.get_data_parallel_world_size(with_context_parallel=True)
            # Not sure if this will be a performance bottleneck.
            dist.gather_object(
                log_dict,
                gathered_log_dict,
                dst=mpu.get_data_parallel_src_rank(with_context_parallel=True),
                group=mpu.get_data_parallel_group_gloo(with_context_parallel=True),
            )
            dp_size = mpu.get_data_parallel_world_size(with_context_parallel=True)
            reduced_log_dict = {
                f"multi_turn/{key}": sum([d[key] for d in gathered_log_dict]) / dp_size for key in log_dict
            }
            print(f"multi_turn {rollout_id}: {reduced_log_dict}")
            if args.use_wandb:
                wandb.log(reduced_log_dict)
        else:
            dist.gather_object(
                log_dict,
                None,
                dst=mpu.get_data_parallel_src_rank(with_context_parallel=True),
                group=mpu.get_data_parallel_group_gloo(with_context_parallel=True),
            )


def log_passrate(rollout_id, args, rollout_data):
    if mpu.get_tensor_model_parallel_rank() == 0 and mpu.is_pipeline_last_stage():
        log_dict = {}
        for key, val in rollout_data.items():
            if key != "raw_reward":
                continue

            group_size = args.n_samples_per_prompt
            group_number = args.rollout_batch_size
            assert len(val) == group_number * group_size
            pass_rate_name_list = [2**i for i in range(int(math.log2(group_size)) + 1)]

            val = np.array(val).reshape(group_number, group_size)

            def estimate_pass_at_k(num_samples, num_correct, k):
                """
                Estimates pass@k of each problem and returns them in an array.
                """

                def estimator(n, c, k):
                    """
                    Calculates 1 - comb(n - c, k) / comb(n, k).
                    """
                    if n - c < k:
                        return 1.0
                    return 1.0 - np.prod(1.0 - k / np.arange(n - c + 1, n + 1))

                return np.array([estimator(int(n), int(c), k) for n, c in zip(num_samples, num_correct)])

            for k in pass_rate_name_list:
                num_correct = np.sum(val == 1, axis=1)
                num_samples = np.full(group_number, group_size)

                pass_k_estimates = estimate_pass_at_k(num_samples, num_correct, k)

                pass_k = np.mean(pass_k_estimates)
                log_dict[f"pass@{k}"] = pass_k

        if mpu.get_data_parallel_rank(with_context_parallel=True) == 0:
            gathered_log_dict = [None] * mpu.get_data_parallel_world_size(with_context_parallel=True)
            # Not sure if this will be a performance bottleneck.
            dist.gather_object(
                log_dict,
                gathered_log_dict,
                dst=mpu.get_data_parallel_src_rank(with_context_parallel=True),
                group=mpu.get_data_parallel_group_gloo(with_context_parallel=True),
            )
            dp_size = mpu.get_data_parallel_world_size(with_context_parallel=True)
            reduced_log_dict = {
                f"passrate/{key}": sum([d[key] for d in gathered_log_dict]) / dp_size for key in log_dict
            }
            print(f"passrate {rollout_id}: {reduced_log_dict}")
            if args.use_wandb:
                wandb.log(reduced_log_dict)
        else:
            dist.gather_object(
                log_dict,
                None,
                dst=mpu.get_data_parallel_src_rank(with_context_parallel=True),
                group=mpu.get_data_parallel_group_gloo(with_context_parallel=True),
            )


def log_eval_data(rollout_id, args, rollout_data_ref):
    if (
        mpu.get_tensor_model_parallel_rank() == 0
        and mpu.is_pipeline_last_stage()
        and mpu.get_data_parallel_rank(with_context_parallel=True) == 0
    ):
        rank = dist.get_rank()
        data = ray.get(rollout_data_ref.inner)

        log_dict = {}
        for key in data.keys():
            rewards = data[key]["rewards"]
            log_dict[f"eval/{key}"] = sum(rewards) / len(rewards)
            if "truncated" in data[key]:
                truncated = data[key]["truncated"]
                log_dict[f"eval/{key}-truncated_ratio"] = sum(truncated) / len(truncated)

        print(f"eval {rollout_id}: {log_dict}")
        if args.use_wandb:
            log_dict["eval/step"] = (
                rollout_id
                if not args.wandb_always_use_train_step
                else rollout_id * args.rollout_batch_size * args.n_samples_per_prompt // args.global_batch_size
            )
            wandb.log(log_dict)


def log_perf_data(rollout_id, args):
    timer_instance = Timer()
    if (
        mpu.get_tensor_model_parallel_rank() == 0
        and mpu.is_pipeline_last_stage()
        and mpu.get_data_parallel_rank(with_context_parallel=True) == 0
    ):
        log_dict = {f"perf/{key}_time": val for key, val in timer_instance.log_dict().items()}

        if "perf/actor_train_time" in log_dict:
            world_size = dist.get_world_size()
            total_fwd_flops = calculate_fwd_flops(seqlens=timer_instance.seq_lens, args=args) / world_size / 1e12

            if "perf/log_probs_time" in log_dict:
                log_dict["perf/log_probs_tflops"] = total_fwd_flops / log_dict["perf/log_probs_time"]

            if "perf/ref_log_probs_time" in log_dict:
                log_dict["perf/ref_log_probs_tflops"] = total_fwd_flops / log_dict["perf/ref_log_probs_time"]

            if log_dict["perf/actor_train_time"] > 0:
                log_dict["perf/actor_train_tflops"] = 3 * total_fwd_flops / log_dict["perf/actor_train_time"]

        if "perf/train_wait_time" in log_dict and "perf/train_time" in log_dict:
            total_time = log_dict["perf/train_wait_time"] + log_dict["perf/train_time"]
            if total_time > 0:
                log_dict["perf/total_train_time"] = total_time
                log_dict["perf/wait_time_ratio"] = log_dict["perf/train_wait_time"] / total_time

        print(f"perf {rollout_id}: {log_dict}")
        if args.use_wandb:
            log_dict["rollout/step"] = (
                rollout_id
                if not args.wandb_always_use_train_step
                else rollout_id * args.rollout_batch_size * args.n_samples_per_prompt // args.global_batch_size
            )
            wandb.log(log_dict)
    timer_instance.reset()<|MERGE_RESOLUTION|>--- conflicted
+++ resolved
@@ -170,119 +170,15 @@
     )
 
 
-<<<<<<< HEAD
-def process_rollout_data(rollout_id, args, data_buffer):
-    rank = dist.get_rank()
-    dp_rank = mpu.get_data_parallel_rank(with_context_parallel=False)
-    dp_size = mpu.get_data_parallel_world_size(with_context_parallel=False)
-
-    if rank == 0:
-        data = ray.get(data_buffer.get_data.remote(rollout_id))
-        dist.broadcast_object_list([data], src=0)
-    else:
-        data = [None]
-        dist.broadcast_object_list(data, src=0)
-        data = data[0]
-
-    # save the unprocessed reward for logging
-    rewards = data["rewards"]
-    if "raw_reward" in data:
-        raw_rewards = data["raw_reward"]
-    else:
-        raw_rewards = rewards
-    set_local_storage("raw_reward", raw_rewards)
-
-    if args.advantage_estimator in ["grpo", "reinforce_plus_plus_baseline"] and args.rewards_normalization:
-        # group norm
-        rewards = torch.tensor([r for r in rewards], dtype=torch.float)
-        rewards = rewards.reshape(-1, args.n_samples_per_prompt)
-        mean = rewards.mean(dim=-1, keepdim=True)
-        rewards = rewards - mean
-
-        if args.advantage_estimator == "grpo" and args.grpo_std_normalization:
-            std = rewards.std(dim=-1, keepdim=True)
-            rewards = rewards / (std + 1e-6)
-
-        rewards = rewards.flatten().tolist()
-        data["rewards"] = rewards
-
-    total_lengths = [len(t) for t in data["tokens"]]
-    data["total_lengths"] = total_lengths
-
-    # save the seqlen of the whole rollout batch
-    Timer().seq_lens = total_lengths
-
-    if args.balance_data:
-        # Group-aware partitioning to keep each group together
-        n_samples_per_prompt = getattr(args, "n_samples_per_prompt", 1)
-        # Calculate group-level lengths (sum of lengths for each group)
-        num_groups = len(total_lengths) // n_samples_per_prompt
-        group_lengths = []
-        for i in range(num_groups):
-            start_idx = i * n_samples_per_prompt
-            end_idx = start_idx + n_samples_per_prompt
-            group_total_length = sum(total_lengths[start_idx:end_idx])
-            group_lengths.append(group_total_length)
-
-        # Get partitions at group level
-        group_partitions = get_seqlen_balanced_partitions(group_lengths, dp_size, equal_size=True)
-
-        # Expand group partitions to trajectory level
-        parititions = []
-        for dp_rank_groups in group_partitions:
-            trajectory_indices = []
-            for group_idx in dp_rank_groups:
-                # Add all trajectories in this group
-                start_idx = group_idx * n_samples_per_prompt
-                end_idx = start_idx + n_samples_per_prompt
-                trajectory_indices.extend(range(start_idx, end_idx))
-            parititions.append(trajectory_indices)
-
-    def get_partition(val):
-        if args.balance_data:
-            return [val[i] for i in parititions[dp_rank]]
-        else:
-            return val[dp_rank::dp_size]
-
-    for key in [
-        "tokens",
-        "total_lengths",
-        "response_lengths",
-        "rewards",
-        "truncated",
-        "loss_masks",
-        "round_number",
-    ]:
-        if key not in data:
-            continue
-        val = get_partition(data[key])
-        # move tokens to GPU in advance
-        if key == "tokens":
-            val = [torch.tensor(t, dtype=torch.long, device=torch.cuda.current_device()) for t in val]
-        elif key == "loss_masks":
-            val = [torch.tensor(t, dtype=torch.int, device=torch.cuda.current_device()) for t in val]
-
-        # save the data to local storage
-        set_local_storage(key, val)
-
-
-def log_rollout_data(rollout_id, args):
-    if mpu.get_tensor_model_parallel_rank() == 0 and mpu.is_pipeline_last_stage():
-        cp_size = mpu.get_context_parallel_world_size()
-        log_dict = {}
-        response_lengths = get_local_storage("response_lengths")
-        loss_masks = get_local_storage("loss_masks")
-        total_lengths = get_local_storage("total_lengths")
-
-        for key, val in get_local_storage().items():
-=======
 def log_rollout_data(rollout_id, args, rollout_data):
     if mpu.get_tensor_model_parallel_rank() == 0 and mpu.is_pipeline_last_stage():
         cp_size = mpu.get_context_parallel_world_size()
         log_dict = {}
         response_lengths = rollout_data["response_lengths"]
+        loss_masks = rollout_data["loss_masks"]
+        total_lengths = rollout_data["total_lengths"]
+
         for key, val in rollout_data.items():
->>>>>>> 6e459bdd
             if key == "tokens" or key == "loss_masks" or key == "sample_indices":
                 continue
             # Upload per sample mean for each rollout value
