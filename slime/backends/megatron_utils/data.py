import math

import numpy as np
import ray
import torch
import torch.distributed as dist
import torch.nn.functional as F
from megatron.core import mpu
from megatron.core.packed_seq_params import PackedSeqParams
from megatron.core.utils import get_model_config

import wandb
from slime.utils.flops_utils import calculate_fwd_flops
from slime.utils.seqlen_balancing import get_seqlen_balanced_partitions
from slime.utils.timer import Timer

from ..utils.data import DataIterator, get_minimum_num_micro_batch_size


def get_batch(data_iterator, keys):
    """Generate a batch."""

    assert "tokens" in keys
    batch = data_iterator.get_next(keys)

    packed_seq_params = None
    tokens = batch["tokens"]
    # use 0 as the pad token id should be fine?
    pad_token_id = 0

    # for cp, we need all tokens to calculate logprob
    batch["unconcat_tokens"] = tokens

    cp_size = mpu.get_context_parallel_world_size()
    cp_rank = mpu.get_context_parallel_rank()
    if cp_size > 1:

        def pad_and_split_tokens(tokens: list[torch.Tensor]):
            # pad
            chunk_size = (len(tokens) + 2 * cp_size - 1) // (2 * cp_size)
            pad = 2 * cp_size * chunk_size - len(tokens)
            tokens = F.pad(tokens, (0, pad), value=pad_token_id)
            # get 2 chunk for thd cp
            start_1, end_1 = chunk_size * cp_rank, chunk_size * (cp_rank + 1)
            start_2, end_2 = chunk_size * (2 * cp_size - cp_rank - 1), chunk_size * (2 * cp_size - cp_rank)
            return torch.cat([tokens[start_1:end_1], tokens[start_2:end_2]])

        tokens = [pad_and_split_tokens(t) for t in tokens]

    cu_seqlens = [0]
    for t in tokens:
        cu_seqlens.append(cu_seqlens[-1] + t.size(0))

    tokens = torch.cat(tokens)

    # Always pad to 128 to reduce memory fragmentation and maybe make the computation faster
    # TODO: make this configurable?
    pad = (128 - tokens.size(0) % 128) % 128
    if pad != 0:
        tokens = F.pad(tokens, (0, pad), value=pad_token_id)
        cu_seqlens.append(cu_seqlens[-1] + pad)

    # thd requires the cu_seqlens to be of the origin length
    cu_seqlens = torch.tensor(cu_seqlens, dtype=torch.int).cuda() * cp_size
    max_seqlen = (cu_seqlens[1:] - cu_seqlens[:-1]).max().item()

    packed_seq_params = PackedSeqParams(
        cu_seqlens_q=cu_seqlens,
        cu_seqlens_kv=cu_seqlens,
        max_seqlen_q=max_seqlen,
        max_seqlen_kv=max_seqlen,
        qkv_format="thd",
    )

    tokens = tokens.unsqueeze(0)
    batch["tokens"] = tokens
    batch["packed_seq_params"] = packed_seq_params
    return batch


def get_data_iterator(args, model, rollout_data):
    num_local_samples = (
        args.rollout_batch_size
        * args.n_samples_per_prompt
        // mpu.get_data_parallel_world_size(with_context_parallel=False)
    )
    num_local_gbs = args.global_batch_size // mpu.get_data_parallel_world_size(with_context_parallel=False)
    num_steps_per_rollout = num_local_samples // num_local_gbs

    vpp_size = mpu.get_virtual_pipeline_model_parallel_world_size()
    config = get_model_config(model[0])

    if vpp_size is None:
        vpp_size = 1

    if not args.use_dynamic_batch_size:
        log_probs_num_microbatches = num_local_samples // args.ref_micro_batch_size
        train_num_microbatches = [num_local_gbs // args.micro_batch_size for _ in range(num_steps_per_rollout)]

        log_probs_data_iterator = []
        train_data_iterator = []
        for i in range(vpp_size):
            log_probs_data_iterator.append(DataIterator(rollout_data, args.ref_micro_batch_size))
            train_data_iterator.append(DataIterator(rollout_data, args.micro_batch_size))
    else:
        assert args.max_tokens_per_gpu is not None
        # calculate the number of mirobatches for each step
        cp_size = mpu.get_context_parallel_world_size()
        samples = rollout_data["total_lengths"]
        assert len(samples) == num_local_samples
        num_microbatches = []
        for i in range(num_steps_per_rollout):
            start, end = i * num_local_gbs, (i + 1) * num_local_gbs
            num_microbatches.append(
                get_minimum_num_micro_batch_size(samples[start:end], args.max_tokens_per_gpu, cp_size)
            )

        num_microbatches.append(get_minimum_num_micro_batch_size(samples, args.max_tokens_per_gpu, cp_size))

        num_microbatches = torch.tensor(num_microbatches, dtype=torch.int, device=torch.cuda.current_device())
        dist.all_reduce(num_microbatches, op=dist.ReduceOp.MAX, group=mpu.get_data_parallel_group())

        # vpp requies the number of microbatches to be divisible by vpp_size
        if config.microbatch_group_size_per_vp_stage:
            num_microbatches = torch.clamp(
                num_microbatches
                // config.microbatch_group_size_per_vp_stage
                * config.microbatch_group_size_per_vp_stage,
                min=1,
            )

        num_microbatches = num_microbatches.tolist()
        log_probs_num_microbatches = num_microbatches.pop()
        train_num_microbatches = num_microbatches

        # balance the each micro batch
        samples = rollout_data["total_lengths"]
        # get log_probs data iterator
        partitions = get_seqlen_balanced_partitions(samples, log_probs_num_microbatches, equal_size=False)

        log_probs_data_iterator = []
        for i in range(vpp_size):
            log_probs_data_iterator.append(DataIterator(rollout_data, None, micro_batch_indices=partitions))

        # balance the number of mirobatches across steps
        micro_batch_indices = []
        for i, num_mbs in enumerate(train_num_microbatches):
            start, end = i * num_local_gbs, (i + 1) * num_local_gbs
            samples = rollout_data["total_lengths"][start:end]
            partitions = get_seqlen_balanced_partitions(samples, num_mbs, equal_size=False)
            for j in range(num_mbs):
                for k in range(len(partitions[j])):
                    partitions[j][k] += start
            micro_batch_indices.extend(partitions)

        assert len(set(sum(micro_batch_indices, []))) == num_local_samples
        train_data_iterator = DataIterator(rollout_data, None, micro_batch_indices=micro_batch_indices)

        train_data_iterator = []
        for i in range(vpp_size):
            train_data_iterator.append(DataIterator(rollout_data, None, micro_batch_indices=micro_batch_indices))

    return (
        log_probs_data_iterator,
        log_probs_num_microbatches,
        train_data_iterator,
        train_num_microbatches,
    )


def log_rollout_data(rollout_id, args, rollout_data):
    if mpu.get_tensor_model_parallel_rank() == 0 and mpu.is_pipeline_last_stage():
        cp_size = mpu.get_context_parallel_world_size()
        log_dict = {}
        response_lengths = rollout_data["response_lengths"]
        for key, val in rollout_data.items():
            if key == "tokens" or key == "loss_masks":
                continue
            # Upload per sample mean for each rollout value
            # There are the following assumptions:
            # - Each dp rank has the same number of samples
            if isinstance(val, list):
                if isinstance(val[0], torch.Tensor):
                    if cp_size == 1:
                        val = sum([v.mean() for v in val]) / len(val)
                    else:
                        # When cp_size > 1, the denominator should be the length of the response lengths. Also, to make
                        # sure these values can be divided by `mpu.get_data_parallel_world_size(with_context_parallel=True)`
                        # multiply by the cp_size.
                        val = sum([cp_size * v.sum() / l for v, l in zip(val, response_lengths)]) / len(val)
                else:
                    val = sum(val) / len(val)
            elif isinstance(val, torch.Tensor):
                val = val.float().mean()
            else:
                raise ValueError(f"Unsupported type: {type(val)}")
            log_dict[key] = val.item() if isinstance(val, torch.Tensor) else val

        if mpu.get_data_parallel_rank(with_context_parallel=True) == 0:
            gathered_log_dict = [None] * mpu.get_data_parallel_world_size(with_context_parallel=True)
            # Not sure if this will be a performance bottleneck.
            dist.gather_object(
                log_dict,
                gathered_log_dict,
                dst=mpu.get_data_parallel_src_rank(with_context_parallel=True),
                group=mpu.get_data_parallel_group_gloo(with_context_parallel=True),
            )
            dp_size = mpu.get_data_parallel_world_size(with_context_parallel=True)
            reduced_log_dict = {
                f"rollout/{key}": sum([d[key] for d in gathered_log_dict]) / dp_size for key in log_dict
            }
            print(f"rollout {rollout_id}: {reduced_log_dict}")
            if args.use_wandb:
                reduced_log_dict["rollout/step"] = (
                    rollout_id
                    if not args.wandb_always_use_train_step
                    else rollout_id * args.rollout_batch_size * args.n_samples_per_prompt // args.global_batch_size
                )
                wandb.log(reduced_log_dict)
        else:
            dist.gather_object(
                log_dict,
                None,
                dst=mpu.get_data_parallel_src_rank(with_context_parallel=True),
                group=mpu.get_data_parallel_group_gloo(with_context_parallel=True),
            )

    if args.log_multi_turn:
        log_multi_turn_data(rollout_id, args, rollout_data)
    if args.log_passrate:
        log_passrate(rollout_id, args, rollout_data)


def log_multi_turn_data(rollout_id, args, rollout_data):
    if mpu.get_tensor_model_parallel_rank() == 0 and mpu.is_pipeline_last_stage():
        cp_size = mpu.get_context_parallel_world_size()
        log_dict = {}
        response_lengths = rollout_data["response_lengths"]
        for key, val in rollout_data.items():
            if key == "loss_masks":
                if val:  # Check if val is not empty
                    device = val[0].device  # Get device from first tensor

                    # Vectorized length calculation using torch
                    raw_response_lengths = torch.tensor([v.shape[0] for v in val], dtype=torch.float32, device=device)
                    log_dict["raw_response_length/response_length_mean"] = raw_response_lengths.mean().item()
                    log_dict["raw_response_length/response_length_max"] = raw_response_lengths.max().item()
                    log_dict["raw_response_length/response_length_min"] = raw_response_lengths.min().item()
                    log_dict["raw_response_length/response_length_clip_ratio"] = (
                        (raw_response_lengths > args.rollout_max_response_len).float().mean().item()
                    )

                    # Vectorized sum calculation using torch - stay on GPU
                    wo_obs_response_lengths = torch.tensor(
                        [v.sum().item() for v in val], dtype=torch.float32, device=device
                    )
                    log_dict["wo_obs_response_length/response_length_mean"] = wo_obs_response_lengths.mean().item()
                    log_dict["wo_obs_response_length/response_length_max"] = wo_obs_response_lengths.max().item()
                    log_dict["wo_obs_response_length/response_length_min"] = wo_obs_response_lengths.min().item()
            if key == "round_number":
                # Use numpy for vectorized round number statistics
                round_number_array = np.array(val)
                log_dict["multi_turn_metric/round_number_mean"] = np.mean(round_number_array)
                log_dict["multi_turn_metric/round_number_max"] = np.max(round_number_array)
                log_dict["multi_turn_metric/round_number_min"] = np.min(round_number_array)
        if mpu.get_data_parallel_rank(with_context_parallel=True) == 0:
            gathered_log_dict = [None] * mpu.get_data_parallel_world_size(with_context_parallel=True)
            # Not sure if this will be a performance bottleneck.
            dist.gather_object(
                log_dict,
                gathered_log_dict,
                dst=mpu.get_data_parallel_src_rank(with_context_parallel=True),
                group=mpu.get_data_parallel_group_gloo(with_context_parallel=True),
            )
            dp_size = mpu.get_data_parallel_world_size(with_context_parallel=True)
            reduced_log_dict = {
                f"multi_turn/{key}": sum([d[key] for d in gathered_log_dict]) / dp_size for key in log_dict
            }
            print(f"multi_turn {rollout_id}: {reduced_log_dict}")
            if args.use_wandb:
                wandb.log(reduced_log_dict)
        else:
            dist.gather_object(
                log_dict,
                None,
                dst=mpu.get_data_parallel_src_rank(with_context_parallel=True),
                group=mpu.get_data_parallel_group_gloo(with_context_parallel=True),
            )


def log_passrate(rollout_id, args, rollout_data):
    if mpu.get_tensor_model_parallel_rank() == 0 and mpu.is_pipeline_last_stage():
        log_dict = {}
        for key, val in rollout_data.items():
            if key != "raw_reward":
                continue

            group_size = args.n_samples_per_prompt
            group_number = args.rollout_batch_size
            assert len(val) == group_number * group_size
            pass_rate_name_list = [2**i for i in range(int(math.log2(group_size)) + 1)]

            val = np.array(val).reshape(group_number, group_size)

            def estimate_pass_at_k(num_samples, num_correct, k):
                """
                Estimates pass@k of each problem and returns them in an array.
                """

                def estimator(n, c, k):
                    """
                    Calculates 1 - comb(n - c, k) / comb(n, k).
                    """
                    if n - c < k:
                        return 1.0
                    return 1.0 - np.prod(1.0 - k / np.arange(n - c + 1, n + 1))

                return np.array([estimator(int(n), int(c), k) for n, c in zip(num_samples, num_correct)])

            for k in pass_rate_name_list:
                num_correct = np.sum(val == 1, axis=1)
                num_samples = np.full(group_number, group_size)

                pass_k_estimates = estimate_pass_at_k(num_samples, num_correct, k)

                pass_k = np.mean(pass_k_estimates)
                log_dict[f"pass@{k}"] = pass_k

        if mpu.get_data_parallel_rank(with_context_parallel=True) == 0:
            gathered_log_dict = [None] * mpu.get_data_parallel_world_size(with_context_parallel=True)
            # Not sure if this will be a performance bottleneck.
            dist.gather_object(
                log_dict,
                gathered_log_dict,
                dst=mpu.get_data_parallel_src_rank(with_context_parallel=True),
                group=mpu.get_data_parallel_group_gloo(with_context_parallel=True),
            )
            dp_size = mpu.get_data_parallel_world_size(with_context_parallel=True)
            reduced_log_dict = {
                f"passrate/{key}": sum([d[key] for d in gathered_log_dict]) / dp_size for key in log_dict
            }
            print(f"passrate {rollout_id}: {reduced_log_dict}")
            if args.use_wandb:
                wandb.log(reduced_log_dict)
        else:
            dist.gather_object(
                log_dict,
                None,
                dst=mpu.get_data_parallel_src_rank(with_context_parallel=True),
                group=mpu.get_data_parallel_group_gloo(with_context_parallel=True),
            )


def log_eval_data(rollout_id, args, rollout_data_ref):
    if (
        mpu.get_tensor_model_parallel_rank() == 0
        and mpu.is_pipeline_last_stage()
        and mpu.get_data_parallel_rank(with_context_parallel=True) == 0
    ):
        rank = dist.get_rank()
<<<<<<< HEAD
        data = ray.get(rollout_data_ref)
=======
        data = ray.get(rollout_data_ref.inner)
>>>>>>> 3d14fc1a

        log_dict = {}
        for key in data.keys():
            rewards = data[key]["rewards"]
            log_dict[f"eval/{key}"] = sum(rewards) / len(rewards)
            if "truncated" in data[key]:
                truncated = data[key]["truncated"]
                log_dict[f"eval/{key}-truncated_ratio"] = sum(truncated) / len(truncated)

        print(f"eval {rollout_id}: {log_dict}")
        if args.use_wandb:
            log_dict["eval/step"] = (
                rollout_id
                if not args.wandb_always_use_train_step
                else rollout_id * args.rollout_batch_size * args.n_samples_per_prompt // args.global_batch_size
            )
            wandb.log(log_dict)


def log_perf_data(rollout_id, args):
    timer_instance = Timer()
    if (
        mpu.get_tensor_model_parallel_rank() == 0
        and mpu.is_pipeline_last_stage()
        and mpu.get_data_parallel_rank(with_context_parallel=True) == 0
    ):
        log_dict = {f"perf/{key}_time": val for key, val in timer_instance.log_dict().items()}

        if "perf/actor_train_time" in log_dict:
            world_size = dist.get_world_size()
            total_fwd_flops = calculate_fwd_flops(seqlens=timer_instance.seq_lens, args=args) / world_size / 1e12

            if "perf/log_probs_time" in log_dict:
                log_dict["perf/log_probs_tflops"] = total_fwd_flops / log_dict["perf/log_probs_time"]

            if "perf/ref_log_probs_time" in log_dict:
                log_dict["perf/ref_log_probs_tflops"] = total_fwd_flops / log_dict["perf/ref_log_probs_time"]

            if log_dict["perf/actor_train_time"] > 0:
                log_dict["perf/actor_train_tflops"] = 3 * total_fwd_flops / log_dict["perf/actor_train_time"]

        if "perf/train_wait_time" in log_dict and "perf/train_time" in log_dict:
            total_time = log_dict["perf/train_wait_time"] + log_dict["perf/train_time"]
            if total_time > 0:
                log_dict["perf/total_train_time"] = total_time
                log_dict["perf/wait_time_ratio"] = log_dict["perf/train_wait_time"] / total_time

        print(f"perf {rollout_id}: {log_dict}")
        if args.use_wandb:
            log_dict["rollout/step"] = (
                rollout_id
                if not args.wandb_always_use_train_step
                else rollout_id * args.rollout_batch_size * args.n_samples_per_prompt // args.global_batch_size
            )
            wandb.log(log_dict)
    timer_instance.reset()<|MERGE_RESOLUTION|>--- conflicted
+++ resolved
@@ -358,11 +358,7 @@
         and mpu.get_data_parallel_rank(with_context_parallel=True) == 0
     ):
         rank = dist.get_rank()
-<<<<<<< HEAD
-        data = ray.get(rollout_data_ref)
-=======
         data = ray.get(rollout_data_ref.inner)
->>>>>>> 3d14fc1a
 
         log_dict = {}
         for key in data.keys():
