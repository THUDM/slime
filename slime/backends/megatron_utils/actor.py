--- conflicted
+++ resolved
@@ -332,10 +332,12 @@
                         )
                     )
 
-                if self.args.use_routing_replay:
-<<<<<<< HEAD
-                    os.environ["ROUTING_REPLAY_STAGE"] = "record"
                 if not self.args.use_rollout_logprobs:
+                    if self.args.use_routing_replay:
+                        if self.args.use_rollout_routing_replay:
+                            os.environ["ROUTING_REPLAY_STAGE"] = "replay_forward"
+                        else:
+                            os.environ["ROUTING_REPLAY_STAGE"] = "record"
                     rollout_data.update(
                         self.compute_log_prob(
                             "old_actor" if self.args.keep_old_actor else "actor",
@@ -344,22 +346,8 @@
                             store_prefix="",
                         )
                     )
-=======
                     if self.args.use_rollout_routing_replay:
-                        os.environ["ROUTING_REPLAY_STAGE"] = "replay_forward"
-                    else:
-                        os.environ["ROUTING_REPLAY_STAGE"] = "record"
-                rollout_data.update(
-                    self.compute_log_prob(
-                        "old_actor" if self.args.keep_old_actor else "actor",
-                        data_iterator,
-                        num_microbatches,
-                        store_prefix="",
-                    )
-                )
-                if self.args.use_rollout_routing_replay:
-                    RoutingReplay.clear_all_forward()
->>>>>>> 1278475e
+                        RoutingReplay.clear_all_forward()
 
                 if self.args.use_critic:
                     sync_actor_critic_data(
