from argparse import Namespace
from collections.abc import Callable, Iterator
from typing import Any, Dict, Tuple, Union

import torch
from megatron.core import mpu

from slime.utils.distributed_utils import distributed_masked_whiten
from slime.utils.misc import load_function
from slime.utils.ppo_utils import (
    calculate_log_probs_and_entropy,
    compute_approx_kl,
    compute_policy_loss,
    get_advantages_and_returns,
    get_grpo_returns,
    get_reinforce_plus_plus_baseline_advantages,
    get_reinforce_plus_plus_returns,
)
from slime.utils.types import RolloutBatch

from .cp_utils import all_gather_with_cp, get_logits_and_tokens_offset_with_cp, get_sum_of_sample_mean


def get_responses(
    logits: torch.Tensor,
    *,
    args: Namespace,
    unconcat_tokens: list[torch.Tensor],
    total_lengths: list[int],
    response_lengths: list[int],
) -> Iterator[tuple[torch.Tensor, torch.Tensor]]:
    """Yield response-aligned `(logits_chunk, tokens_chunk)` pairs per sample.

    After squeezing batch dimension and applying temperature scaling, this
    function extracts the logits and tokens corresponding to response segments
    for each sample. When context parallelism is disabled, it slices directly
    from the concatenated sequence. With context parallelism enabled, it
    handles split sequences across ranks.

    Args:
        logits: Model outputs with shape `[1, T, V]` (policy) or `[1, T, 1]`
            (value). Must be float32.
        args: Configuration containing `rollout_temperature` for scaling.
        unconcat_tokens: List of token tensors (prompt+response) per sample.
        total_lengths: Total sequence lengths (prompt+response) per sample.
        response_lengths: Response segment lengths per sample.

    Yields:
        Tuple of `(logits_chunk, tokens_chunk)` where `logits_chunk` is shape
        `[R, V]` (policy) or `[R, 1]` (value) and `tokens_chunk` is shape `[R]`
        (1D int64), both aligned to response tokens for one sample.
    """
    assert logits.size(0) == 1, f"{logits.shape}"
    assert logits.dtype == torch.float32, f"{logits.dtype}"

    logits = logits.squeeze(0)
    logits = logits.div(args.rollout_temperature)

    cp_size = mpu.get_context_parallel_world_size()
    end = 0
    for tokens, total_length, response_length in zip(unconcat_tokens, total_lengths, response_lengths):
        if cp_size == 1:
            end += total_length
            start = end - response_length
            logits_chunk = logits[start - 1 : end - 1]
            tokens_chunk = tokens[-response_length:]
        else:
            # TODO: this is super ugly... do better abstraction.
            chunk_size, chunks_offset, logits_offset, tokens_offset = get_logits_and_tokens_offset_with_cp(
                total_length, response_length
            )

            logits_0, logits_1 = logits[end : end + chunk_size], logits[end + chunk_size : end + 2 * chunk_size]
            end += 2 * chunk_size

            logits_0 = logits_0[logits_offset[0][0] - chunks_offset[0][0] : logits_offset[0][1] - chunks_offset[0][0]]
            tokens_0 = tokens[tokens_offset[0][0] : tokens_offset[0][1]]

            logits_1 = logits_1[logits_offset[1][0] - chunks_offset[1][0] : logits_offset[1][1] - chunks_offset[1][0]]
            tokens_1 = tokens[tokens_offset[1][0] : tokens_offset[1][1]]

            assert logits_0.size(0) == tokens_0.size(0), f"{logits_0.size(0)} vs {tokens_0.size(0)}"
            assert logits_1.size(0) == tokens_1.size(0), f"{logits_1.size(0)} vs {tokens_1.size(0)}"

            logits_chunk = torch.cat([logits_0, logits_1], dim=0)
            tokens_chunk = torch.cat([tokens_0, tokens_1], dim=0)

        yield logits_chunk, tokens_chunk


def get_log_probs_and_entropy(
    logits: torch.Tensor,
    *,
    args: Namespace,
    unconcat_tokens: list[torch.Tensor],
    total_lengths: list[int],
    response_lengths: list[int],
    with_entropy: bool = False,
    non_loss_data: bool = True,
) -> dict[str, list[torch.Tensor]]:
    """Compute per-token log-probabilities (and optionally entropy) on responses.

    For each sample, extracts response-aligned logits and tokens, then computes
    log-probabilities via softmax across the tensor-parallel group. Log-probs
    are squeezed from `[R, 1]` to `[R]`. Entropy values are always appended
    (even when `with_entropy=False`), but only included in the result dict
    when requested.

    Args:
        logits: Policy logits with shape `[1, T, V]`.
        args: Configuration (temperature applied in `get_responses`).
        unconcat_tokens: List of token tensors per sample.
        total_lengths: Total sequence lengths per sample.
        response_lengths: Response segment lengths per sample.
        with_entropy: If True, include "entropy" key in result.
        non_loss_data: Unused; kept for API compatibility.

    Returns:
        Dict with key "log_probs" mapping to a list of `[R]` tensors per
        sample. If `with_entropy` is True, also includes "entropy" key with
        a list of `[R]` tensors.
    """
    assert non_loss_data
    log_probs_list = []
    entropy_list = []
    for logits_chunk, tokens_chunk in get_responses(
        logits,
        args=args,
        unconcat_tokens=unconcat_tokens,
        total_lengths=total_lengths,
        response_lengths=response_lengths,
    ):
        log_prob, entropy = calculate_log_probs_and_entropy(
            logits_chunk, tokens_chunk, mpu.get_tensor_model_parallel_group(), with_entropy=with_entropy
        )

        log_probs_list.append(log_prob.squeeze(-1))
        entropy_list.append(entropy)

    res = {
        "log_probs": log_probs_list,
    }
    if with_entropy:
        res["entropy"] = entropy_list
    return res


def get_values(
    logits: torch.Tensor,
    *,
    args: Namespace,
    unconcat_tokens: list[torch.Tensor],
    total_lengths: list[int],
    response_lengths: list[int],
    non_loss_data: bool = True,
) -> dict[str, list[torch.Tensor]]:
    """Extract per-token value predictions over response tokens.

    For each sample, extracts response-aligned chunks from the value head
    output and squeezes the final dimension from `[R, 1]` to `[R]`.

    Args:
        logits: Value head output with shape `[1, T, 1]`.
        args: Configuration (passed to `get_responses` which uses
            `rollout_temperature` even though values don't need temperature).
        unconcat_tokens: List of token tensors per sample.
        total_lengths: Total sequence lengths per sample.
        response_lengths: Response segment lengths per sample.
        with_entropy: Unused; kept for signature compatibility.
        non_loss_data: Unused; kept for signature compatibility.

    Returns:
        Dict with key "values" mapping to a list of `[R]` value tensors
        per sample.
    """
    value_list = []
    for logits_chunk, _ in get_responses(
        logits,
        args=args,
        unconcat_tokens=unconcat_tokens,
        total_lengths=total_lengths,
        response_lengths=response_lengths,
    ):
        assert logits_chunk.size(-1) == 1, f"{logits_chunk.shape}"
        value_list.append(logits_chunk.squeeze(-1))

    return {
        "values": value_list,
    }


def compute_advantages_and_returns(args: Namespace, rollout_data: RolloutBatch) -> None:
    """Compute advantages and returns in-place based on `args.advantage_estimator`.

    This function extracts rewards, log-probs, values, and masks from
    `rollout_data`, computes KL divergences, then applies the chosen advantage
    estimator. Supported methods: "grpo", "gspo", "ppo", "reinforce_plus_plus",
    and "reinforce_plus_plus_baseline". When `args.normalize_advantages` is
    True, advantages are whitened across the data-parallel group using masked
    statistics.

    Early returns if both `log_probs` and `values` are None (intermediate
    pipeline stages).

    Args:
        args: Configuration specifying estimator type, KL coefficient,
            normalization settings, and other hyperparameters.
        rollout_data: Dict containing input lists ("log_probs", "ref_log_probs",
            "rewards", "values", "response_lengths", "loss_masks",
            "total_lengths"). Modified in-place to add "advantages" and
            "returns" keys, each mapping to lists of tensors per sample.
    """
    log_probs: list[torch.Tensor] = rollout_data.get("log_probs")
    ref_log_probs: list[torch.Tensor] = rollout_data.get("ref_log_probs")
    rewards: list[float] = rollout_data.get("rewards")
    values: Union[None, list[torch.Tensor]] = rollout_data.get("values")
    response_lengths: list[int] = rollout_data.get("response_lengths")
    loss_masks: list[torch.Tensor] = rollout_data.get("loss_masks")
    total_lengths: list[int] = rollout_data.get("total_lengths")

    # return when not the last pp stage.
    if log_probs is None and values is None:
        return

    if args.kl_coef == 0 or not log_probs:
        # when kl_coef is 0, we won't compute ref_log_prob
        xs = log_probs if log_probs is not None else values
        kl = [torch.zeros_like(x, dtype=torch.float32, device=x.device) for x in xs]
    else:
        kl = [
            compute_approx_kl(
                log_probs[i],
                ref_log_probs[i],
                kl_loss_type=args.kl_loss_type,
            )
            for i in range(len(log_probs))
        ]

    if args.advantage_estimator in ["grpo", "gspo"]:
        rewards = torch.tensor(rewards, dtype=torch.float32, device=kl[0].device)
        returns = get_grpo_returns(rewards, kl)
        # TODO: is the copy necessary?
        advantages = [r for r in returns]

    elif args.advantage_estimator == "ppo":
        # TODO: optimize this
        old_rewards = rewards
        rewards = []
        for reward, k in zip(old_rewards, kl):
            k *= -args.kl_coef
            cp_rank = mpu.get_context_parallel_rank()
            if cp_rank == 0:
                k[-1] += reward
            rewards.append(k)
        advantages, returns = list(
            zip(
                *[
                    get_advantages_and_returns(total_length, response_length, value, reward, args.gamma, args.lambd)
                    for total_length, response_length, value, reward in zip(
                        total_lengths, response_lengths, values, rewards
                    )
                ]
            )
        )

    elif args.advantage_estimator == "reinforce_plus_plus":
        rewards = torch.tensor(rewards, dtype=torch.float32, device=kl[0].device)
        returns = get_reinforce_plus_plus_returns(
            rewards=rewards,
            kl=kl,
            loss_masks=loss_masks,
            response_lengths=response_lengths,
            total_lengths=total_lengths,
            kl_coef=args.kl_coef,
            gamma=args.gamma,
        )
        advantages = [r for r in returns]

    elif args.advantage_estimator == "reinforce_plus_plus_baseline":
        rewards = torch.tensor(rewards, dtype=torch.float32, device=kl[0].device)
        advantages = get_reinforce_plus_plus_baseline_advantages(
            rewards=rewards,
            kl=kl,
            loss_masks=loss_masks,
            kl_coef=args.kl_coef,
        )
        returns = advantages

    else:
        raise NotImplementedError(f"advantage_estimator {args.advantage_estimator} is not supported. ")

    # TODO: OpenRLHF always does advantages normalization but veRL doesn't seem to do it.
    if args.normalize_advantages:
        all_advs = torch.cat(advantages)
        cp_size = mpu.get_context_parallel_world_size()
        if cp_size == 1:
            all_masks = torch.cat(loss_masks)
        else:
            mask_chunks = []
            for i in range(len(advantages)):
                total_len = total_lengths[i]
                response_len = response_lengths[i]
                prompt_len = total_len - response_len

                _, _, _, token_offsets = get_logits_and_tokens_offset_with_cp(total_len, response_len)

                # Convert global offsets to response-space offsets
                s0, e0 = token_offsets[0]
                s1, e1 = token_offsets[1]
                res_s0, res_e0 = max(0, s0 - prompt_len), max(0, e0 - prompt_len)
                res_s1, res_e1 = max(0, s1 - prompt_len), max(0, e1 - prompt_len)

                local_mask_parts = []
                full_mask = loss_masks[i]
                if res_e0 > res_s0:
                    local_mask_parts.append(full_mask[res_s0:res_e0])
                if res_e1 > res_s1:
                    local_mask_parts.append(full_mask[res_s1:res_e1])

                # Concatenate the parts to form the final mask chunk for this rank and this sequence
                local_mask_chunk = (
                    torch.cat(local_mask_parts)
                    if local_mask_parts
                    else torch.tensor([], device=all_advs.device, dtype=full_mask.dtype)
                )
                mask_chunks.append(local_mask_chunk)

            all_masks = torch.cat(mask_chunks)

        if all_masks.numel() > 0:
            assert (
                all_advs.size() == all_masks.size()
            ), f"Shape mismatch before whitening: advantages {all_advs.size()}, masks {all_masks.size()}"
            dp_group = mpu.get_data_parallel_group()

            whitened_advs_flat = distributed_masked_whiten(
                all_advs,
                all_masks,
                process_group=dp_group,
                shift_mean=True,
            )
            chunk_lengths = [chunk.size(0) for chunk in advantages]
            advantages = list(torch.split(whitened_advs_flat, chunk_lengths))

    rollout_data["advantages"] = advantages
    rollout_data["returns"] = returns


def policy_loss_function(
    args: Namespace,
    batch: RolloutBatch,
    logits: torch.Tensor,
    sum_of_sample_mean: Callable[[torch.Tensor], torch.Tensor],
) -> tuple[torch.Tensor, dict[str, torch.Tensor]]:
    """Compute policy loss (PPO/GSPO) and metrics.

    Computes current log-probabilities and entropy from model logits, then
    calculates PPO-style clipped policy gradient loss. For GSPO, gathers
    full sequences via context-parallel all-gather before computing per-sample
    KL. Optionally applies TIS (Temporal Importance Sampling) correction and
    adds KL loss term if configured.

    Args:
        args: Configuration controlling advantage estimator, clipping thresholds,
            entropy/KL coefficients, and TIS settings.
        batch: Mini-batch containing "advantages", "log_probs" (old policy),
            "unconcat_tokens", "response_lengths", "total_lengths", "loss_masks",
            and optionally "ref_log_probs" and "rollout_log_probs".
        logits: Policy logits with shape `[1, T, V]`.
        sum_of_sample_mean: Reduction function that averages per-sample values.

    Returns:
        Tuple of `(loss, metrics)` where `loss` is a scalar tensor and `metrics`
        is a dict containing detached scalars: "loss", "pg_loss",
        "entropy_loss", "pg_clipfrac", "ppo_kl". Additional keys "kl_loss",
        "tis", "ois", "tis_clipfrac" are included when the respective features
        are enabled.
    """
    advantages = torch.cat(batch["advantages"], dim=0)
    old_log_probs = batch["rollout_log_probs"] if args.use_rollout_logprobs else batch["log_probs"]

    response_lengths = batch["response_lengths"]
    total_lengths = batch["total_lengths"]

    log_probs_and_entropy = get_log_probs_and_entropy(
        logits,
        args=args,
        unconcat_tokens=batch["unconcat_tokens"],
        total_lengths=total_lengths,
        response_lengths=response_lengths,
        with_entropy=True,
    )

    log_probs = log_probs_and_entropy["log_probs"]

    if args.advantage_estimator == "gspo":
        full_log_probs = [
            all_gather_with_cp(log_prob, total_length, response_length)
            for log_prob, total_length, response_length in zip(log_probs, total_lengths, response_lengths)
        ]
        full_old_log_probs = [
            all_gather_with_cp(old_log_prob, total_length, response_length)
            for old_log_prob, total_length, response_length in zip(old_log_probs, total_lengths, response_lengths)
        ]

        loss_masks = batch["loss_masks"]
        ppo_kl = [
            ((old_logprob - log_prob) * loss_mask).sum() / torch.clamp_min(loss_mask.sum(), 1)
            for log_prob, old_logprob, loss_mask in zip(full_log_probs, full_old_log_probs, loss_masks)
        ]
        ppo_kl = [kl.expand_as(log_prob) for kl, log_prob in zip(ppo_kl, log_probs)]
        ppo_kl = torch.cat(ppo_kl, dim=0)
        log_probs = torch.cat(log_probs, dim=0)
    else:
        old_log_probs = torch.cat(old_log_probs, dim=0)
        log_probs = torch.cat(log_probs, dim=0)
        ppo_kl = old_log_probs - log_probs

    pg_loss, pg_clipfrac = compute_policy_loss(ppo_kl, advantages, args.eps_clip, args.eps_clip_high)

    # Compute TIS metrics if rollout_log_probs is available
    has_rollout_log_probs = "rollout_log_probs" in batch and batch["rollout_log_probs"] is not None

    if has_rollout_log_probs:

        def vanilla_tis_function(
            args,
            *,
            pg_loss: torch.Tensor,
            train_log_probs: list[torch.Tensor],
            rollout_log_probs: list[torch.Tensor],
            loss_masks: list[torch.Tensor],
            **kwargs: Any,
        ) -> Tuple[torch.Tensor, list[torch.Tensor], Dict[str, torch.Tensor]]:
            rollout_log_probs = torch.cat(rollout_log_probs, dim=0)
            old_log_probs = torch.cat(train_log_probs, dim=0)
            tis = torch.exp(old_log_probs - rollout_log_probs)
            tis_abs = torch.exp((old_log_probs - rollout_log_probs).abs())
            tis_weights = torch.clamp(tis, min=args.tis_clip_low, max=args.tis_clip)
            tis_clipfrac = (tis_weights != tis).float()
            metrics = {
                "tis": tis.clone().detach(),
                "tis_clipfrac": tis_clipfrac.clone().detach(),
                "tis_abs": tis_abs.clone().detach(),
            }
            pg_loss = pg_loss * tis_weights
            return pg_loss, loss_masks, metrics

        ois = (-ppo_kl).exp()
        tis_kwargs = {
            "args": args,
            "pg_loss": pg_loss,
            "train_log_probs": batch["log_probs"],
            "rollout_log_probs": batch["rollout_log_probs"],
            "loss_masks": batch["loss_masks"],
            "total_lengths": total_lengths,
            "response_lengths": response_lengths,
        }

        if args.custom_tis_function_path is not None:
            tis_func = load_function(args.custom_tis_function_path)
        else:
            tis_func = vanilla_tis_function
        pg_loss, modified_response_masks, tis_metrics = tis_func(**tis_kwargs)

<<<<<<< HEAD
        # Only apply TIS correction when explicitly enabled
        if args.use_tis:
            pg_loss = pg_loss * tis_weights
=======
        # [decouple IS and rejection] Rebuild sum_of_sample_mean with modified_response_masks for denominator correction
        # modified_response_masks will be sliced with cp in get_sum_of_sample_mean
        sum_of_sample_mean = get_sum_of_sample_mean(
            total_lengths, response_lengths, modified_response_masks, args.calculate_per_token_loss
        )
>>>>>>> 16b39196

    pg_loss = sum_of_sample_mean(pg_loss)
    pg_clipfrac = sum_of_sample_mean(pg_clipfrac)
    ppo_kl = sum_of_sample_mean(ppo_kl)

    # entropy loss
    entropy = log_probs_and_entropy["entropy"]
    entropy = torch.cat(entropy, dim=0)
    entropy_loss = sum_of_sample_mean(entropy)

    loss = pg_loss - args.entropy_coef * entropy_loss

    if args.use_kl_loss:
        ref_log_probs = batch["ref_log_probs"]
        ref_log_probs = torch.cat(ref_log_probs, dim=0)
        kl = compute_approx_kl(
            log_probs,
            ref_log_probs,
            kl_loss_type=args.kl_loss_type,
        )
        kl_loss = sum_of_sample_mean(kl)

        loss = loss + args.kl_loss_coef * kl_loss

    # make sure the gradient could backprop correctly.
    if log_probs.numel() == 0:
        loss += 0 * logits.sum()

    train_rollout_logprob_abs_diff = None
    if "rollout_log_probs" in batch:
        rollout_log_probs = torch.cat(batch["rollout_log_probs"], dim=0)
        train_rollout_logprob_abs_diff = sum_of_sample_mean((old_log_probs - rollout_log_probs).abs())

    reported_loss = {
        "loss": loss.clone().detach(),
        "pg_loss": pg_loss.clone().detach(),
        "entropy_loss": entropy_loss.clone().detach(),
        "pg_clipfrac": pg_clipfrac.clone().detach(),
        "ppo_kl": ppo_kl.clone().detach(),
    }

    if train_rollout_logprob_abs_diff is not None:
        reported_loss["train_rollout_logprob_abs_diff"] = train_rollout_logprob_abs_diff.clone().detach()

    if args.use_kl_loss:
        reported_loss["kl_loss"] = kl_loss.clone().detach()

    # Report TIS metrics if they were computed
    if has_rollout_log_probs:
        reported_loss["ois"] = sum_of_sample_mean(ois).clone().detach()
        # Assume all metrics are already cloned and detached
        for metric_key, metric_value in tis_metrics.items():
            key_name = f"{metric_key}"
            reported_loss[key_name] = sum_of_sample_mean(metric_value)

    return loss, reported_loss


def value_loss_function(
    args: Namespace,
    batch: RolloutBatch,
    logits: torch.Tensor,
    sum_of_sample_mean: Callable[[torch.Tensor], torch.Tensor],
) -> tuple[torch.Tensor, dict[str, torch.Tensor]]:
    """Compute clipped value loss and metrics.

    Extracts current value predictions from `logits`, compares them against
    stored old values with clipping, and computes the maximum of clipped and
    unclipped squared errors (PPO-style value clipping).

    Args:
        args: Configuration containing `value_clip` threshold.
        batch: Mini-batch with "values" (old predictions), "returns",
            "unconcat_tokens", "total_lengths", and "response_lengths".
        logits: Value head output with shape `[1, T, 1]`.
        sum_of_sample_mean: Reduction function that averages per-sample values.

    Returns:
        Tuple of `(loss, metrics)` where `loss` is a scalar tensor and
        `metrics` contains detached scalars "value_loss" and "value_clipfrac".
    """
    old_values = torch.cat(batch["values"], dim=0)

    values = get_values(
        logits,
        args=args,
        unconcat_tokens=batch["unconcat_tokens"],
        total_lengths=batch["total_lengths"],
        response_lengths=batch["response_lengths"],
    )
    values = torch.cat([value.flatten() for value in values["values"]], dim=0)

    returns = torch.cat(batch["returns"], dim=0)

    values_clipfrac = torch.abs(values - old_values) > args.value_clip
    values_clipped = old_values + (values - old_values).clamp(-args.value_clip, args.value_clip)
    surr1 = (values_clipped - returns) ** 2
    surr2 = (values - returns) ** 2
    loss = torch.max(surr1, surr2)

    loss = sum_of_sample_mean(loss)
    values_clipfrac = sum_of_sample_mean(values_clipfrac.float())

    # make sure the gradient could backprop correctly.
    if values.numel() == 0:
        loss += 0 * values.sum()

    reported_loss = {
        "value_loss": loss.clone().detach(),
        "value_clipfrac": values_clipfrac.clone().detach(),
    }

    return loss, reported_loss


def sft_loss_function(
    args: Namespace,
    batch: RolloutBatch,
    logits: torch.Tensor,
    sum_of_sample_mean: Callable[[torch.Tensor], torch.Tensor],
) -> tuple[torch.Tensor, dict[str, torch.Tensor]]:
    """Compute supervised fine-tuning loss over response tokens.

    Computes log-probabilities of the ground-truth tokens in the response
    segments and returns the negative log-likelihood as the loss.

    Args:
        args: Configuration (passed through to helpers).
        batch: Mini-batch with "unconcat_tokens", "response_lengths", and
            "total_lengths".
        logits: Policy logits with shape `[1, T, V]`.
        sum_of_sample_mean: Reduction function that averages per-sample values.

    Returns:
        Tuple of `(loss, metrics)` where `metrics` contains a single detached
        scalar "loss".
    """
    response_lengths = batch["response_lengths"]
    total_lengths = batch["total_lengths"]

    log_probs_and_entropy = get_log_probs_and_entropy(
        logits,
        args=args,
        unconcat_tokens=batch["unconcat_tokens"],
        total_lengths=total_lengths,
        response_lengths=response_lengths,
        with_entropy=False,
    )

    log_probs = log_probs_and_entropy["log_probs"]
    log_probs = torch.cat(log_probs, dim=0)
    loss = -sum_of_sample_mean(log_probs)

    # make sure the gradient could backprop correctly.
    if log_probs.numel() == 0:
        loss += 0 * logits.sum()

    return (
        loss,
        {
            "loss": loss.clone().detach(),
        },
    )


def loss_function(
    args: Namespace,
    batch: RolloutBatch,
    num_microbatches: int,
    logits: torch.Tensor,
) -> tuple[torch.Tensor, int | torch.Tensor, dict[str, list[str] | torch.Tensor]]:
    """Dispatch to the configured loss and rescale for Megatron integration.

    Selects one of "policy_loss", "value_loss", "sft_loss", or a custom loss
    function based on `args.loss_type`, computes the loss and metrics, then
    rescales the loss by micro-batch and parallelism factors to integrate with
    Megatron's gradient accumulation.

    Args:
        args: Configuration specifying `loss_type`, `calculate_per_token_loss`,
            `global_batch_size`, and optionally `custom_loss_function_path`.
        batch: Mini-batch with "loss_masks", "response_lengths", and other
            keys required by the selected loss function.
        num_microbatches: Number of gradient accumulation steps.
        logits: Model outputs (policy or value head).

    Returns:
        Tuple of `(scaled_loss, normalizer, logging_dict)` where:
        - `scaled_loss` is the loss tensor (scalar) rescaled for Megatron.
        - `normalizer` is `num_tokens` (scalar tensor) if
          `args.calculate_per_token_loss` is True, else `1` (int).
        - `logging_dict` has keys "keys" (list of str metric names) and
          "values" (1D tensor: [count, metric1, metric2, ...]).
    """
    num_tokens = sum([torch.clamp_min(loss_mask.sum(), 1) for loss_mask in batch["loss_masks"]])
    num_samples = len(batch["response_lengths"])

    sum_of_sample_mean = get_sum_of_sample_mean(
        batch["total_lengths"],
        batch["response_lengths"],
        batch["loss_masks"],
        args.calculate_per_token_loss,
    )

    loss_function_kwargs = {
        "args": args,
        "batch": batch,
        "logits": logits,
        "sum_of_sample_mean": sum_of_sample_mean,
    }

    match args.loss_type:
        case "policy_loss":
            loss, log = policy_loss_function(**loss_function_kwargs)
        case "value_loss":
            loss, log = value_loss_function(**loss_function_kwargs)
        case "sft_loss":
            loss, log = sft_loss_function(**loss_function_kwargs)
        case "custom_loss":
            custom_loss_function = load_function(args.custom_loss_function_path)
            loss, log = custom_loss_function(**loss_function_kwargs)
        case _:
            raise ValueError(f"Unknown loss type: {args.loss_type}")

    # Here we need to divide by cp_size because to cancel the multiply in Megatron.
    loss = (
        loss * num_microbatches / args.global_batch_size * mpu.get_data_parallel_world_size(with_context_parallel=True)
    )

    return (
        loss,
        num_tokens if args.calculate_per_token_loss else 1,
        {
            "keys": list(log.keys()),
            "values": torch.tensor(
                [
                    num_samples if not args.calculate_per_token_loss else num_tokens,
                ]
                + list(log.values()),
                device=logits.device,
            ),
        },
    )<|MERGE_RESOLUTION|>--- conflicted
+++ resolved
@@ -446,6 +446,8 @@
             pg_loss = pg_loss * tis_weights
             return pg_loss, loss_masks, metrics
 
+        assert "rollout_log_probs" in batch, "rollout_log_probs must be provided for TIS"
+
         ois = (-ppo_kl).exp()
         tis_kwargs = {
             "args": args,
@@ -463,17 +465,11 @@
             tis_func = vanilla_tis_function
         pg_loss, modified_response_masks, tis_metrics = tis_func(**tis_kwargs)
 
-<<<<<<< HEAD
-        # Only apply TIS correction when explicitly enabled
-        if args.use_tis:
-            pg_loss = pg_loss * tis_weights
-=======
         # [decouple IS and rejection] Rebuild sum_of_sample_mean with modified_response_masks for denominator correction
         # modified_response_masks will be sliced with cp in get_sum_of_sample_mean
         sum_of_sample_mean = get_sum_of_sample_mean(
             total_lengths, response_lengths, modified_response_masks, args.calculate_per_token_loss
         )
->>>>>>> 16b39196
 
     pg_loss = sum_of_sample_mean(pg_loss)
     pg_clipfrac = sum_of_sample_mean(pg_clipfrac)
