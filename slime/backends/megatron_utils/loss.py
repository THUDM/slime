from argparse import Namespace
from collections.abc import Callable, Iterator
from typing import Any

import torch
import torch.distributed as dist
from megatron.core import mpu
from torch.utils.checkpoint import checkpoint

from slime.utils.distributed_utils import distributed_masked_whiten
from slime.utils.misc import load_function
from slime.utils.ppo_utils import (
    OpsmInputs,
    build_opsm_inputs_from_log_probs,
    build_opsm_inputs_from_seq_kls,
    calculate_log_probs_and_entropy,
    compute_approx_kl,
    compute_gspo_kl,
    compute_opsm_mask,
    compute_policy_loss,
    get_advantages_and_returns_batch,
    get_grpo_returns,
    get_reinforce_plus_plus_baseline_advantages,
    get_reinforce_plus_plus_returns,
)
from slime.utils.types import RolloutBatch

from .cp_utils import get_chunked_loss_masks, get_logits_and_tokens_offset_with_cp, get_sum_of_sample_mean


def get_responses(
    logits: torch.Tensor,
    *,
    args: Namespace,
    unconcat_tokens: list[torch.Tensor],
    total_lengths: list[int],
    response_lengths: list[int],
) -> Iterator[tuple[torch.Tensor, torch.Tensor]]:
    """Yield response-aligned `(logits_chunk, tokens_chunk)` pairs per sample.

    After squeezing batch dimension and applying temperature scaling, this
    function extracts the logits and tokens corresponding to response segments
    for each sample. When context parallelism is disabled, it slices directly
    from the concatenated sequence. With context parallelism enabled, it
    handles split sequences across ranks.

    Args:
        logits: Model outputs with shape `[1, T, V]` (policy) or `[1, T, 1]`
            (value). Must be float32.
        args: Configuration containing `rollout_temperature` for scaling.
        unconcat_tokens: List of token tensors (prompt+response) per sample.
        total_lengths: Total sequence lengths (prompt+response) per sample.
        response_lengths: Response segment lengths per sample.

    Yields:
        Tuple of `(logits_chunk, tokens_chunk)` where `logits_chunk` is shape
        `[R, V]` (policy) or `[R, 1]` (value) and `tokens_chunk` is shape `[R]`
        (1D int64), both aligned to response tokens for one sample.
    """
    assert logits.size(0) == 1, f"{logits.shape}"
    assert logits.dtype == torch.float32, f"{logits.dtype}"

    logits = logits.squeeze(0)
    logits = logits.div(args.rollout_temperature)

    cp_size = mpu.get_context_parallel_world_size()
    end = 0
    for tokens, total_length, response_length in zip(unconcat_tokens, total_lengths, response_lengths, strict=True):
        if cp_size == 1:
            end += total_length
            start = end - response_length
            logits_chunk = logits[start - 1 : end - 1]
            tokens_chunk = tokens[-response_length:]
        else:
            # TODO: this is super ugly... do better abstraction.
            chunk_size, chunks_offset, logits_offset, tokens_offset = get_logits_and_tokens_offset_with_cp(
                total_length, response_length
            )

            logits_0, logits_1 = logits[end : end + chunk_size], logits[end + chunk_size : end + 2 * chunk_size]
            end += 2 * chunk_size

            logits_0 = logits_0[logits_offset[0][0] - chunks_offset[0][0] : logits_offset[0][1] - chunks_offset[0][0]]
            tokens_0 = tokens[tokens_offset[0][0] : tokens_offset[0][1]]

            logits_1 = logits_1[logits_offset[1][0] - chunks_offset[1][0] : logits_offset[1][1] - chunks_offset[1][0]]
            tokens_1 = tokens[tokens_offset[1][0] : tokens_offset[1][1]]

            assert logits_0.size(0) == tokens_0.size(0), f"{logits_0.size(0)} vs {tokens_0.size(0)}"
            assert logits_1.size(0) == tokens_1.size(0), f"{logits_1.size(0)} vs {tokens_1.size(0)}"

            logits_chunk = torch.cat([logits_0, logits_1], dim=0)
            tokens_chunk = torch.cat([tokens_0, tokens_1], dim=0)

        yield logits_chunk, tokens_chunk


def get_log_probs_and_entropy(
    logits: torch.Tensor,
    *,
    args: Namespace,
    unconcat_tokens: list[torch.Tensor],
    total_lengths: list[int],
    response_lengths: list[int],
    with_entropy: bool = False,
    non_loss_data: bool = True,
) -> dict[str, list[torch.Tensor]]:
    """Compute per-token log-probabilities (and optionally entropy) on responses.

    For each sample, extracts response-aligned logits and tokens, then computes
    log-probabilities via softmax across the tensor-parallel group. Log-probs
    are squeezed from `[R, 1]` to `[R]`. Entropy values are always appended
    (even when `with_entropy=False`), but only included in the result dict
    when requested.

    Args:
        logits: Policy logits with shape `[1, T, V]`.
        args: Configuration (temperature applied in `get_responses`).
        unconcat_tokens: List of token tensors per sample.
        total_lengths: Total sequence lengths per sample.
        response_lengths: Response segment lengths per sample.
        with_entropy: If True, include "entropy" key in result.
        non_loss_data: Unused; kept for API compatibility.

    Returns:
        Dict with key "log_probs" mapping to a list of `[R]` tensors per
        sample. If `with_entropy` is True, also includes "entropy" key with
        a list of `[R]` tensors.
    """
    assert non_loss_data
    log_probs_list = []
    entropy_list = []
    for logits_chunk, tokens_chunk in get_responses(
        logits,
        args=args,
        unconcat_tokens=unconcat_tokens,
        total_lengths=total_lengths,
        response_lengths=response_lengths,
    ):
        log_prob, entropy = calculate_log_probs_and_entropy(
            logits_chunk, tokens_chunk, mpu.get_tensor_model_parallel_group(), with_entropy=with_entropy
        )

        log_probs_list.append(log_prob.squeeze(-1))
        entropy_list.append(entropy)

    res = {
        "log_probs": log_probs_list,
    }
    if with_entropy:
        res["entropy"] = entropy_list
    return res


def get_values(
    logits: torch.Tensor,
    *,
    args: Namespace,
    unconcat_tokens: list[torch.Tensor],
    total_lengths: list[int],
    response_lengths: list[int],
    with_entropy: bool = False,
    non_loss_data: bool = True,
) -> dict[str, list[torch.Tensor]]:
    """Extract per-token value predictions over response tokens.

    For each sample, extracts response-aligned chunks from the value head
    output and squeezes the final dimension from `[R, 1]` to `[R]`.

    Args:
        logits: Value head output with shape `[1, T, 1]`.
        args: Configuration (passed to `get_responses` which uses
            `rollout_temperature` even though values don't need temperature).
        unconcat_tokens: List of token tensors per sample.
        total_lengths: Total sequence lengths per sample.
        response_lengths: Response segment lengths per sample.
        with_entropy: Unused; kept for signature compatibility.
        non_loss_data: Unused; kept for signature compatibility.

    Returns:
        Dict with key "values" mapping to a list of `[R]` value tensors
        per sample.
    """
    value_list = []
    for logits_chunk, _ in get_responses(
        logits,
        args=args,
        unconcat_tokens=unconcat_tokens,
        total_lengths=total_lengths,
        response_lengths=response_lengths,
    ):
        assert logits_chunk.size(-1) == 1, f"{logits_chunk.shape}"
        value_list.append(logits_chunk.squeeze(-1))

    return {
        "values": value_list,
    }


def _compute_seq_kls_with_cp(
    log_probs: list[torch.Tensor],
    old_log_probs: list[torch.Tensor],
    loss_masks: list[torch.Tensor],
    total_lengths: list[int],
    response_lengths: list[int],
    *,
    cp_group: dist.ProcessGroup,
) -> tuple[list[torch.Tensor], list[torch.Tensor]]:
    """Compute sequence-level KL scalars with minimal CP communication."""

    chunked_loss_masks, _ = get_chunked_loss_masks(total_lengths, response_lengths, loss_masks)

    local_pairs: list[torch.Tensor] = []
    for log_prob, old_log_prob, chunked_loss_mask, _full_loss_mask in zip(
        log_probs, old_log_probs, chunked_loss_masks, loss_masks, strict=True
    ):
        local_num = ((old_log_prob - log_prob) * chunked_loss_mask).sum()
        local_den = chunked_loss_mask.sum()

        local_pairs.append(torch.stack((local_num, local_den)))

    stacked_pairs = dist.nn.functional.all_reduce(torch.stack(local_pairs), group=cp_group)
    local_pairs = list(stacked_pairs.unbind())

    seq_kls: list[torch.Tensor] = []
    for reduced_pair, _full_loss_mask in zip(local_pairs, loss_masks, strict=True):
        reduced_num, reduced_den = reduced_pair.unbind()
        seq_kls.append(
            reduced_num
            / torch.clamp_min(
                reduced_den,
                1,
            )
        )

    return seq_kls, chunked_loss_masks


def _compute_seq_kls_with_cp_no_grad(
    log_probs: list[torch.Tensor],
    old_log_probs: list[torch.Tensor],
    loss_masks: list[torch.Tensor],
    total_lengths: list[int],
    response_lengths: list[int],
    *,
    cp_group: dist.ProcessGroup,
) -> tuple[list[torch.Tensor], list[torch.Tensor]]:
    """Compute CP sequence-level KLs without tracking gradients."""

    chunked_loss_masks, _ = get_chunked_loss_masks(total_lengths, response_lengths, loss_masks)

    with torch.no_grad():
        local_pairs: list[torch.Tensor] = []
        for log_prob, old_log_prob, chunked_loss_mask, _full_loss_mask in zip(
            log_probs, old_log_probs, chunked_loss_masks, loss_masks, strict=True
        ):
            local_num = ((old_log_prob - log_prob) * chunked_loss_mask).sum()
            local_den = chunked_loss_mask.sum()

            local_pairs.append(torch.stack((local_num, local_den)))

        stacked_pairs = torch.stack(local_pairs)
        dist.all_reduce(stacked_pairs, group=cp_group)

        seq_kls: list[torch.Tensor] = []
        for reduced_pair, _full_loss_mask in zip(stacked_pairs, loss_masks, strict=True):
            reduced_num, reduced_den = reduced_pair.unbind()
            seq_kls.append(
                reduced_num
                / torch.clamp_min(
                    reduced_den,
                    1,
                )
            )

    return seq_kls, chunked_loss_masks


def compute_advantages_and_returns(args: Namespace, rollout_data: RolloutBatch) -> None:
    """Compute advantages and returns in-place based on `args.advantage_estimator`.

    This function extracts rewards, log-probs, values, and masks from
    `rollout_data`, computes KL divergences, then applies the chosen advantage
    estimator. Supported methods: "grpo", "gspo", "ppo", "reinforce_plus_plus",
    and "reinforce_plus_plus_baseline". When `args.normalize_advantages` is
    True, advantages are whitened across the data-parallel group using masked
    statistics.

    Early returns if both `log_probs` and `values` are None (intermediate
    pipeline stages).

    Args:
        args: Configuration specifying estimator type, KL coefficient,
            normalization settings, and other hyperparameters.
        rollout_data: Dict containing input lists ("log_probs", "ref_log_probs",
            "rewards", "values", "response_lengths", "loss_masks",
            "total_lengths"). Modified in-place to add "advantages" and
            "returns" keys, each mapping to lists of tensors per sample.
    """
    log_probs: list[torch.Tensor] = rollout_data.get("rollout_log_probs" if args.use_rollout_logprobs else "log_probs")
    ref_log_probs: list[torch.Tensor] = rollout_data.get("ref_log_probs")
    rewards: list[float] = rollout_data.get("rewards")
    values: None | list[torch.Tensor] = rollout_data.get("values")
    response_lengths: list[int] = rollout_data.get("response_lengths")
    loss_masks: list[torch.Tensor] = rollout_data.get("loss_masks")
    total_lengths: list[int] = rollout_data.get("total_lengths")

    # return when not the last pp stage.
    if log_probs is None and values is None:
        return

    if args.kl_coef == 0 or not log_probs:
        # when kl_coef is 0, we won't compute ref_log_prob
        xs = log_probs if log_probs is not None else values
        kl = [torch.zeros_like(x, dtype=torch.float32, device=x.device) for x in xs]
    else:
        kl = [
            compute_approx_kl(
                log_probs[i],
                ref_log_probs[i],
                kl_loss_type=args.kl_loss_type,
            )
            for i in range(len(log_probs))
        ]

    if args.advantage_estimator in ["grpo", "gspo"]:
        rewards = torch.tensor(rewards, dtype=torch.float32, device=kl[0].device)
        returns = get_grpo_returns(rewards, kl)
        # TODO: is the copy necessary?
        advantages = [r for r in returns]

    elif args.advantage_estimator == "ppo":
        old_rewards = rewards
        rewards = []
        kl_coef = -args.kl_coef
        cp_rank = mpu.get_context_parallel_rank()
        for reward, k in zip(old_rewards, kl, strict=True):
            k *= kl_coef
            if cp_rank == 0:
                k[-1] += reward
            rewards.append(k)
        advantages, returns = get_advantages_and_returns_batch(
            total_lengths, response_lengths, values, rewards, args.gamma, args.lambd
        )

    elif args.advantage_estimator == "reinforce_plus_plus":
        rewards = torch.tensor(rewards, dtype=torch.float32, device=kl[0].device)
        returns = get_reinforce_plus_plus_returns(
            rewards=rewards,
            kl=kl,
            loss_masks=loss_masks,
            response_lengths=response_lengths,
            total_lengths=total_lengths,
            kl_coef=args.kl_coef,
            gamma=args.gamma,
        )
        advantages = [r for r in returns]

    elif args.advantage_estimator == "reinforce_plus_plus_baseline":
        rewards = torch.tensor(rewards, dtype=torch.float32, device=kl[0].device)
        advantages = get_reinforce_plus_plus_baseline_advantages(
            rewards=rewards,
            kl=kl,
            loss_masks=loss_masks,
            kl_coef=args.kl_coef,
        )
        returns = advantages

    elif args.advantage_estimator == "on_policy_distillation":
        student_log_probs = log_probs
        teacher_log_probs = rollout_data.get("teacher_log_probs")
        response_lengths = rollout_data.get("response_lengths")
        device = student_log_probs[0].device
        teacher_log_probs = [t_log_prob.to(device=device) for t_log_prob in teacher_log_probs]
        teacher_log_probs = [
            t_log_prob[-response_length:]
            for t_log_prob, response_length in zip(teacher_log_probs, response_lengths, strict=True)
        ]
        advantages = [
            teacher_log_prob - student_log_prob
            for teacher_log_prob, student_log_prob in zip(teacher_log_probs, student_log_probs, strict=True)
        ]
        returns = advantages

    else:
        raise NotImplementedError(f"advantage_estimator {args.advantage_estimator} is not supported. ")

    # TODO: OpenRLHF always does advantages normalization but veRL doesn't seem to do it.
    if args.normalize_advantages:
        all_advs = torch.cat(advantages)
        cp_size = mpu.get_context_parallel_world_size()
        if cp_size == 1:
            all_masks = torch.cat(loss_masks)
        else:
            mask_chunks, _ = get_chunked_loss_masks(total_lengths, response_lengths, loss_masks)
            all_masks = torch.cat(mask_chunks)

        if all_masks.numel() > 0:
            assert (
                all_advs.size() == all_masks.size()
            ), f"Shape mismatch before whitening: advantages {all_advs.size()}, masks {all_masks.size()}"
            dp_group = mpu.get_data_parallel_group()

            whitened_advs_flat = distributed_masked_whiten(
                all_advs,
                all_masks,
                process_group=dp_group,
                shift_mean=True,
            )
            chunk_lengths = [chunk.size(0) for chunk in advantages]
            advantages = list(torch.split(whitened_advs_flat, chunk_lengths))

    rollout_data["advantages"] = advantages
    rollout_data["returns"] = returns


def vanilla_tis_function(
    args,
    *,
    pg_loss: torch.Tensor,
    train_log_probs: list[torch.Tensor],
    rollout_log_probs: list[torch.Tensor],
    loss_masks: list[torch.Tensor],
    **kwargs: Any,
) -> tuple[torch.Tensor, list[torch.Tensor], dict[str, torch.Tensor]]:
    rollout_log_probs = torch.cat(rollout_log_probs, dim=0)
    old_log_probs = torch.cat(train_log_probs, dim=0)
    tis = torch.exp(old_log_probs - rollout_log_probs)
    tis_abs = (torch.exp(old_log_probs - rollout_log_probs) - 1).abs()
    tis_weights = torch.clamp(tis, min=args.tis_clip_low, max=args.tis_clip)
    tis_clipfrac = (tis_weights != tis).float()
    metrics = {
        "tis": tis.clone().detach(),
        "tis_clipfrac": tis_clipfrac.clone().detach(),
        "tis_abs": tis_abs.clone().detach(),
    }
    pg_loss = pg_loss * tis_weights
    return pg_loss, loss_masks, metrics


def icepop_function(
    args,
    *,
    pg_loss: torch.Tensor,
    train_log_probs: list[torch.Tensor],
    rollout_log_probs: list[torch.Tensor],
    loss_masks: list[torch.Tensor],
    **kwargs: Any,
) -> tuple[torch.Tensor, list[torch.Tensor], dict[str, torch.Tensor]]:
    rollout_log_probs = torch.cat(rollout_log_probs, dim=0)
    old_log_probs = torch.cat(train_log_probs, dim=0)
    ice_ratio = torch.exp(old_log_probs - rollout_log_probs)
    ice_abs = (torch.exp(old_log_probs - rollout_log_probs) - 1).abs()
    ice_weight = torch.where(
        (ice_ratio >= args.tis_clip_low) & (ice_ratio <= args.tis_clip), ice_ratio, torch.zeros_like(ice_ratio)
    )
    ice_clipfrac = (ice_weight != ice_ratio).float()
    metrics = {
        "tis": ice_ratio.clone().detach(),
        "tis_clipfrac": ice_clipfrac.clone().detach(),
        "tis_abs": ice_abs.clone().detach(),
    }
    pg_loss = pg_loss * ice_weight
    return pg_loss, loss_masks, metrics


def policy_loss_function(
    args: Namespace,
    batch: RolloutBatch,
    logits: torch.Tensor,
    sum_of_sample_mean: Callable[[torch.Tensor], torch.Tensor],
) -> tuple[torch.Tensor, dict[str, torch.Tensor]]:
    """Compute policy loss (PPO/GSPO) and metrics.

    Computes current log-probabilities and entropy from model logits, then
<<<<<<< HEAD
    calculates PPO-style clipped policy gradient loss. For GSPO, computes
    per-sample KL either locally or with context-parallel all-reduces instead
    of all-gathering full sequences. Optionally applies TIS (Temporal
    Importance Sampling) correction and adds KL loss term if configured.
=======
    calculates PPO-style clipped policy gradient loss. For GSPO, gathers
    full sequences via context-parallel all-gather before computing per-sample
    KL. Optionally applies TIS (Truncated Importance Sampling) correction and
    adds KL loss term if configured.
>>>>>>> 7dd5f633

    Args:
        args: Configuration controlling advantage estimator, clipping thresholds,
            entropy/KL coefficients, and TIS settings.
        batch: Mini-batch containing "advantages", "log_probs" (old policy),
            "unconcat_tokens", "response_lengths", "total_lengths", "loss_masks",
            and optionally "ref_log_probs" and "rollout_log_probs".
        logits: Policy logits with shape `[1, T, V]`.
        sum_of_sample_mean: Reduction function that averages per-sample values.

    Returns:
        Tuple of `(loss, metrics)` where `loss` is a scalar tensor and `metrics`
        is a dict containing detached scalars: "loss", "pg_loss",
        "entropy_loss", "pg_clipfrac", "ppo_kl". Additional keys "kl_loss",
        "tis", "ois", "tis_clipfrac" are included when the respective features
        are enabled.
    """
    advantages = torch.cat(batch["advantages"], dim=0)
    old_log_probs = batch["rollout_log_probs"] if args.use_rollout_logprobs else batch["log_probs"]

    response_lengths = batch["response_lengths"]
    total_lengths = batch["total_lengths"]

    log_probs_and_entropy = get_log_probs_and_entropy(
        logits,
        args=args,
        unconcat_tokens=batch["unconcat_tokens"],
        total_lengths=total_lengths,
        response_lengths=response_lengths,
        with_entropy=True,
    )

    log_probs = log_probs_and_entropy["log_probs"]

    # Pre-gather log probs if needed by OPSM or GSPO to avoid duplicate gathering
    need_full_log_probs = args.use_opsm or args.advantage_estimator == "gspo"

    full_log_probs = None
    full_old_log_probs = None
    seq_kls: list[torch.Tensor] | None = None
    chunked_loss_masks: list[torch.Tensor] | None = None
    opsm_inputs: OpsmInputs | None = None
    cp_size = mpu.get_context_parallel_world_size()
    cp_group = mpu.get_context_parallel_group()
    if need_full_log_probs:
        if cp_size > 1:
            if args.advantage_estimator == "gspo":
                seq_kls, chunked_loss_masks = _compute_seq_kls_with_cp(
                    log_probs,
                    old_log_probs,
                    batch["loss_masks"],
                    total_lengths,
                    response_lengths,
                    cp_group=cp_group,
                )
            elif args.use_opsm:
                seq_kls, chunked_loss_masks = _compute_seq_kls_with_cp_no_grad(
                    log_probs,
                    old_log_probs,
                    batch["loss_masks"],
                    total_lengths,
                    response_lengths,
                    cp_group=cp_group,
                )
        else:
            full_log_probs = log_probs
            full_old_log_probs = old_log_probs

    if args.use_opsm:
        if seq_kls is not None and chunked_loss_masks is not None:
            opsm_inputs = build_opsm_inputs_from_seq_kls(
                seq_kls=seq_kls,
                loss_masks=batch["loss_masks"],
                chunked_loss_masks=chunked_loss_masks,
            )
        else:
            assert full_log_probs is not None and full_old_log_probs is not None
            opsm_inputs = build_opsm_inputs_from_log_probs(
                full_log_probs=full_log_probs,
                full_old_log_probs=full_old_log_probs,
                loss_masks=batch["loss_masks"],
            )

    # Compute OPSM mask if enabled
    if args.use_opsm:
        assert opsm_inputs is not None, "OPSM inputs must be built before masking"
        opsm_mask, opsm_clipfrac = compute_opsm_mask(
            args=args,
            advantages=batch["advantages"],
            opsm_inputs=opsm_inputs,
            cp_group=cp_group,
            cp_size=cp_size,
        )

    # Compute KL divergence (GSPO uses sequence-level KL, others use per-token KL)
    if args.advantage_estimator == "gspo":
        if cp_size > 1:
            assert seq_kls is not None
            ppo_kl = torch.cat(
                [seq_kl.expand_as(local_log_prob) for seq_kl, local_log_prob in zip(seq_kls, log_probs, strict=True)],
                dim=0,
            )
            old_log_probs = torch.cat(old_log_probs, dim=0)
            log_probs = torch.cat(log_probs, dim=0)
        else:
            ppo_kl = compute_gspo_kl(
                full_log_probs=full_log_probs,
                full_old_log_probs=full_old_log_probs,
                local_log_probs=log_probs,
                loss_masks=batch["loss_masks"],
            )
            old_log_probs = torch.cat(old_log_probs, dim=0)
            log_probs = torch.cat(log_probs, dim=0)
    else:
        old_log_probs = torch.cat(old_log_probs, dim=0)
        log_probs = torch.cat(log_probs, dim=0)
        ppo_kl = old_log_probs - log_probs

    pg_loss, pg_clipfrac = compute_policy_loss(ppo_kl, advantages, args.eps_clip, args.eps_clip_high)

    if args.use_opsm:
        pg_loss = pg_loss * opsm_mask

    # Apply off-policy correction using importance sampling if enabled
    if args.get_mismatch_metrics or args.use_tis:
        # NOTE:
        # `tis_func` may apply rejection-sampling style masking (RS) and return `modified_response_masks`.
        # We rebuild `sum_of_sample_mean` with those masks to correct denominators for loss/backprop.
        #
        # However, mismatch/TIS/RS metrics (e.g., "truncate_fraction") are often defined over the
        # *pre-RS* valid tokens. If we aggregate metrics with `modified_response_masks`, the rejected
        # tokens are excluded from the denominator and the metric can be artificially driven to 0.
        # Keep a copy of the original reducer (based on `batch["loss_masks"]`) for metric aggregation.
        sum_of_sample_mean_for_mismatch_metrics = sum_of_sample_mean

        assert "rollout_log_probs" in batch, "rollout_log_probs must be provided for TIS"

        ois = (-ppo_kl).exp()
        tis_kwargs = {
            "args": args,
            "pg_loss": pg_loss,
            "train_log_probs": batch["log_probs"],
            "rollout_log_probs": batch["rollout_log_probs"],
            "loss_masks": batch["loss_masks"],
            "total_lengths": total_lengths,
            "response_lengths": response_lengths,
        }

        if args.custom_tis_function_path is not None:
            tis_func = load_function(args.custom_tis_function_path)
        else:
            tis_func = vanilla_tis_function
        pg_loss, modified_response_masks, tis_metrics = tis_func(**tis_kwargs)

        # [decouple IS and rejection] Rebuild sum_of_sample_mean with modified_response_masks for denominator correction
        # modified_response_masks will be sliced with cp in get_sum_of_sample_mean
        sum_of_sample_mean = get_sum_of_sample_mean(
            total_lengths, response_lengths, modified_response_masks, args.calculate_per_token_loss
        )

    pg_loss = sum_of_sample_mean(pg_loss)
    pg_clipfrac = sum_of_sample_mean(pg_clipfrac)
    ppo_kl = sum_of_sample_mean(ppo_kl)

    # entropy loss
    entropy = log_probs_and_entropy["entropy"]
    entropy = torch.cat(entropy, dim=0)
    entropy_loss = sum_of_sample_mean(entropy)

    loss = pg_loss - args.entropy_coef * entropy_loss

    if args.use_kl_loss:
        ref_log_probs = batch["ref_log_probs"]
        ref_log_probs = torch.cat(ref_log_probs, dim=0)
        importance_ratio = None
        if args.use_unbiased_kl:
            importance_ratio = torch.exp(log_probs - old_log_probs)
        kl = compute_approx_kl(
            log_probs,
            ref_log_probs,
            kl_loss_type=args.kl_loss_type,
            importance_ratio=importance_ratio,
        )
        kl_loss = sum_of_sample_mean(kl)

        loss = loss + args.kl_loss_coef * kl_loss

    train_rollout_logprob_abs_diff = None
    if "rollout_log_probs" in batch and batch["rollout_log_probs"]:
        rollout_log_probs = torch.cat(batch["rollout_log_probs"], dim=0)
        train_rollout_logprob_abs_diff = sum_of_sample_mean((old_log_probs - rollout_log_probs).abs())

    reported_loss = {
        "loss": loss.clone().detach(),
        "pg_loss": pg_loss.clone().detach(),
        "entropy_loss": entropy_loss.clone().detach(),
        "pg_clipfrac": pg_clipfrac.clone().detach(),
        "ppo_kl": ppo_kl.clone().detach(),
    }

    if train_rollout_logprob_abs_diff is not None:
        reported_loss["train_rollout_logprob_abs_diff"] = train_rollout_logprob_abs_diff.clone().detach()

    if args.use_kl_loss:
        reported_loss["kl_loss"] = kl_loss.clone().detach()

    if args.get_mismatch_metrics or args.use_tis:
        # Aggregate mismatch/TIS/RS related metrics with the *pre-RS* masks.
        # See comment above where `sum_of_sample_mean_for_mismatch_metrics` is defined.
        reported_loss["ois"] = sum_of_sample_mean_for_mismatch_metrics(ois).clone().detach()
        # Assume all metrics are already cloned and detached
        for metric_key, metric_value in tis_metrics.items():
            key_name = f"{metric_key}"
            reported_loss[key_name] = sum_of_sample_mean_for_mismatch_metrics(metric_value)

    if args.use_opsm:
        reported_loss["opsm_clipfrac"] = opsm_clipfrac

    # Ensure gradients propagate even when local sequences are empty
    if log_probs.numel() == 0:
        loss = loss + 0 * logits.sum()

    return loss, reported_loss


def value_loss_function(
    args: Namespace,
    batch: RolloutBatch,
    logits: torch.Tensor,
    sum_of_sample_mean: Callable[[torch.Tensor], torch.Tensor],
) -> tuple[torch.Tensor, dict[str, torch.Tensor]]:
    """Compute clipped value loss and metrics.

    Extracts current value predictions from `logits`, compares them against
    stored old values with clipping, and computes the maximum of clipped and
    unclipped squared errors (PPO-style value clipping).

    Args:
        args: Configuration containing `value_clip` threshold.
        batch: Mini-batch with "values" (old predictions), "returns",
            "unconcat_tokens", "total_lengths", and "response_lengths".
        logits: Value head output with shape `[1, T, 1]`.
        sum_of_sample_mean: Reduction function that averages per-sample values.

    Returns:
        Tuple of `(loss, metrics)` where `loss` is a scalar tensor and
        `metrics` contains detached scalars "value_loss" and "value_clipfrac".
    """
    old_values = torch.cat(batch["values"], dim=0)

    values = get_values(
        logits,
        args=args,
        unconcat_tokens=batch["unconcat_tokens"],
        total_lengths=batch["total_lengths"],
        response_lengths=batch["response_lengths"],
    )
    values = torch.cat([value.flatten() for value in values["values"]], dim=0)

    returns = torch.cat(batch["returns"], dim=0)

    values_clipfrac = torch.abs(values - old_values) > args.value_clip
    values_clipped = old_values + (values - old_values).clamp(-args.value_clip, args.value_clip)
    surr1 = (values_clipped - returns) ** 2
    surr2 = (values - returns) ** 2
    loss = torch.max(surr1, surr2)

    loss = sum_of_sample_mean(loss)
    values_clipfrac = sum_of_sample_mean(values_clipfrac.float())

    reported_loss = {
        "value_loss": loss.clone().detach(),
        "value_clipfrac": values_clipfrac.clone().detach(),
    }

    # Ensure gradients propagate even when local sequences are empty
    if values.numel() == 0:
        loss = loss + 0 * logits.sum()

    return loss, reported_loss


def sft_loss_function(
    args: Namespace,
    batch: RolloutBatch,
    logits: torch.Tensor,
    sum_of_sample_mean: Callable[[torch.Tensor], torch.Tensor],
) -> tuple[torch.Tensor, dict[str, torch.Tensor]]:
    """Compute supervised fine-tuning loss over response tokens.

    Computes log-probabilities of the ground-truth tokens in the response
    segments and returns the negative log-likelihood as the loss.

    Args:
        args: Configuration (passed through to helpers).
        batch: Mini-batch with "unconcat_tokens", "response_lengths", and
            "total_lengths".
        logits: Policy logits with shape `[1, T, V]`.
        sum_of_sample_mean: Reduction function that averages per-sample values.

    Returns:
        Tuple of `(loss, metrics)` where `metrics` contains a single detached
        scalar "loss".
    """
    response_lengths = batch["response_lengths"]
    total_lengths = batch["total_lengths"]

    log_probs_and_entropy = get_log_probs_and_entropy(
        logits,
        args=args,
        unconcat_tokens=batch["unconcat_tokens"],
        total_lengths=total_lengths,
        response_lengths=response_lengths,
        with_entropy=False,
    )

    log_probs = log_probs_and_entropy["log_probs"]
    log_probs = torch.cat(log_probs, dim=0)
    loss = -sum_of_sample_mean(log_probs)

    # make sure the gradient could backprop correctly.
    if log_probs.numel() == 0:
        loss += 0 * logits.sum()

    return (
        loss,
        {
            "loss": loss.clone().detach(),
        },
    )


def loss_function(
    args: Namespace,
    batch: RolloutBatch,
    num_microbatches: int,
    logits: torch.Tensor,
) -> tuple[torch.Tensor, int | torch.Tensor, dict[str, list[str] | torch.Tensor]]:
    """Dispatch to the configured loss and rescale for Megatron integration.

    Selects one of "policy_loss", "value_loss", "sft_loss", or a custom loss
    function based on `args.loss_type`, computes the loss and metrics, then
    rescales the loss by micro-batch and parallelism factors to integrate with
    Megatron's gradient accumulation.

    Args:
        args: Configuration specifying `loss_type`, `calculate_per_token_loss`,
            `global_batch_size`, and optionally `custom_loss_function_path`.
        batch: Mini-batch with "loss_masks", "response_lengths", and other
            keys required by the selected loss function.
        num_microbatches: Number of gradient accumulation steps.
        logits: Model outputs (policy or value head).

    Returns:
        Tuple of `(scaled_loss, normalizer, logging_dict)` where:
        - `scaled_loss` is the loss tensor (scalar) rescaled for Megatron.
        - `normalizer` is `num_tokens` (scalar tensor) if
          `args.calculate_per_token_loss` is True, else `1` (int).
        - `logging_dict` has keys "keys" (list of str metric names) and
          "values" (1D tensor: [count, metric1, metric2, ...]).
    """
    num_tokens = sum([torch.clamp_min(loss_mask.sum(), 1) for loss_mask in batch["loss_masks"]])
    num_samples = len(batch["response_lengths"])

    sum_of_sample_mean = get_sum_of_sample_mean(
        batch["total_lengths"],
        batch["response_lengths"],
        batch["loss_masks"],
        args.calculate_per_token_loss,
    )

    match args.loss_type:
        case "policy_loss":
            func = policy_loss_function
        case "value_loss":
            func = value_loss_function
        case "sft_loss":
            func = sft_loss_function
        case "custom_loss":
            func = load_function(args.custom_loss_function_path)
        case _:
            raise ValueError(f"Unknown loss type: {args.loss_type}")

    if args.recompute_loss_function:
        loss, log = checkpoint(func, args, batch, logits, sum_of_sample_mean)
    else:
        loss, log = func(args, batch, logits, sum_of_sample_mean)

    # Here we need to divide by cp_size because to cancel the multiply in Megatron.
    if not args.calculate_per_token_loss:
        loss = (
            loss
            * num_microbatches
            / args.global_batch_size
            * mpu.get_data_parallel_world_size(with_context_parallel=True)
        )
    else:
        loss = loss * mpu.get_context_parallel_world_size()

    return (
        loss,
        torch.tensor(num_tokens if args.calculate_per_token_loss else 1, device=logits.device),
        {
            "keys": list(log.keys()),
            "values": torch.tensor(
                [
                    num_samples if not args.calculate_per_token_loss else num_tokens,
                ]
                + list(log.values()),
                device=logits.device,
            ),
        },
    )<|MERGE_RESOLUTION|>--- conflicted
+++ resolved
@@ -473,17 +473,10 @@
     """Compute policy loss (PPO/GSPO) and metrics.
 
     Computes current log-probabilities and entropy from model logits, then
-<<<<<<< HEAD
     calculates PPO-style clipped policy gradient loss. For GSPO, computes
-    per-sample KL either locally or with context-parallel all-reduces instead
-    of all-gathering full sequences. Optionally applies TIS (Temporal
-    Importance Sampling) correction and adds KL loss term if configured.
-=======
-    calculates PPO-style clipped policy gradient loss. For GSPO, gathers
-    full sequences via context-parallel all-gather before computing per-sample
-    KL. Optionally applies TIS (Truncated Importance Sampling) correction and
-    adds KL loss term if configured.
->>>>>>> 7dd5f633
+    per-sample KL scalars and (when CP is enabled) avoids all-gathering full
+    sequences by reducing only scalar numerator/denominator. Optionally applies
+    TIS (importance sampling) correction and adds KL loss term if configured.
 
     Args:
         args: Configuration controlling advantage estimator, clipping thresholds,
