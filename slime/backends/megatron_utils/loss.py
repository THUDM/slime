from argparse import Namespace
from collections.abc import Callable, Iterator
from typing import Any, Dict, Tuple, Union

import torch
from megatron.core import mpu

from slime.utils.distributed_utils import distributed_masked_whiten
from slime.utils.misc import load_function
from slime.utils.ppo_utils import (
    calculate_log_probs_and_entropy,
    compute_approx_kl,
    compute_policy_loss,
    get_advantages_and_returns,
    get_grpo_returns,
    get_reinforce_plus_plus_baseline_advantages,
    get_reinforce_plus_plus_returns,
)
from slime.utils.types import RolloutBatch

from .cp_utils import all_gather_with_cp, get_logits_and_tokens_offset_with_cp, get_sum_of_sample_mean, slice_log_prob_with_cp


def get_responses(
    logits: torch.Tensor,
    *,
    args: Namespace,
    unconcat_tokens: list[torch.Tensor],
    total_lengths: list[int],
    response_lengths: list[int],
) -> Iterator[tuple[torch.Tensor, torch.Tensor]]:
    """Yield response-aligned `(logits_chunk, tokens_chunk)` pairs per sample.

    After squeezing batch dimension and applying temperature scaling, this
    function extracts the logits and tokens corresponding to response segments
    for each sample. When context parallelism is disabled, it slices directly
    from the concatenated sequence. With context parallelism enabled, it
    handles split sequences across ranks.

    Args:
        logits: Model outputs with shape `[1, T, V]` (policy) or `[1, T, 1]`
            (value). Must be float32.
        args: Configuration containing `rollout_temperature` for scaling.
        unconcat_tokens: List of token tensors (prompt+response) per sample.
        total_lengths: Total sequence lengths (prompt+response) per sample.
        response_lengths: Response segment lengths per sample.

    Yields:
        Tuple of `(logits_chunk, tokens_chunk)` where `logits_chunk` is shape
        `[R, V]` (policy) or `[R, 1]` (value) and `tokens_chunk` is shape `[R]`
        (1D int64), both aligned to response tokens for one sample.
    """
    assert logits.size(0) == 1, f"{logits.shape}"
    assert logits.dtype == torch.float32, f"{logits.dtype}"

    logits = logits.squeeze(0)
    logits = logits.div(args.rollout_temperature)

    cp_size = mpu.get_context_parallel_world_size()
    end = 0
    for tokens, total_length, response_length in zip(unconcat_tokens, total_lengths, response_lengths):
        if cp_size == 1:
            end += total_length
            start = end - response_length
            logits_chunk = logits[start - 1 : end - 1]
            tokens_chunk = tokens[-response_length:]
        else:
            # TODO: this is super ugly... do better abstraction.
            chunk_size, chunks_offset, logits_offset, tokens_offset = get_logits_and_tokens_offset_with_cp(
                total_length, response_length
            )

            logits_0, logits_1 = logits[end : end + chunk_size], logits[end + chunk_size : end + 2 * chunk_size]
            end += 2 * chunk_size

            logits_0 = logits_0[logits_offset[0][0] - chunks_offset[0][0] : logits_offset[0][1] - chunks_offset[0][0]]
            tokens_0 = tokens[tokens_offset[0][0] : tokens_offset[0][1]]

            logits_1 = logits_1[logits_offset[1][0] - chunks_offset[1][0] : logits_offset[1][1] - chunks_offset[1][0]]
            tokens_1 = tokens[tokens_offset[1][0] : tokens_offset[1][1]]

            assert logits_0.size(0) == tokens_0.size(0), f"{logits_0.size(0)} vs {tokens_0.size(0)}"
            assert logits_1.size(0) == tokens_1.size(0), f"{logits_1.size(0)} vs {tokens_1.size(0)}"

            logits_chunk = torch.cat([logits_0, logits_1], dim=0)
            tokens_chunk = torch.cat([tokens_0, tokens_1], dim=0)

        yield logits_chunk, tokens_chunk


def get_log_probs_and_entropy(
    logits: torch.Tensor,
    *,
    args: Namespace,
    unconcat_tokens: list[torch.Tensor],
    total_lengths: list[int],
    response_lengths: list[int],
    with_entropy: bool = False,
    non_loss_data: bool = True,
) -> dict[str, list[torch.Tensor]]:
    """Compute per-token log-probabilities (and optionally entropy) on responses.

    For each sample, extracts response-aligned logits and tokens, then computes
    log-probabilities via softmax across the tensor-parallel group. Log-probs
    are squeezed from `[R, 1]` to `[R]`. Entropy values are always appended
    (even when `with_entropy=False`), but only included in the result dict
    when requested.

    Args:
        logits: Policy logits with shape `[1, T, V]`.
        args: Configuration (temperature applied in `get_responses`).
        unconcat_tokens: List of token tensors per sample.
        total_lengths: Total sequence lengths per sample.
        response_lengths: Response segment lengths per sample.
        with_entropy: If True, include "entropy" key in result.
        non_loss_data: Unused; kept for API compatibility.

    Returns:
        Dict with key "log_probs" mapping to a list of `[R]` tensors per
        sample. If `with_entropy` is True, also includes "entropy" key with
        a list of `[R]` tensors.
    """
    assert non_loss_data
    log_probs_list = []
    entropy_list = []
    for logits_chunk, tokens_chunk in get_responses(
        logits,
        args=args,
        unconcat_tokens=unconcat_tokens,
        total_lengths=total_lengths,
        response_lengths=response_lengths,
    ):
        log_prob, entropy = calculate_log_probs_and_entropy(
            logits_chunk, tokens_chunk, mpu.get_tensor_model_parallel_group(), with_entropy=with_entropy
        )

        log_probs_list.append(log_prob.squeeze(-1))
        entropy_list.append(entropy)

    res = {
        "log_probs": log_probs_list,
    }
    if with_entropy:
        res["entropy"] = entropy_list
    return res


def get_values(
    logits: torch.Tensor,
    *,
    args: Namespace,
    unconcat_tokens: list[torch.Tensor],
    total_lengths: list[int],
    response_lengths: list[int],
    non_loss_data: bool = True,
) -> dict[str, list[torch.Tensor]]:
    """Extract per-token value predictions over response tokens.

    For each sample, extracts response-aligned chunks from the value head
    output and squeezes the final dimension from `[R, 1]` to `[R]`.

    Args:
        logits: Value head output with shape `[1, T, 1]`.
        args: Configuration (passed to `get_responses` which uses
            `rollout_temperature` even though values don't need temperature).
        unconcat_tokens: List of token tensors per sample.
        total_lengths: Total sequence lengths per sample.
        response_lengths: Response segment lengths per sample.
        with_entropy: Unused; kept for signature compatibility.
        non_loss_data: Unused; kept for signature compatibility.

    Returns:
        Dict with key "values" mapping to a list of `[R]` value tensors
        per sample.
    """
    value_list = []
    for logits_chunk, _ in get_responses(
        logits,
        args=args,
        unconcat_tokens=unconcat_tokens,
        total_lengths=total_lengths,
        response_lengths=response_lengths,
    ):
        assert logits_chunk.size(-1) == 1, f"{logits_chunk.shape}"
        value_list.append(logits_chunk.squeeze(-1))

    return {
        "values": value_list,
    }


def compute_advantages_and_returns(args: Namespace, rollout_data: RolloutBatch) -> None:
    """Compute advantages and returns in-place based on `args.advantage_estimator`.

    This function extracts rewards, log-probs, values, and masks from
    `rollout_data`, computes KL divergences, then applies the chosen advantage
    estimator. Supported methods: "grpo", "gspo", "ppo", "reinforce_plus_plus",
    and "reinforce_plus_plus_baseline". When `args.normalize_advantages` is
    True, advantages are whitened across the data-parallel group using masked
    statistics.

    Early returns if both `log_probs` and `values` are None (intermediate
    pipeline stages).

    Args:
        args: Configuration specifying estimator type, KL coefficient,
            normalization settings, and other hyperparameters.
        rollout_data: Dict containing input lists ("log_probs", "ref_log_probs",
            "rewards", "values", "response_lengths", "loss_masks",
            "total_lengths"). Modified in-place to add "advantages" and
            "returns" keys, each mapping to lists of tensors per sample.
    """
    log_probs: list[torch.Tensor] = rollout_data.get("rollout_log_probs" if args.use_rollout_logprobs else "log_probs")
    ref_log_probs: list[torch.Tensor] = rollout_data.get("ref_log_probs")
    rewards: list[float] = rollout_data.get("rewards")
    values: Union[None, list[torch.Tensor]] = rollout_data.get("values")
    response_lengths: list[int] = rollout_data.get("response_lengths")
    loss_masks: list[torch.Tensor] = rollout_data.get("loss_masks")
    total_lengths: list[int] = rollout_data.get("total_lengths")

    # return when not the last pp stage.
    if log_probs is None and values is None:
        return

    if args.kl_coef == 0 or not log_probs:
        # when kl_coef is 0, we won't compute ref_log_prob
        xs = log_probs if log_probs is not None else values
        kl = [torch.zeros_like(x, dtype=torch.float32, device=x.device) for x in xs]
    else:
        kl = [
            compute_approx_kl(
                log_probs[i],
                ref_log_probs[i],
                kl_loss_type=args.kl_loss_type,
            )
            for i in range(len(log_probs))
        ]

    if args.advantage_estimator in ["grpo", "gspo"]:
        rewards = torch.tensor(rewards, dtype=torch.float32, device=kl[0].device)
        returns = get_grpo_returns(rewards, kl)
        # TODO: is the copy necessary?
        advantages = [r for r in returns]

    elif args.advantage_estimator == "ppo":
        # TODO: optimize this
        old_rewards = rewards
        rewards = []
        for reward, k in zip(old_rewards, kl):
            k *= -args.kl_coef
            cp_rank = mpu.get_context_parallel_rank()
            if cp_rank == 0:
                k[-1] += reward
            rewards.append(k)
        advantages, returns = list(
            zip(
                *[
                    get_advantages_and_returns(total_length, response_length, value, reward, args.gamma, args.lambd)
                    for total_length, response_length, value, reward in zip(
                        total_lengths, response_lengths, values, rewards
                    )
                ]
            )
        )

    elif args.advantage_estimator == "reinforce_plus_plus":
        rewards = torch.tensor(rewards, dtype=torch.float32, device=kl[0].device)
        returns = get_reinforce_plus_plus_returns(
            rewards=rewards,
            kl=kl,
            loss_masks=loss_masks,
            response_lengths=response_lengths,
            total_lengths=total_lengths,
            kl_coef=args.kl_coef,
            gamma=args.gamma,
        )
        advantages = [r for r in returns]

    elif args.advantage_estimator == "reinforce_plus_plus_baseline":
        rewards = torch.tensor(rewards, dtype=torch.float32, device=kl[0].device)
        advantages = get_reinforce_plus_plus_baseline_advantages(
            rewards=rewards,
            kl=kl,
            loss_masks=loss_masks,
            kl_coef=args.kl_coef,
        )
        returns = advantages

    elif args.advantage_estimator == "on_policy_distillation":
        student_log_probs = log_probs
        teacher_log_probs = rollout_data.get("teacher_log_probs")
        response_lengths = rollout_data.get("response_lengths")
        device = student_log_probs[0].device
        teacher_log_probs = [t_log_prob.to(device=device) for t_log_prob in teacher_log_probs]
        teacher_log_probs = [
            t_log_prob[-response_length:] for t_log_prob, response_length in zip(teacher_log_probs, response_lengths)
        ]
        advantages = [
            teacher_log_prob - student_log_prob
            for teacher_log_prob, student_log_prob in zip(teacher_log_probs, student_log_probs)
        ]
        returns = advantages

    else:
        raise NotImplementedError(f"advantage_estimator {args.advantage_estimator} is not supported. ")

    # TODO: OpenRLHF always does advantages normalization but veRL doesn't seem to do it.
    if args.normalize_advantages:
        all_advs = torch.cat(advantages)
        cp_size = mpu.get_context_parallel_world_size()
        if cp_size == 1:
            all_masks = torch.cat(loss_masks)
        else:
            mask_chunks = []
            for i in range(len(advantages)):
                total_len = total_lengths[i]
                response_len = response_lengths[i]
                prompt_len = total_len - response_len

                _, _, _, token_offsets = get_logits_and_tokens_offset_with_cp(total_len, response_len)

                # Convert global offsets to response-space offsets
                s0, e0 = token_offsets[0]
                s1, e1 = token_offsets[1]
                res_s0, res_e0 = max(0, s0 - prompt_len), max(0, e0 - prompt_len)
                res_s1, res_e1 = max(0, s1 - prompt_len), max(0, e1 - prompt_len)

                local_mask_parts = []
                full_mask = loss_masks[i]
                if res_e0 > res_s0:
                    local_mask_parts.append(full_mask[res_s0:res_e0])
                if res_e1 > res_s1:
                    local_mask_parts.append(full_mask[res_s1:res_e1])

                # Concatenate the parts to form the final mask chunk for this rank and this sequence
                local_mask_chunk = (
                    torch.cat(local_mask_parts)
                    if local_mask_parts
                    else torch.tensor([], device=all_advs.device, dtype=full_mask.dtype)
                )
                mask_chunks.append(local_mask_chunk)

            all_masks = torch.cat(mask_chunks)

        if all_masks.numel() > 0:
            assert (
                all_advs.size() == all_masks.size()
            ), f"Shape mismatch before whitening: advantages {all_advs.size()}, masks {all_masks.size()}"
            dp_group = mpu.get_data_parallel_group()

            whitened_advs_flat = distributed_masked_whiten(
                all_advs,
                all_masks,
                process_group=dp_group,
                shift_mean=True,
            )
            chunk_lengths = [chunk.size(0) for chunk in advantages]
            advantages = list(torch.split(whitened_advs_flat, chunk_lengths))

    rollout_data["advantages"] = advantages
    rollout_data["returns"] = returns


def get_rollout_training_metrics(
    train_log_probs: torch.Tensor,
    rollout_log_probs: torch.Tensor,
    loss_masks: torch.Tensor,
) -> dict[str, torch.Tensor]:

    def masked_mean(x: torch.Tensor) -> torch.Tensor:
        return ((x * loss_masks).sum() / torch.clamp_min(loss_masks.sum(), 1)).expand_as(x)
    
    # 1. Training policy perplexity metrics
    mean_log_prob_training = masked_mean(train_log_probs)
    training_log_ppl = -mean_log_prob_training

    # 2. Rollout policy perplexity metrics
    mean_log_prob_rollout = masked_mean(rollout_log_probs)
    rollout_log_ppl = -mean_log_prob_rollout

    # 3a. kl: Direct estimator for KL(π_rollout || π_training)
    # This is the standard KL divergence: E[log(π_rollout) - log(π_training)]
    # Positive value means rollout policy is more confident than training policy
    kl_per_token = rollout_log_probs - train_log_probs
    
    # 3b. K3 KL estimator for improved stability
    # More stable for small KL values using: E[exp(log_ratio) - log_ratio - 1]
    # Formula: KL ≈ E[r - log(r) - 1] where r = π_training/π_rollout
    log_ratio = train_log_probs - rollout_log_probs
    k3_kl_per_token = torch.exp(log_ratio) - log_ratio - 1

    # 3c. Log PPL difference (sequence-level perplexity difference)
    # log_ppl_diff = mean_log_prob_rollout - mean_log_prob_training
    # Since ppl = exp(-log_prob), we have:
    #   log(ppl_ratio) = log(training_ppl/rollout_ppl) = log_ppl_diff
    # Positive value means training assigns lower probability (higher PPL) than rollout
    log_ppl_diff = mean_log_prob_rollout - mean_log_prob_training
    
    # 3d. PPL ratio (how much higher is training PPL vs rollout PPL)
    # For numerical stability, compute in log space using log_ppl_diff
    # Note: log_ppl_diff = log(ppl_ratio), so ppl_ratio = exp(log_ppl_diff) 
    ppl_ratio = torch.exp(log_ppl_diff)

    # 4. Absolute log probability difference (token-level)
    # This measures the absolute difference between training and rollout log probs
    train_rollout_logprob_abs_diff = (train_log_probs - rollout_log_probs).abs()

    return {
        "mismatch_training_log_ppl": training_log_ppl,
        "mismatch_training_ppl": torch.exp(training_log_ppl),
        "mismatch_rollout_log_ppl": rollout_log_ppl,
        "mismatch_rollout_ppl": torch.exp(rollout_log_ppl),
        "mismatch_kl": kl_per_token,
        "mismatch_k3_kl": k3_kl_per_token,
        "mismatch_log_ppl_diff": log_ppl_diff,
        "mismatch_log_ppl_abs_diff": log_ppl_diff.abs(),
        "mismatch_ppl_ratio": ppl_ratio,
        "train_rollout_logprob_abs_diff": train_rollout_logprob_abs_diff,
    }


def _compute_metrics_with_cp(
    train_log_probs_list: list[torch.Tensor],
    rollout_log_probs_list: list[torch.Tensor],
    loss_masks_list: list[torch.Tensor],
    total_lengths: list[int],
    response_lengths: list[int],
) -> dict[str, torch.Tensor]:
    """Compute metrics with context parallelism handling.
    
    Gathers full sequences, computes metrics, then slices back to current CP rank.
    """
    # Gather cp slice from other cp ranks
    full_train_log_probs = [
        all_gather_with_cp(lp, tl, rl)
        for lp, tl, rl in zip(train_log_probs_list, total_lengths, response_lengths)
    ]
    full_rollout_log_probs = [
        all_gather_with_cp(lp, tl, rl)
        for lp, tl, rl in zip(rollout_log_probs_list, total_lengths, response_lengths)
    ]
    
    all_metrics_per_seq = [
        get_rollout_training_metrics(train_lp, rollout_lp, loss_mask.float())
        for train_lp, rollout_lp, loss_mask in zip(full_train_log_probs, full_rollout_log_probs, loss_masks_list)
    ]
    
    # Slice out the value shards for this CP rank and concat them into a 1D tensor along dim=0 for loss.py computation.
    final_metrics = {}
    for key in all_metrics_per_seq[0].keys():
        metric_values = [m[key] for m in all_metrics_per_seq]
        sliced_values = [
            slice_log_prob_with_cp(metric_values[i], total_lengths[i], response_lengths[i])
            for i in range(len(metric_values))
        ]
        final_metrics[key] = torch.cat(sliced_values, dim=0)
    
    return final_metrics


def policy_loss_function(
    args: Namespace,
    batch: RolloutBatch,
    logits: torch.Tensor,
    sum_of_sample_mean: Callable[[torch.Tensor], torch.Tensor],
) -> tuple[torch.Tensor, dict[str, torch.Tensor]]:
    """Compute policy loss (PPO/GSPO) and metrics.

    Computes current log-probabilities and entropy from model logits, then
    calculates PPO-style clipped policy gradient loss. For GSPO, gathers
    full sequences via context-parallel all-gather before computing per-sample
    KL. Optionally applies TIS (Temporal Importance Sampling) correction and
    adds KL loss term if configured.

    Args:
        args: Configuration controlling advantage estimator, clipping thresholds,
            entropy/KL coefficients, and TIS settings.
        batch: Mini-batch containing "advantages", "log_probs" (old policy),
            "unconcat_tokens", "response_lengths", "total_lengths", "loss_masks",
            and optionally "ref_log_probs" and "rollout_log_probs".
        logits: Policy logits with shape `[1, T, V]`.
        sum_of_sample_mean: Reduction function that averages per-sample values.

    Returns:
        Tuple of `(loss, metrics)` where `loss` is a scalar tensor and `metrics`
        is a dict containing detached scalars: "loss", "pg_loss",
        "entropy_loss", "pg_clipfrac", "ppo_kl". Additional keys "kl_loss",
        "tis", "ois", "tis_clipfrac" are included when the respective features
        are enabled.
    """
    advantages = torch.cat(batch["advantages"], dim=0)
    old_log_probs = batch["rollout_log_probs"] if args.use_rollout_logprobs else batch["log_probs"]

    response_lengths = batch["response_lengths"]
    total_lengths = batch["total_lengths"]

    log_probs_and_entropy = get_log_probs_and_entropy(
        logits,
        args=args,
        unconcat_tokens=batch["unconcat_tokens"],
        total_lengths=total_lengths,
        response_lengths=response_lengths,
        with_entropy=True,
    )

    log_probs = log_probs_and_entropy["log_probs"]

<<<<<<< HEAD
    if args.use_tis and args.use_rollout_logprobs:
        # skipping clip, use pure reinforce + rollout correction
        # https://github.com/szrlee/verl/blob/yingru/rollout_correction/docs/advance/rollout_corr_math.md#311-pure-is-pure_is
=======
    if args.advantage_estimator == "gspo":
        full_log_probs = [
            all_gather_with_cp(log_prob, total_length, response_length)
            for log_prob, total_length, response_length in zip(log_probs, total_lengths, response_lengths)
        ]
        full_old_log_probs = [
            all_gather_with_cp(old_log_prob, total_length, response_length)
            for old_log_prob, total_length, response_length in zip(old_log_probs, total_lengths, response_lengths)
        ]

        loss_masks = batch["loss_masks"]
        ppo_kl = [
            ((old_logprob - log_prob) * loss_mask).sum() / torch.clamp_min(loss_mask.sum(), 1)
            for log_prob, old_logprob, loss_mask in zip(full_log_probs, full_old_log_probs, loss_masks)
        ]
        ppo_kl = [kl.expand_as(log_prob) for kl, log_prob in zip(ppo_kl, log_probs)]
        ppo_kl = torch.cat(ppo_kl, dim=0)
        old_log_probs = torch.cat(old_log_probs, dim=0)
>>>>>>> 1278475e
        log_probs = torch.cat(log_probs, dim=0)
        pg_loss = -log_probs * advantages
        pg_clipfrac = None
        ppo_kl = None
    else:
        if args.advantage_estimator == "gspo":
            full_log_probs = [
                all_gather_with_cp(log_prob, total_length, response_length)
                for log_prob, total_length, response_length in zip(log_probs, total_lengths, response_lengths)
            ]
            full_old_log_probs = [
                all_gather_with_cp(old_log_prob, total_length, response_length)
                for old_log_prob, total_length, response_length in zip(old_log_probs, total_lengths, response_lengths)
            ]

            loss_masks = batch["loss_masks"]
            ppo_kl = [
                ((old_logprob - log_prob) * loss_mask).sum() / torch.clamp_min(loss_mask.sum(), 1)
                for log_prob, old_logprob, loss_mask in zip(full_log_probs, full_old_log_probs, loss_masks)
            ]
            ppo_kl = [kl.expand_as(log_prob) for kl, log_prob in zip(ppo_kl, log_probs)]
            ppo_kl = torch.cat(ppo_kl, dim=0)
            log_probs = torch.cat(log_probs, dim=0)
        else:
            old_log_probs = torch.cat(old_log_probs, dim=0)
            log_probs = torch.cat(log_probs, dim=0)
            ppo_kl = old_log_probs - log_probs

        pg_loss, pg_clipfrac = compute_policy_loss(ppo_kl, advantages, args.eps_clip, args.eps_clip_high)

    # Apply off-policy correction using importance sampling if enabled
    if args.use_tis:

        def vanilla_tis_function(
            args,
            *,
            pg_loss: torch.Tensor,
            train_log_probs: list[torch.Tensor],
            rollout_log_probs: list[torch.Tensor],
            loss_masks: list[torch.Tensor],
            **kwargs: Any,
        ) -> Tuple[torch.Tensor, list[torch.Tensor], Dict[str, torch.Tensor]]:
            rollout_log_probs = torch.cat(rollout_log_probs, dim=0)
            old_log_probs = torch.cat(train_log_probs, dim=0)
            tis = torch.exp(old_log_probs - rollout_log_probs)
            tis_abs = torch.exp((old_log_probs - rollout_log_probs).abs())
            tis_weights = torch.clamp(tis, min=args.tis_clip_low, max=args.tis_clip)
            tis_clipfrac = (tis_weights != tis).float()
            metrics = {
                "tis": tis.clone().detach(),
                "tis_clipfrac": tis_clipfrac.clone().detach(),
                "tis_abs": tis_abs.clone().detach(),
            }
            pg_loss = pg_loss * tis_weights
            return pg_loss, loss_masks, metrics

        assert "rollout_log_probs" in batch, "rollout_log_probs must be provided for TIS"

        ois = (-ppo_kl).exp() if not args.use_rollout_logprobs else None
        tis_kwargs = {
            "args": args,
            "pg_loss": pg_loss,
            "train_log_probs": log_probs_and_entropy["log_probs"] if args.use_rollout_logprobs else batch["log_probs"],
            "rollout_log_probs": batch["rollout_log_probs"],
            "loss_masks": batch["loss_masks"],
            "total_lengths": total_lengths,
            "response_lengths": response_lengths,
        }

        if args.custom_tis_function_path is not None:
            tis_func = load_function(args.custom_tis_function_path)
        else:
            tis_func = vanilla_tis_function
        pg_loss, modified_response_masks, tis_metrics = tis_func(**tis_kwargs)

        # [decouple IS and rejection] Rebuild sum_of_sample_mean with modified_response_masks for denominator correction
        # modified_response_masks will be sliced with cp in get_sum_of_sample_mean
        sum_of_sample_mean = get_sum_of_sample_mean(
            total_lengths, response_lengths, modified_response_masks, args.calculate_per_token_loss
        )

    pg_loss = sum_of_sample_mean(pg_loss)
    if pg_clipfrac is not None:
        pg_clipfrac = sum_of_sample_mean(pg_clipfrac)
    if ppo_kl is not None:
        ppo_kl = sum_of_sample_mean(ppo_kl)

    # entropy loss
    entropy = log_probs_and_entropy["entropy"]
    entropy = torch.cat(entropy, dim=0)
    entropy_loss = sum_of_sample_mean(entropy)

    loss = pg_loss - args.entropy_coef * entropy_loss

    if args.use_kl_loss:
        ref_log_probs = batch["ref_log_probs"]
        ref_log_probs = torch.cat(ref_log_probs, dim=0)
        kl = compute_approx_kl(
            log_probs,
            ref_log_probs,
            kl_loss_type=args.kl_loss_type,
        )
        kl_loss = sum_of_sample_mean(kl)

        loss = loss + args.kl_loss_coef * kl_loss

    # make sure the gradient could backprop correctly.
    if log_probs.numel() == 0:
        loss += 0 * logits.sum()

    reported_loss = {
        "loss": loss.clone().detach(),
        "pg_loss": pg_loss.clone().detach(),
        "entropy_loss": entropy_loss.clone().detach(),
        "pg_clipfrac": pg_clipfrac.clone().detach() if pg_clipfrac else None,
        "ppo_kl": ppo_kl.clone().detach() if ppo_kl else None,
    }

    if args.use_kl_loss:
        reported_loss["kl_loss"] = kl_loss.clone().detach()

    if args.use_tis:
        reported_loss["ois"] = sum_of_sample_mean(ois).clone().detach() if ois is not None else None
        # Assume all metrics are already cloned and detached
        for metric_key, metric_value in tis_metrics.items():
            key_name = f"{metric_key}"
            reported_loss[key_name] = sum_of_sample_mean(metric_value)

    # Always return metrics about rollout & training log probs (e.g. training-inference KL), no matter whether TIS is used.
    if "rollout_log_probs" in batch and batch["rollout_log_probs"]:
        final_metrics = _compute_metrics_with_cp(
            batch["log_probs"], batch["rollout_log_probs"], batch["loss_masks"],
            total_lengths, response_lengths
        )
        for key, value in final_metrics.items():
            reported_loss[key] = sum_of_sample_mean(value).clone().detach()
    else:
        if torch.distributed.get_rank() == 0:
            print("[INFO] rollout_log_probs not available, skipping train-inference mismatch metrics computation.")

    return loss, reported_loss


def value_loss_function(
    args: Namespace,
    batch: RolloutBatch,
    logits: torch.Tensor,
    sum_of_sample_mean: Callable[[torch.Tensor], torch.Tensor],
) -> tuple[torch.Tensor, dict[str, torch.Tensor]]:
    """Compute clipped value loss and metrics.

    Extracts current value predictions from `logits`, compares them against
    stored old values with clipping, and computes the maximum of clipped and
    unclipped squared errors (PPO-style value clipping).

    Args:
        args: Configuration containing `value_clip` threshold.
        batch: Mini-batch with "values" (old predictions), "returns",
            "unconcat_tokens", "total_lengths", and "response_lengths".
        logits: Value head output with shape `[1, T, 1]`.
        sum_of_sample_mean: Reduction function that averages per-sample values.

    Returns:
        Tuple of `(loss, metrics)` where `loss` is a scalar tensor and
        `metrics` contains detached scalars "value_loss" and "value_clipfrac".
    """
    old_values = torch.cat(batch["values"], dim=0)

    values = get_values(
        logits,
        args=args,
        unconcat_tokens=batch["unconcat_tokens"],
        total_lengths=batch["total_lengths"],
        response_lengths=batch["response_lengths"],
    )
    values = torch.cat([value.flatten() for value in values["values"]], dim=0)

    returns = torch.cat(batch["returns"], dim=0)

    values_clipfrac = torch.abs(values - old_values) > args.value_clip
    values_clipped = old_values + (values - old_values).clamp(-args.value_clip, args.value_clip)
    surr1 = (values_clipped - returns) ** 2
    surr2 = (values - returns) ** 2
    loss = torch.max(surr1, surr2)

    loss = sum_of_sample_mean(loss)
    values_clipfrac = sum_of_sample_mean(values_clipfrac.float())

    # make sure the gradient could backprop correctly.
    if values.numel() == 0:
        loss += 0 * values.sum()

    reported_loss = {
        "value_loss": loss.clone().detach(),
        "value_clipfrac": values_clipfrac.clone().detach(),
    }

    return loss, reported_loss


def sft_loss_function(
    args: Namespace,
    batch: RolloutBatch,
    logits: torch.Tensor,
    sum_of_sample_mean: Callable[[torch.Tensor], torch.Tensor],
) -> tuple[torch.Tensor, dict[str, torch.Tensor]]:
    """Compute supervised fine-tuning loss over response tokens.

    Computes log-probabilities of the ground-truth tokens in the response
    segments and returns the negative log-likelihood as the loss.

    Args:
        args: Configuration (passed through to helpers).
        batch: Mini-batch with "unconcat_tokens", "response_lengths", and
            "total_lengths".
        logits: Policy logits with shape `[1, T, V]`.
        sum_of_sample_mean: Reduction function that averages per-sample values.

    Returns:
        Tuple of `(loss, metrics)` where `metrics` contains a single detached
        scalar "loss".
    """
    response_lengths = batch["response_lengths"]
    total_lengths = batch["total_lengths"]

    log_probs_and_entropy = get_log_probs_and_entropy(
        logits,
        args=args,
        unconcat_tokens=batch["unconcat_tokens"],
        total_lengths=total_lengths,
        response_lengths=response_lengths,
        with_entropy=False,
    )

    log_probs = log_probs_and_entropy["log_probs"]
    log_probs = torch.cat(log_probs, dim=0)
    loss = -sum_of_sample_mean(log_probs)

    # make sure the gradient could backprop correctly.
    if log_probs.numel() == 0:
        loss += 0 * logits.sum()

    return (
        loss,
        {
            "loss": loss.clone().detach(),
        },
    )


def loss_function(
    args: Namespace,
    batch: RolloutBatch,
    num_microbatches: int,
    logits: torch.Tensor,
) -> tuple[torch.Tensor, int | torch.Tensor, dict[str, list[str] | torch.Tensor]]:
    """Dispatch to the configured loss and rescale for Megatron integration.

    Selects one of "policy_loss", "value_loss", "sft_loss", or a custom loss
    function based on `args.loss_type`, computes the loss and metrics, then
    rescales the loss by micro-batch and parallelism factors to integrate with
    Megatron's gradient accumulation.

    Args:
        args: Configuration specifying `loss_type`, `calculate_per_token_loss`,
            `global_batch_size`, and optionally `custom_loss_function_path`.
        batch: Mini-batch with "loss_masks", "response_lengths", and other
            keys required by the selected loss function.
        num_microbatches: Number of gradient accumulation steps.
        logits: Model outputs (policy or value head).

    Returns:
        Tuple of `(scaled_loss, normalizer, logging_dict)` where:
        - `scaled_loss` is the loss tensor (scalar) rescaled for Megatron.
        - `normalizer` is `num_tokens` (scalar tensor) if
          `args.calculate_per_token_loss` is True, else `1` (int).
        - `logging_dict` has keys "keys" (list of str metric names) and
          "values" (1D tensor: [count, metric1, metric2, ...]).
    """
    num_tokens = sum([torch.clamp_min(loss_mask.sum(), 1) for loss_mask in batch["loss_masks"]])
    num_samples = len(batch["response_lengths"])

    sum_of_sample_mean = get_sum_of_sample_mean(
        batch["total_lengths"],
        batch["response_lengths"],
        batch["loss_masks"],
        args.calculate_per_token_loss,
    )

    loss_function_kwargs = {
        "args": args,
        "batch": batch,
        "logits": logits,
        "sum_of_sample_mean": sum_of_sample_mean,
    }

    match args.loss_type:
        case "policy_loss":
            loss, log = policy_loss_function(**loss_function_kwargs)
        case "value_loss":
            loss, log = value_loss_function(**loss_function_kwargs)
        case "sft_loss":
            loss, log = sft_loss_function(**loss_function_kwargs)
        case "custom_loss":
            custom_loss_function = load_function(args.custom_loss_function_path)
            loss, log = custom_loss_function(**loss_function_kwargs)
        case _:
            raise ValueError(f"Unknown loss type: {args.loss_type}")

    # Here we need to divide by cp_size because to cancel the multiply in Megatron.
    loss = (
        loss * num_microbatches / args.global_batch_size * mpu.get_data_parallel_world_size(with_context_parallel=True)
    )
    
    log = {k: v for k, v in log.items() if v is not None}

    return (
        loss,
        num_tokens if args.calculate_per_token_loss else 1,
        {
            "keys": list(log.keys()),
            "values": torch.tensor(
                [
                    num_samples if not args.calculate_per_token_loss else num_tokens,
                ]
                + list(log.values()),
                device=logits.device,
            ),
        },
    )<|MERGE_RESOLUTION|>--- conflicted
+++ resolved
@@ -367,8 +367,17 @@
     loss_masks: torch.Tensor,
 ) -> dict[str, torch.Tensor]:
 
+    def masked_sum(x: torch.Tensor, expand: bool = False) -> torch.Tensor:
+        result = (x * loss_masks).sum()
+        return result.expand_as(x) if expand else result
+
     def masked_mean(x: torch.Tensor) -> torch.Tensor:
-        return ((x * loss_masks).sum() / torch.clamp_min(loss_masks.sum(), 1)).expand_as(x)
+        result = masked_sum(x) / torch.clamp_min(masked_sum(loss_masks), 1)
+        return result.expand_as(x)
+    
+    # 0. Absolute log probability difference (token-level)
+    # This measures the absolute difference between training and rollout log probs
+    train_rollout_logprob_abs_diff = (train_log_probs - rollout_log_probs).abs()
     
     # 1. Training policy perplexity metrics
     mean_log_prob_training = masked_mean(train_log_probs)
@@ -401,11 +410,26 @@
     # Note: log_ppl_diff = log(ppl_ratio), so ppl_ratio = exp(log_ppl_diff) 
     ppl_ratio = torch.exp(log_ppl_diff)
 
-    # 4. Absolute log probability difference (token-level)
-    # This measures the absolute difference between training and rollout log probs
-    train_rollout_logprob_abs_diff = (train_log_probs - rollout_log_probs).abs()
+    # 4a. Token-level chi-squared divergence
+    # χ²(π_training || π_rollout) = E[ρ²] - 1, where ρ = π_training / π_rollout
+    # This measures the second moment of the importance weights
+    SAFETY_BOUND = 20.0
+    log_ratio_safe = torch.clamp(log_ratio, min=-SAFETY_BOUND, max=SAFETY_BOUND)
+    rho_token = torch.exp(log_ratio_safe)  # ρ = π_training / π_rollout
+    rho_squared_token = rho_token.square()
+    chi2_token_value = masked_mean(rho_squared_token) - 1.0
+    chi2_token = chi2_token_value.expand_as(train_log_probs)
+
+    # 4b. Sequence-level chi-squared divergence
+    # Computes (Π ρ_t)² - 1 for the entire sequence
+    # This captures the squared product of importance ratios
+    log_ratio_sum = masked_sum(log_ratio, expand=True)
+    log_ratio_sum_safe = torch.clamp(log_ratio_sum, min=-SAFETY_BOUND, max=SAFETY_BOUND)
+    rho_squared_seq = torch.exp(2.0 * log_ratio_sum_safe)  # (Π ρ_t)²
+    chi2_seq = rho_squared_seq - 1.0
 
     return {
+        "train_rollout_logprob_abs_diff": train_rollout_logprob_abs_diff,
         "mismatch_training_log_ppl": training_log_ppl,
         "mismatch_training_ppl": torch.exp(training_log_ppl),
         "mismatch_rollout_log_ppl": rollout_log_ppl,
@@ -415,7 +439,8 @@
         "mismatch_log_ppl_diff": log_ppl_diff,
         "mismatch_log_ppl_abs_diff": log_ppl_diff.abs(),
         "mismatch_ppl_ratio": ppl_ratio,
-        "train_rollout_logprob_abs_diff": train_rollout_logprob_abs_diff,
+        "mismatch_chi2_token": chi2_token,
+        "mismatch_chi2_seq": chi2_seq,
     }
 
 
@@ -505,30 +530,9 @@
 
     log_probs = log_probs_and_entropy["log_probs"]
 
-<<<<<<< HEAD
     if args.use_tis and args.use_rollout_logprobs:
         # skipping clip, use pure reinforce + rollout correction
         # https://github.com/szrlee/verl/blob/yingru/rollout_correction/docs/advance/rollout_corr_math.md#311-pure-is-pure_is
-=======
-    if args.advantage_estimator == "gspo":
-        full_log_probs = [
-            all_gather_with_cp(log_prob, total_length, response_length)
-            for log_prob, total_length, response_length in zip(log_probs, total_lengths, response_lengths)
-        ]
-        full_old_log_probs = [
-            all_gather_with_cp(old_log_prob, total_length, response_length)
-            for old_log_prob, total_length, response_length in zip(old_log_probs, total_lengths, response_lengths)
-        ]
-
-        loss_masks = batch["loss_masks"]
-        ppo_kl = [
-            ((old_logprob - log_prob) * loss_mask).sum() / torch.clamp_min(loss_mask.sum(), 1)
-            for log_prob, old_logprob, loss_mask in zip(full_log_probs, full_old_log_probs, loss_masks)
-        ]
-        ppo_kl = [kl.expand_as(log_prob) for kl, log_prob in zip(ppo_kl, log_probs)]
-        ppo_kl = torch.cat(ppo_kl, dim=0)
-        old_log_probs = torch.cat(old_log_probs, dim=0)
->>>>>>> 1278475e
         log_probs = torch.cat(log_probs, dim=0)
         pg_loss = -log_probs * advantages
         pg_clipfrac = None
@@ -551,6 +555,7 @@
             ]
             ppo_kl = [kl.expand_as(log_prob) for kl, log_prob in zip(ppo_kl, log_probs)]
             ppo_kl = torch.cat(ppo_kl, dim=0)
+            old_log_probs = torch.cat(old_log_probs, dim=0)
             log_probs = torch.cat(log_probs, dim=0)
         else:
             old_log_probs = torch.cat(old_log_probs, dim=0)
