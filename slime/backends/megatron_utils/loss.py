<<<<<<< HEAD
from typing import Optional
=======
from argparse import Namespace
from collections.abc import Callable, Iterator
from typing import Union
>>>>>>> 87bbcbaa

import torch
from megatron.core import mpu

from slime.utils.distributed_utils import distributed_masked_whiten
from slime.utils.misc import load_function
from slime.utils.ppo_utils import (
    calculate_log_probs_and_entropy,
    compute_approx_kl,
    compute_policy_loss,
    get_advantages_and_returns,
    get_grpo_returns,
    get_reinforce_plus_plus_baseline_advantages,
    get_reinforce_plus_plus_returns,
)
from slime.utils.types import RolloutBatch

from .cp_utils import all_gather_with_cp, get_logits_and_tokens_offset_with_cp, get_sum_of_sample_mean


def get_responses(
    logits: torch.Tensor,
    *,
    args: Namespace,
    unconcat_tokens: list[torch.Tensor],
    total_lengths: list[int],
    response_lengths: list[int],
) -> Iterator[tuple[torch.Tensor, torch.Tensor]]:
    """Yield response-aligned `(logits_chunk, tokens_chunk)` pairs per sample.

    After squeezing batch dimension and applying temperature scaling, this
    function extracts the logits and tokens corresponding to response segments
    for each sample. When context parallelism is disabled, it slices directly
    from the concatenated sequence. With context parallelism enabled, it
    handles split sequences across ranks.

    Args:
        logits: Model outputs with shape `[1, T, V]` (policy) or `[1, T, 1]`
            (value). Must be float32.
        args: Configuration containing `rollout_temperature` for scaling.
        unconcat_tokens: List of token tensors (prompt+response) per sample.
        total_lengths: Total sequence lengths (prompt+response) per sample.
        response_lengths: Response segment lengths per sample.

    Yields:
        Tuple of `(logits_chunk, tokens_chunk)` where `logits_chunk` is shape
        `[R, V]` (policy) or `[R, 1]` (value) and `tokens_chunk` is shape `[R]`
        (1D int64), both aligned to response tokens for one sample.
    """
    assert logits.size(0) == 1, f"{logits.shape}"
    assert logits.dtype == torch.float32, f"{logits.dtype}"

    logits = logits.squeeze(0)
    logits = logits.div(args.rollout_temperature)

    cp_size = mpu.get_context_parallel_world_size()
    end = 0
    for tokens, total_length, response_length in zip(unconcat_tokens, total_lengths, response_lengths):
        if cp_size == 1:
            end += total_length
            start = end - response_length
            logits_chunk = logits[start - 1 : end - 1]
            tokens_chunk = tokens[-response_length:]
        else:
            # TODO: this is super ugly... do better abstraction.
            chunk_size, chunks_offset, logits_offset, tokens_offset = get_logits_and_tokens_offset_with_cp(
                total_length, response_length
            )

            logits_0, logits_1 = logits[end : end + chunk_size], logits[end + chunk_size : end + 2 * chunk_size]
            end += 2 * chunk_size

            logits_0 = logits_0[logits_offset[0][0] - chunks_offset[0][0] : logits_offset[0][1] - chunks_offset[0][0]]
            tokens_0 = tokens[tokens_offset[0][0] : tokens_offset[0][1]]

            logits_1 = logits_1[logits_offset[1][0] - chunks_offset[1][0] : logits_offset[1][1] - chunks_offset[1][0]]
            tokens_1 = tokens[tokens_offset[1][0] : tokens_offset[1][1]]

            assert logits_0.size(0) == tokens_0.size(0), f"{logits_0.size(0)} vs {tokens_0.size(0)}"
            assert logits_1.size(0) == tokens_1.size(0), f"{logits_1.size(0)} vs {tokens_1.size(0)}"

            logits_chunk = torch.cat([logits_0, logits_1], dim=0)
            tokens_chunk = torch.cat([tokens_0, tokens_1], dim=0)

        yield logits_chunk, tokens_chunk


def get_log_probs_and_entropy(
    logits: torch.Tensor,
    *,
    args: Namespace,
    unconcat_tokens: list[torch.Tensor],
    total_lengths: list[int],
    response_lengths: list[int],
    with_entropy: bool = False,
    non_loss_data: bool = True,
) -> dict[str, list[torch.Tensor]]:
<<<<<<< HEAD
    assert non_loss_data
=======
    """Compute per-token log-probabilities (and optionally entropy) on responses.

    For each sample, extracts response-aligned logits and tokens, then computes
    log-probabilities via softmax across the tensor-parallel group. Log-probs
    are squeezed from `[R, 1]` to `[R]`. Entropy values are always appended
    (even when `with_entropy=False`), but only included in the result dict
    when requested.

    Args:
        logits: Policy logits with shape `[1, T, V]`.
        args: Configuration (temperature applied in `get_responses`).
        unconcat_tokens: List of token tensors per sample.
        total_lengths: Total sequence lengths per sample.
        response_lengths: Response segment lengths per sample.
        with_entropy: If True, include "entropy" key in result.
        non_loss_data: Unused; kept for API compatibility.

    Returns:
        Dict with key "log_probs" mapping to a list of `[R]` tensors per
        sample. If `with_entropy` is True, also includes "entropy" key with
        a list of `[R]` tensors.
    """
>>>>>>> 87bbcbaa
    log_probs_list = []
    entropy_list = []
    for logits_chunk, tokens_chunk in get_responses(
        logits,
        args=args,
        unconcat_tokens=unconcat_tokens,
        total_lengths=total_lengths,
        response_lengths=response_lengths,
    ):
        log_prob, entropy = calculate_log_probs_and_entropy(
            logits_chunk, tokens_chunk, mpu.get_tensor_model_parallel_group(), with_entropy=with_entropy
        )

        log_probs_list.append(log_prob.squeeze(-1))
        entropy_list.append(entropy)

    res = {
        "log_probs": log_probs_list,
    }
    if with_entropy:
        res["entropy"] = entropy_list
    return res


def get_values(
    logits: torch.Tensor,
    *,
    args: Namespace,
    unconcat_tokens: list[torch.Tensor],
    total_lengths: list[int],
    response_lengths: list[int],
    non_loss_data: bool = True,
) -> dict[str, list[torch.Tensor]]:
    """Extract per-token value predictions over response tokens.

    For each sample, extracts response-aligned chunks from the value head
    output and squeezes the final dimension from `[R, 1]` to `[R]`.

    Args:
        logits: Value head output with shape `[1, T, 1]`.
        args: Configuration (passed to `get_responses` which uses
            `rollout_temperature` even though values don't need temperature).
        unconcat_tokens: List of token tensors per sample.
        total_lengths: Total sequence lengths per sample.
        response_lengths: Response segment lengths per sample.
        with_entropy: Unused; kept for signature compatibility.
        non_loss_data: Unused; kept for signature compatibility.

    Returns:
        Dict with key "values" mapping to a list of `[R]` value tensors
        per sample.
    """
    value_list = []
    for logits_chunk, _ in get_responses(
        logits,
        args=args,
        unconcat_tokens=unconcat_tokens,
        total_lengths=total_lengths,
        response_lengths=response_lengths,
    ):
        assert logits_chunk.size(-1) == 1, f"{logits_chunk.shape}"
        value_list.append(logits_chunk.squeeze(-1))

    return {
        "values": value_list,
    }


<<<<<<< HEAD
def compute_advantages_and_returns(args, rollout_data):
    log_probs: list[torch.Tensor] = rollout_data.get("log_probs")
    ref_log_probs: list[torch.Tensor] = rollout_data.get("ref_log_probs")
    rewards: list[float] = rollout_data.get("rewards")
    values: Optional[list[torch.Tensor]] = rollout_data.get("values")
    response_lengths: list[int] = rollout_data.get("response_lengths")
    loss_masks: list[torch.Tensor] = rollout_data.get("loss_masks")
    total_lengths: list[int] = rollout_data.get("total_lengths")
=======
def compute_advantages_and_returns(args: Namespace, rollout_data: RolloutBatch) -> None:
    """Compute advantages and returns in-place based on `args.advantage_estimator`.

    This function extracts rewards, log-probs, values, and masks from
    `rollout_data`, computes KL divergences, then applies the chosen advantage
    estimator. Supported methods: "grpo", "gspo", "ppo", "reinforce_plus_plus",
    and "reinforce_plus_plus_baseline". When `args.normalize_advantages` is
    True, advantages are whitened across the data-parallel group using masked
    statistics.

    Early returns if both `log_probs` and `values` are None (intermediate
    pipeline stages).

    Args:
        args: Configuration specifying estimator type, KL coefficient,
            normalization settings, and other hyperparameters.
        rollout_data: Dict containing input lists ("log_probs", "ref_log_probs",
            "rewards", "values", "response_lengths", "loss_masks",
            "total_lengths"). Modified in-place to add "advantages" and
            "returns" keys, each mapping to lists of tensors per sample.
    """
    log_probs: list[torch.Tensor] = rollout_data.get("log_probs", None)
    ref_log_probs: list[torch.Tensor] = rollout_data.get("ref_log_probs", None)
    rewards: list[float] = rollout_data.get("rewards", None)
    values: Union[None, list[torch.Tensor]] = rollout_data.get("values", None)
    response_lengths: list[int] = rollout_data.get("response_lengths", None)
    loss_masks: list[torch.Tensor] = rollout_data.get("loss_masks", None)
    total_lengths: list[int] = rollout_data.get("total_lengths", None)
>>>>>>> 87bbcbaa

    # return when not the last pp stage.
    if log_probs is None and values is None:
        return

    if args.kl_coef == 0 or not log_probs:
        # when kl_coef is 0, we won't compute ref_log_prob
        xs = log_probs if log_probs is not None else values
        kl = [torch.zeros_like(x, dtype=torch.float32, device=x.device) for x in xs]
    else:
        kl = [
            compute_approx_kl(
                log_probs[i],
                ref_log_probs[i],
                kl_loss_type=args.kl_loss_type,
            )
            for i in range(len(log_probs))
        ]

    if args.advantage_estimator in ["grpo", "gspo"]:
        rewards = torch.tensor(rewards, dtype=torch.float32, device=kl[0].device)
        returns = get_grpo_returns(rewards, kl)
        # TODO: is the copy necessary?
        advantages = [r for r in returns]

    elif args.advantage_estimator == "ppo":
        # TODO: optimize this
        old_rewards = rewards
        rewards = []
        for reward, k in zip(old_rewards, kl):
            k *= -args.kl_coef
            cp_rank = mpu.get_context_parallel_rank()
            if cp_rank == 0:
                k[-1] += reward
            rewards.append(k)
        advantages, returns = list(
            zip(
                *[
                    get_advantages_and_returns(total_length, response_length, value, reward, args.gamma, args.lambd)
                    for total_length, response_length, value, reward in zip(
                        total_lengths, response_lengths, values, rewards
                    )
                ]
            )
        )

    elif args.advantage_estimator == "reinforce_plus_plus":
        rewards = torch.tensor(rewards, dtype=torch.float32, device=kl[0].device)
        returns = get_reinforce_plus_plus_returns(
            rewards=rewards,
            kl=kl,
            loss_masks=loss_masks,
            response_lengths=response_lengths,
            total_lengths=total_lengths,
            kl_coef=args.kl_coef,
            gamma=args.gamma,
        )
        advantages = [r for r in returns]

    elif args.advantage_estimator == "reinforce_plus_plus_baseline":
        rewards = torch.tensor(rewards, dtype=torch.float32, device=kl[0].device)
        advantages = get_reinforce_plus_plus_baseline_advantages(
            rewards=rewards,
            kl=kl,
            loss_masks=loss_masks,
            kl_coef=args.kl_coef,
        )
        returns = advantages

    else:
        raise NotImplementedError(f"advantage_estimator {args.advantage_estimator} is not supported. ")

    # TODO: OpenRLHF always does advantages normalization but veRL doesn't seem to do it.
    if args.normalize_advantages:
        all_advs = torch.cat(advantages)
        cp_size = mpu.get_context_parallel_world_size()
        if cp_size == 1:
            all_masks = torch.cat(loss_masks)
        else:
            mask_chunks = []
            for i in range(len(advantages)):
                total_len = total_lengths[i]
                response_len = response_lengths[i]
                prompt_len = total_len - response_len

                _, _, _, token_offsets = get_logits_and_tokens_offset_with_cp(total_len, response_len)

                # Convert global offsets to response-space offsets
                s0, e0 = token_offsets[0]
                s1, e1 = token_offsets[1]
                res_s0, res_e0 = max(0, s0 - prompt_len), max(0, e0 - prompt_len)
                res_s1, res_e1 = max(0, s1 - prompt_len), max(0, e1 - prompt_len)

                local_mask_parts = []
                full_mask = loss_masks[i]
                if res_e0 > res_s0:
                    local_mask_parts.append(full_mask[res_s0:res_e0])
                if res_e1 > res_s1:
                    local_mask_parts.append(full_mask[res_s1:res_e1])

                # Concatenate the parts to form the final mask chunk for this rank and this sequence
                local_mask_chunk = (
                    torch.cat(local_mask_parts)
                    if local_mask_parts
                    else torch.tensor([], device=all_advs.device, dtype=full_mask.dtype)
                )
                mask_chunks.append(local_mask_chunk)

            all_masks = torch.cat(mask_chunks)

        if all_masks.numel() > 0:
            assert (
                all_advs.size() == all_masks.size()
            ), f"Shape mismatch before whitening: advantages {all_advs.size()}, masks {all_masks.size()}"
            dp_group = mpu.get_data_parallel_group()

            whitened_advs_flat = distributed_masked_whiten(
                all_advs,
                all_masks,
                process_group=dp_group,
                shift_mean=True,
            )
            chunk_lengths = [chunk.size(0) for chunk in advantages]
            advantages = list(torch.split(whitened_advs_flat, chunk_lengths))

    rollout_data["advantages"] = advantages
    rollout_data["returns"] = returns


def policy_loss_function(
    args: Namespace,
    batch: RolloutBatch,
    logits: torch.Tensor,
    sum_of_sample_mean: Callable[[torch.Tensor], torch.Tensor],
) -> tuple[torch.Tensor, dict[str, torch.Tensor]]:
    """Compute policy loss (PPO/GSPO) and metrics.

    Computes current log-probabilities and entropy from model logits, then
    calculates PPO-style clipped policy gradient loss. For GSPO, gathers
    full sequences via context-parallel all-gather before computing per-sample
    KL. Optionally applies TIS (Temporal Importance Sampling) correction and
    adds KL loss term if configured.

    Args:
        args: Configuration controlling advantage estimator, clipping thresholds,
            entropy/KL coefficients, and TIS settings.
        batch: Mini-batch containing "advantages", "log_probs" (old policy),
            "unconcat_tokens", "response_lengths", "total_lengths", "loss_masks",
            and optionally "ref_log_probs" and "rollout_log_probs".
        logits: Policy logits with shape `[1, T, V]`.
        sum_of_sample_mean: Reduction function that averages per-sample values.

    Returns:
        Tuple of `(loss, metrics)` where `loss` is a scalar tensor and `metrics`
        is a dict containing detached scalars: "loss", "pg_loss",
        "entropy_loss", "pg_clipfrac", "ppo_kl". Additional keys "kl_loss",
        "tis", "ois", "tis_clipfrac" are included when the respective features
        are enabled.
    """
    advantages = torch.cat(batch["advantages"], dim=0)
    old_log_probs = batch["log_probs"]

    response_lengths = batch["response_lengths"]
    total_lengths = batch["total_lengths"]

    log_probs_and_entropy = get_log_probs_and_entropy(
        logits,
        args=args,
        unconcat_tokens=batch["unconcat_tokens"],
        total_lengths=total_lengths,
        response_lengths=response_lengths,
        with_entropy=True,
    )

    log_probs = log_probs_and_entropy["log_probs"]

    if args.advantage_estimator == "gspo":
        full_log_probs = [
            all_gather_with_cp(log_prob, total_length, response_length)
            for log_prob, total_length, response_length in zip(log_probs, total_lengths, response_lengths)
        ]
        full_old_log_probs = [
            all_gather_with_cp(old_log_prob, total_length, response_length)
            for old_log_prob, total_length, response_length in zip(old_log_probs, total_lengths, response_lengths)
        ]

        loss_masks = batch["loss_masks"]
        ppo_kl = [
            ((old_logprob - log_prob) * loss_mask).sum() / torch.clamp_min(loss_mask.sum(), 1)
            for log_prob, old_logprob, loss_mask in zip(full_log_probs, full_old_log_probs, loss_masks)
        ]
        ppo_kl = [kl.expand_as(log_prob) for kl, log_prob in zip(ppo_kl, log_probs)]
        ppo_kl = torch.cat(ppo_kl, dim=0)
        log_probs = torch.cat(log_probs, dim=0)
    else:
        old_log_probs = torch.cat(batch["log_probs"], dim=0)
        log_probs = torch.cat(log_probs, dim=0)
        ppo_kl = old_log_probs - log_probs

    pg_loss, pg_clipfrac = compute_policy_loss(ppo_kl, advantages, args.eps_clip, args.eps_clip_high)

    # Apply TIS off-policy correction using importance sampling if enabled
    if args.use_tis:
        assert "rollout_log_probs" in batch, "rollout_log_probs must be provided for TIS"
        rollout_log_probs = torch.cat(batch["rollout_log_probs"], dim=0)
        old_log_probs = torch.cat(batch["log_probs"], dim=0)

        tis = torch.exp(old_log_probs - rollout_log_probs)
        ois = (-ppo_kl).exp()
        tis_clip = torch.clamp(tis, min=args.tis_clip_low, max=args.tis_clip)
        tis_clipfrac = (tis_clip != tis).float()

        pg_loss = pg_loss * tis_clip

    pg_loss = sum_of_sample_mean(pg_loss)
    pg_clipfrac = sum_of_sample_mean(pg_clipfrac)
    ppo_kl = sum_of_sample_mean(ppo_kl)

    # entropy loss
    entropy = log_probs_and_entropy["entropy"]
    entropy = torch.cat(entropy, dim=0)
    entropy_loss = sum_of_sample_mean(entropy)

    loss = pg_loss - args.entropy_coef * entropy_loss

    if args.use_kl_loss:
        ref_log_probs = batch["ref_log_probs"]
        ref_log_probs = torch.cat(ref_log_probs, dim=0)
        kl = compute_approx_kl(
            log_probs,
            ref_log_probs,
            kl_loss_type=args.kl_loss_type,
        )
        kl_loss = sum_of_sample_mean(kl)

        loss = loss + args.kl_loss_coef * kl_loss

    # make sure the gradient could backprop correctly.
    if log_probs.numel() == 0:
        loss += 0 * logits.sum()

    reported_loss = {
        "loss": loss.clone().detach(),
        "pg_loss": pg_loss.clone().detach(),
        "entropy_loss": entropy_loss.clone().detach(),
        "pg_clipfrac": pg_clipfrac.clone().detach(),
        "ppo_kl": ppo_kl.clone().detach(),
    }

    if args.use_kl_loss:
        reported_loss["kl_loss"] = kl_loss.clone().detach()

    if args.use_tis:
        reported_loss["tis"] = sum_of_sample_mean(tis).clone().detach()
        reported_loss["ois"] = sum_of_sample_mean(ois).clone().detach()
        reported_loss["tis_clipfrac"] = sum_of_sample_mean(tis_clipfrac).clone().detach()

    return loss, reported_loss


def value_loss_function(
    args: Namespace,
    batch: RolloutBatch,
    logits: torch.Tensor,
    sum_of_sample_mean: Callable[[torch.Tensor], torch.Tensor],
) -> tuple[torch.Tensor, dict[str, torch.Tensor]]:
    """Compute clipped value loss and metrics.

    Extracts current value predictions from `logits`, compares them against
    stored old values with clipping, and computes the maximum of clipped and
    unclipped squared errors (PPO-style value clipping).

    Args:
        args: Configuration containing `value_clip` threshold.
        batch: Mini-batch with "values" (old predictions), "returns",
            "unconcat_tokens", "total_lengths", and "response_lengths".
        logits: Value head output with shape `[1, T, 1]`.
        sum_of_sample_mean: Reduction function that averages per-sample values.

    Returns:
        Tuple of `(loss, metrics)` where `loss` is a scalar tensor and
        `metrics` contains detached scalars "value_loss" and "value_clipfrac".
    """
    old_values = torch.cat(batch["values"], dim=0)

    values = get_values(
        logits,
        args=args,
        unconcat_tokens=batch["unconcat_tokens"],
        total_lengths=batch["total_lengths"],
        response_lengths=batch["response_lengths"],
    )
    values = torch.cat([value.flatten() for value in values["values"]], dim=0)

    returns = torch.cat(batch["returns"], dim=0)

    values_clipfrac = torch.abs(values - old_values) > args.value_clip
    values_clipped = old_values + (values - old_values).clamp(-args.value_clip, args.value_clip)
    surr1 = (values_clipped - returns) ** 2
    surr2 = (values - returns) ** 2
    loss = torch.max(surr1, surr2)

    loss = sum_of_sample_mean(loss)
    values_clipfrac = sum_of_sample_mean(values_clipfrac.float())

    # make sure the gradient could backprop correctly.
    if values.numel() == 0:
        loss += 0 * values.sum()

    reported_loss = {
        "value_loss": loss.clone().detach(),
        "value_clipfrac": values_clipfrac.clone().detach(),
    }

    return loss, reported_loss


def sft_loss_function(
    args: Namespace,
    batch: RolloutBatch,
    logits: torch.Tensor,
    sum_of_sample_mean: Callable[[torch.Tensor], torch.Tensor],
) -> tuple[torch.Tensor, dict[str, torch.Tensor]]:
    """Compute supervised fine-tuning loss over response tokens.

    Computes log-probabilities of the ground-truth tokens in the response
    segments and returns the negative log-likelihood as the loss.

    Args:
        args: Configuration (passed through to helpers).
        batch: Mini-batch with "unconcat_tokens", "response_lengths", and
            "total_lengths".
        logits: Policy logits with shape `[1, T, V]`.
        sum_of_sample_mean: Reduction function that averages per-sample values.

    Returns:
        Tuple of `(loss, metrics)` where `metrics` contains a single detached
        scalar "loss".
    """
    response_lengths = batch["response_lengths"]
    total_lengths = batch["total_lengths"]

    log_probs_and_entropy = get_log_probs_and_entropy(
        logits,
        args=args,
        unconcat_tokens=batch["unconcat_tokens"],
        total_lengths=total_lengths,
        response_lengths=response_lengths,
        with_entropy=False,
    )

    log_probs = log_probs_and_entropy["log_probs"]
    log_probs = torch.cat(log_probs, dim=0)
    loss = -sum_of_sample_mean(log_probs)

    # make sure the gradient could backprop correctly.
    if log_probs.numel() == 0:
        loss += 0 * logits.sum()

    return (
        loss,
        {
            "loss": loss.clone().detach(),
        },
    )


def loss_function(
    args: Namespace,
    batch: RolloutBatch,
    num_microbatches: int,
    logits: torch.Tensor,
) -> tuple[torch.Tensor, int | torch.Tensor, dict[str, list[str] | torch.Tensor]]:
    """Dispatch to the configured loss and rescale for Megatron integration.

    Selects one of "policy_loss", "value_loss", "sft_loss", or a custom loss
    function based on `args.loss_type`, computes the loss and metrics, then
    rescales the loss by micro-batch and parallelism factors to integrate with
    Megatron's gradient accumulation.

    Args:
        args: Configuration specifying `loss_type`, `calculate_per_token_loss`,
            `global_batch_size`, and optionally `custom_loss_function_path`.
        batch: Mini-batch with "loss_masks", "response_lengths", and other
            keys required by the selected loss function.
        num_microbatches: Number of gradient accumulation steps.
        logits: Model outputs (policy or value head).

    Returns:
        Tuple of `(scaled_loss, normalizer, logging_dict)` where:
        - `scaled_loss` is the loss tensor (scalar) rescaled for Megatron.
        - `normalizer` is `num_tokens` (scalar tensor) if
          `args.calculate_per_token_loss` is True, else `1` (int).
        - `logging_dict` has keys "keys" (list of str metric names) and
          "values" (1D tensor: [count, metric1, metric2, ...]).
    """
    num_tokens = sum([torch.clamp_min(loss_mask.sum(), 1) for loss_mask in batch["loss_masks"]])
    num_samples = len(batch["response_lengths"])

    sum_of_sample_mean = get_sum_of_sample_mean(
        batch["total_lengths"],
        batch["response_lengths"],
        batch["loss_masks"],
        args.calculate_per_token_loss,
    )

    loss_function_kwargs = {
        "args": args,
        "batch": batch,
        "logits": logits,
        "sum_of_sample_mean": sum_of_sample_mean,
    }

    match args.loss_type:
        case "policy_loss":
            loss, log = policy_loss_function(**loss_function_kwargs)
        case "value_loss":
            loss, log = value_loss_function(**loss_function_kwargs)
        case "sft_loss":
            loss, log = sft_loss_function(**loss_function_kwargs)
        case "custom_loss":
            custom_loss_function = load_function(args.custom_loss_function_path)
            loss, log = custom_loss_function(**loss_function_kwargs)
        case _:
            raise ValueError(f"Unknown loss type: {args.loss_type}")

    # Here we need to divide by cp_size because to cancel the multiply in Megatron.
    loss = (
        loss * num_microbatches / args.global_batch_size * mpu.get_data_parallel_world_size(with_context_parallel=True)
    )

    return (
        loss,
        num_tokens if args.calculate_per_token_loss else 1,
        {
            "keys": list(log.keys()),
            "values": torch.tensor(
                [
                    num_samples if not args.calculate_per_token_loss else num_tokens,
                ]
                + list(log.values()),
                device=logits.device,
            ),
        },
    )<|MERGE_RESOLUTION|>--- conflicted
+++ resolved
@@ -1,10 +1,6 @@
-<<<<<<< HEAD
-from typing import Optional
-=======
 from argparse import Namespace
 from collections.abc import Callable, Iterator
-from typing import Union
->>>>>>> 87bbcbaa
+from typing import Optional, Union
 
 import torch
 from megatron.core import mpu
@@ -102,9 +98,6 @@
     with_entropy: bool = False,
     non_loss_data: bool = True,
 ) -> dict[str, list[torch.Tensor]]:
-<<<<<<< HEAD
-    assert non_loss_data
-=======
     """Compute per-token log-probabilities (and optionally entropy) on responses.
 
     For each sample, extracts response-aligned logits and tokens, then computes
@@ -127,7 +120,7 @@
         sample. If `with_entropy` is True, also includes "entropy" key with
         a list of `[R]` tensors.
     """
->>>>>>> 87bbcbaa
+    assert non_loss_data
     log_probs_list = []
     entropy_list = []
     for logits_chunk, tokens_chunk in get_responses(
@@ -196,16 +189,6 @@
     }
 
 
-<<<<<<< HEAD
-def compute_advantages_and_returns(args, rollout_data):
-    log_probs: list[torch.Tensor] = rollout_data.get("log_probs")
-    ref_log_probs: list[torch.Tensor] = rollout_data.get("ref_log_probs")
-    rewards: list[float] = rollout_data.get("rewards")
-    values: Optional[list[torch.Tensor]] = rollout_data.get("values")
-    response_lengths: list[int] = rollout_data.get("response_lengths")
-    loss_masks: list[torch.Tensor] = rollout_data.get("loss_masks")
-    total_lengths: list[int] = rollout_data.get("total_lengths")
-=======
 def compute_advantages_and_returns(args: Namespace, rollout_data: RolloutBatch) -> None:
     """Compute advantages and returns in-place based on `args.advantage_estimator`.
 
@@ -227,14 +210,13 @@
             "total_lengths"). Modified in-place to add "advantages" and
             "returns" keys, each mapping to lists of tensors per sample.
     """
-    log_probs: list[torch.Tensor] = rollout_data.get("log_probs", None)
-    ref_log_probs: list[torch.Tensor] = rollout_data.get("ref_log_probs", None)
-    rewards: list[float] = rollout_data.get("rewards", None)
-    values: Union[None, list[torch.Tensor]] = rollout_data.get("values", None)
-    response_lengths: list[int] = rollout_data.get("response_lengths", None)
-    loss_masks: list[torch.Tensor] = rollout_data.get("loss_masks", None)
-    total_lengths: list[int] = rollout_data.get("total_lengths", None)
->>>>>>> 87bbcbaa
+    log_probs: list[torch.Tensor] = rollout_data.get("log_probs")
+    ref_log_probs: list[torch.Tensor] = rollout_data.get("ref_log_probs")
+    rewards: list[float] = rollout_data.get("rewards")
+    values: Union[None, list[torch.Tensor]] = rollout_data.get("values")
+    response_lengths: list[int] = rollout_data.get("response_lengths")
+    loss_masks: list[torch.Tensor] = rollout_data.get("loss_masks")
+    total_lengths: list[int] = rollout_data.get("total_lengths")
 
     # return when not the last pp stage.
     if log_probs is None and values is None:
