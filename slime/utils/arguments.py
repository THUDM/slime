--- conflicted
+++ resolved
@@ -48,8 +48,6 @@
                 "--rollout-num-gpus-per-node",
                 type=int,
                 default=8,
-<<<<<<< HEAD
-=======
                 help=(
                     "Number of gpus per node for rollout."
                     "Notice: If you are going to use less than 8 gpus per node under colocate mode, you should set this number."
@@ -59,23 +57,8 @@
                 "--colocate",
                 action="store_true",
                 default=False,
->>>>>>> 6ae99c33
-                help=(
-                    "Number of gpus per node for rollout."
-                    "Notice: If you are going to use less than 8 gpus per node under colocate mode, you should set this number."
-                ),
-            )
-            parser.add_argument(
-                "--colocate",
-                action="store_true",
-                default=False,
-                help=(
-<<<<<<< HEAD
+                help=(
                     "Whether to colocate the inference engines and the actor. "
-=======
-                    "Whether to offload the rollout generator and training actor to CPU during training. "
-                    "This will always be true when --colocate is set."
->>>>>>> 6ae99c33
                 ),
             )
 
@@ -118,11 +101,7 @@
             parser.add_argument(
                 "--rollout-function-path",
                 type=str,
-<<<<<<< HEAD
-                default="slime.rollout.sglang_rollout.create_rollout_fn",
-=======
                 default="slime.rollout.sglang_rollout.generate_rollout",
->>>>>>> 6ae99c33
                 help=(
                     "Path to the rollout generation function."
                     "You should use this model to create your own custom rollout function, "
@@ -350,21 +329,6 @@
                     "If set, we will calculate the number of rollout steps as `num_rollout = num_epoch * dataset_size // rollout_batch_size`."
                 ),
             )
-<<<<<<< HEAD
-=======
-
-            parser.add_argument(
-                "--disable-rollout-global-dataset",
-                action="store_false",
-                dest="rollout_global_dataset",
-                help=(
-                    "Whether to use a global dataset for rollout. "
-                    "If set, the rollout will use the `--prompt-data` as the prompt dataset, "
-                    "and the prompts for rollout will be sampled from the dataset. "
-                    "If not set, you need to manage the data by your self."
-                ),
-            )
->>>>>>> 6ae99c33
 
             parser.add_argument(
                 "--prompt-data",
@@ -970,17 +934,10 @@
     if args.n_samples_per_prompt == 1:
         args.grpo_std_normalization = False
         print("n_samples_per_prompt is set to 1, grpo_std_normalization will be set to False.")
-<<<<<<< HEAD
 
     if args.over_sampling_batch_size is None:
         args.over_sampling_batch_size = args.rollout_batch_size
 
-=======
-
-    if args.over_sampling_batch_size is None:
-        args.over_sampling_batch_size = args.rollout_batch_size
-
->>>>>>> 6ae99c33
     assert args.over_sampling_batch_size >= args.rollout_batch_size, (
         f"over_sampling_batch_size {args.over_sampling_batch_size} should be greater than or equal to "
         f"rollout_batch_size {args.rollout_batch_size}"
@@ -989,14 +946,6 @@
     if args.num_epoch is not None:
         if args.num_rollout is not None:
             print("Both num_epoch and num_rollout are set, num_epoch will be ignored.")
-<<<<<<< HEAD
-=======
-        else:
-            assert args.rollout_global_dataset, (
-                "num_epoch is set, but rollout_global_dataset is not set, "
-                "please remove --disable-rollout-global-dataset to use num_epoch"
-            )
->>>>>>> 6ae99c33
     else:
         # if num_epoch is not set, we should set num_rollout
         assert args.num_rollout is not None, (
