import itertools
import json
import logging
import random
import re

import numpy as np
import ray
import torch.distributed as dist


try:
    import pyarrow.parquet as pq
except ImportError:
    pq = None

from slime.utils.types import Sample

from .seqlen_balancing import get_seqlen_balanced_partitions
from .timer import Timer

__all__ = ["Dataset"]

logger = logging.getLogger(__name__)


def read_file(path):
    path, row_slice = _parse_generalized_path(path)
    reader = None

    if path.endswith(".jsonl"):

        def jsonl_reader(p):
            with open(p, "r", encoding="utf-8") as f:
                for line_num, line in enumerate(f):
                    line = line.strip()
                    if not line:
                        continue
                    try:
                        yield json.loads(line)
                    except json.JSONDecodeError as e:
                        print(f"JSON decode error at line {line_num}: {e}")
                        continue

        reader = jsonl_reader(path)

    elif path.endswith(".parquet"):
        if pq is None:
            raise ImportError("pyarrow is required for parquet support")

        def parquet_reader(p):
            pf = pq.ParquetFile(p)

            for batch in pf.iter_batches():
                for row_dict in batch.to_pylist():
                    yield row_dict

        reader = parquet_reader(path)

    else:
        raise ValueError(f"Unsupported file format: {path}. Supported formats are .jsonl and .parquet.")

    if row_slice is not None:
<<<<<<< HEAD
        print(f"read_file path={path} applying slice {row_slice=}")
        reader = itertools.islice(reader, row_slice.start, row_slice.stop, row_slice.step)
=======
        logger.info(f"read_file path={path} slice {len(df)=} rows into {row_slice=}")
        df = df.iloc[row_slice]
>>>>>>> 89744b16

    yield from reader


def _parse_generalized_path(s: str):
    if (m := re.match(r"^(?P<real_path>.*)@\[(?P<start>-?\d*):(?P<end>-?\d*)\]$", s)) is not None:
        path = m.group("real_path")
        start = int(x) if (x := m.group("start")) != "" else None
        end = int(x) if (x := m.group("end")) != "" else None
        return path, slice(start, end)

    return s, None


class Dataset:
    def __init__(
        self,
        path,
        tokenizer,
        max_length,
        *,
        prompt_key="text",
        multimodal_keys=None,
        label_key=None,
        tool_key=None,
        metadata_key="metadata",
        seed=42,
        apply_chat_template=False,
        apply_chat_template_kwargs=None,
    ):
        self.origin_samples = []
        for data in read_file(path):
            if multimodal_keys:
                prompt_content = []
                if prompt_key in data:
                    prompt_content.append({"type": "text", "text": data[prompt_key]})
                for media_type, data_key in multimodal_keys.items():
                    if data_key in data:
                        media_path = data[data_key]
                        prompt_content.append({"type": media_type, "path": media_path})
            else:
                prompt_content = data.get(prompt_key)

            if apply_chat_template:
                if tool_key is not None:
                    tools = data[tool_key]
                    if isinstance(tools, str):
                        tools = json.loads(tools)
                    elif isinstance(tools, np.ndarray):
                        tools = tools.tolist()
                    assert isinstance(tools, list), f"tools must be a list, got {type(tools)} instead"
                else:
                    tools = None
                template_input = [{"role": "user", "content": prompt_content}] if multimodal_keys else prompt_content
                prompt = tokenizer.apply_chat_template(
                    template_input,
                    tools,
                    tokenize=False,
                    add_generation_prompt=True,
                    **apply_chat_template_kwargs,
                )

            else:
                prompt = prompt_content

            # TODO: this is slow.
            if max_length is not None:
                raw_prompt_ids = tokenizer.encode(prompt, add_special_tokens=False)
                if not multimodal_keys:
                    if len(raw_prompt_ids) > max_length:
                        continue

            self.origin_samples.append(
                Sample(
                    prompt=prompt,
                    label=data[label_key] if label_key is not None else None,
                    metadata=data.get(metadata_key) or {},
                )
            )

        self.epoch_id = -1
        self.seed = seed
        self.samples = self.origin_samples

    def shuffle(self, new_epoch_id):
        if self.epoch_id == new_epoch_id:
            return

        random.seed(self.seed + new_epoch_id)
        permutation = list(range(len(self.samples)))
        random.shuffle(permutation)
        self.samples = [self.origin_samples[i] for i in permutation]
        self.epoch_id = new_epoch_id

    def __getitem__(self, idx):
        return self.samples[idx]

    def __len__(self):
        return len(self.samples)


def get_minimum_num_micro_batch_size(total_lengths, max_tokens_per_gpu):
    # use first fit to get the number of micro batches
    batches = []
    for l in total_lengths:
        for i in range(len(batches)):
            if batches[i] + l <= max_tokens_per_gpu:
                batches[i] += l
                break
        else:
            batches.append(l)

    return len(batches)


def process_rollout_data(args, rollout_data_ref, dp_rank, dp_size):
    rollout_data = {}

    rank = dist.get_rank()
    if rank == 0:
        data = ray.get(rollout_data_ref.inner)
        dist.broadcast_object_list([data], src=0)
    else:
        data = [None]
        dist.broadcast_object_list(data, src=0)
        data = data[0]

    # save the unprocessed reward for logging (optional for forward-only passes)
    if "raw_reward" in data:
        rollout_data["raw_reward"] = data["raw_reward"]

    if "prompt" in data:
        rollout_data["prompt"] = data["prompt"]

    total_lengths = [len(t) for t in data["tokens"]]
    data["total_lengths"] = total_lengths

    # save the seqlen of the whole rollout batch
    Timer().seq_lens = total_lengths

    if args.balance_data:
        # Group-aware partitioning to keep each group together
        n_samples_per_prompt = getattr(args, "n_samples_per_prompt", 1)
        # Calculate group-level lengths (sum of lengths for each group)
        num_groups = len(total_lengths) // n_samples_per_prompt
        group_lengths = []
        for i in range(num_groups):
            start_idx = i * n_samples_per_prompt
            end_idx = start_idx + n_samples_per_prompt
            group_total_length = sum(total_lengths[start_idx:end_idx])
            group_lengths.append(group_total_length)

        # Get partitions at group level
        group_partitions = get_seqlen_balanced_partitions(group_lengths, dp_size, equal_size=True)

        # Expand group partitions to trajectory level
        parititions = []
        for dp_rank_groups in group_partitions:
            trajectory_indices = []
            for group_idx in dp_rank_groups:
                # Add all trajectories in this group
                start_idx = group_idx * n_samples_per_prompt
                end_idx = start_idx + n_samples_per_prompt
                trajectory_indices.extend(range(start_idx, end_idx))
            parititions.append(trajectory_indices)

    def get_partition(val):
        if args.balance_data:
            return [val[i] for i in parititions[dp_rank]]
        else:
            return val[dp_rank::dp_size]

    for key in [
        "tokens",
        "total_lengths",
        "response_lengths",
        "rewards",
        "truncated",
        "loss_masks",
        "round_number",
        "sample_indices",
        "rollout_log_probs",
        "rollout_routed_experts",
        "prompt",
        "teacher_log_probs",
    ]:
        if key not in data:
            continue
        val = get_partition(data[key])
        rollout_data[key] = val

    return rollout_data<|MERGE_RESOLUTION|>--- conflicted
+++ resolved
@@ -61,13 +61,10 @@
         raise ValueError(f"Unsupported file format: {path}. Supported formats are .jsonl and .parquet.")
 
     if row_slice is not None:
-<<<<<<< HEAD
+
         print(f"read_file path={path} applying slice {row_slice=}")
         reader = itertools.islice(reader, row_slice.start, row_slice.stop, row_slice.step)
-=======
-        logger.info(f"read_file path={path} slice {len(df)=} rows into {row_slice=}")
-        df = df.iloc[row_slice]
->>>>>>> 89744b16
+
 
     yield from reader
 
