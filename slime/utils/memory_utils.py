import gc
import os
import time
import threading
import logging
from pathlib import Path
import torch
import torch.distributed as dist


logger = logging.getLogger(__name__)


def clear_memory():
    torch.cuda.synchronize()
    gc.collect()
    torch.cuda.empty_cache()


def available_memory():
    free, total = torch.cuda.mem_get_info(torch.cuda.current_device())
    return {
        "gpu": str(torch.cuda.current_device()),
        "total_GB": round(total / (1024**3), 2),
        "free_GB": round(free / (1024**3), 2),
        "used_GB": round((total - free) / (1024**3), 2),
    }


def print_memory(msg):
    memory_info = available_memory()
    if dist.get_rank() == 0:
<<<<<<< HEAD
        print(f"Memory-Usage {msg}:", available_memory())


def enable_memory_visualize(config=None):
    """Enable memory visualization using PyTorch profiler."""
    if not hasattr(torch.cuda.memory, '_record_memory_history'):
        logger.warning("Memory visualization not supported in this PyTorch version")
        return
    
    # Apply config if provided
    max_entries = 100000
    if config and hasattr(config, 'torch_memory'):
        max_entries = config.torch_memory.trace_alloc_max_entries
    
    try:
        # Try minimal API that should work across PyTorch versions
        torch.cuda.memory._record_memory_history(enabled=True)
        logger.info("Memory visualization enabled (minimal API)")
    except Exception as e:
        logger.warning(f"Failed to enable memory visualization: {e}")
        return


def dump_memory_snapshot(out_dir: str, prefix: str = "memory_snapshot"):
    """Dump memory snapshot for visualization."""
    if not hasattr(torch.cuda.memory, '_dump_snapshot'):
        logger.warning("Memory snapshot not supported in this PyTorch version")
        return
    
    # Force enable memory recording in this process with max entries
    try:
        # First try to enable with specific parameters
        torch.cuda.memory._record_memory_history(
            enabled=True,
            alloc_trace_max_entries=100000,
            alloc_trace_record_input_shapes=True
        )
        logger.info("Memory recording enabled with full features")
    except TypeError:
        # Fallback to basic API
        try:
            torch.cuda.memory._record_memory_history(enabled=True)
            logger.info("Memory recording enabled with basic API")
        except Exception as e:
            logger.warning(f"Failed to enable memory recording: {e}")
            # Continue anyway, might still work
    
    # Force allocate a small tensor to ensure there's some history
    try:
        dummy = torch.randn(10, 10, device='cuda')
        del dummy
    except Exception:
        pass
        
    os.makedirs(out_dir, exist_ok=True)
    rank = dist.get_rank() if dist.is_initialized() else 0
    timestamp = int(time.time())
    filename = f"{prefix}_rank{rank}_{timestamp}.pickle"
    filepath = os.path.join(out_dir, filename)
    
    try:
        torch.cuda.memory._dump_snapshot(filepath)
        
        # Check if snapshot file has content
        file_size = os.path.getsize(filepath)
        if file_size > 1000:  # More than 1KB
            logger.info(f"Memory snapshot saved to {filepath} ({file_size} bytes)")
        else:
            logger.warning(f"Memory snapshot saved but file is small ({file_size} bytes) - may be empty")
        
        # Also log current memory usage for immediate feedback
        mem_info = available_memory()
        logger.info(f"Current memory at {prefix}: {mem_info}")
        
        # Try to validate snapshot content
        try:
            with open(filepath, 'rb') as f:
                import pickle
                snapshot = pickle.load(f)
                if hasattr(snapshot, 'device_traces'):
                    trace_count = sum(len(traces) for traces in snapshot.device_traces.values())
                    logger.info(f"Snapshot contains {trace_count} memory traces")
                elif hasattr(snapshot, 'segments'):
                    logger.info(f"Snapshot contains {len(snapshot.segments)} memory segments")
                else:
                    logger.warning("Snapshot format unknown - might be empty")
        except Exception as e:
            logger.warning(f"Failed to validate snapshot content: {e}")
            
    except Exception as e:
        # If snapshot fails, just log memory usage instead
        logger.warning(f"Failed to dump memory snapshot: {e}")
        try:
            mem_info = available_memory()
            logger.info(f"Memory usage at {prefix}: {mem_info}")
        except Exception:
            pass


class MemorySnapshotSampler:
    """Background thread to periodically sample memory snapshots."""
    
    def __init__(self, out_dir: str, interval_sec: int = 60):
        self.out_dir = out_dir
        self.interval_sec = interval_sec
        self.running = False
        self.thread = None
        
    def start(self):
        """Start periodic sampling."""
        if self.running:
            return
            
        self.running = True
        self.thread = threading.Thread(target=self._sample_loop, daemon=True)
        self.thread.start()
        logger.info(f"Memory snapshot sampler started (interval={self.interval_sec}s, dir={self.out_dir})")
        
    def stop(self):
        """Stop periodic sampling."""
        if not self.running:
            return
            
        self.running = False
        if self.thread:
            self.thread.join(timeout=5)
        logger.info("Memory snapshot sampler stopped")
        
    def _sample_loop(self):
        """Main sampling loop."""
        while self.running:
            try:
                dump_memory_snapshot(self.out_dir, "periodic")
            except Exception as e:
                logger.error(f"Error in memory sampling: {e}")
            
            time.sleep(self.interval_sec)
=======
        print(f"Memory-Usage {msg}:", memory_info)
    return memory_info
>>>>>>> 6e1e968d
<|MERGE_RESOLUTION|>--- conflicted
+++ resolved
@@ -1,14 +1,6 @@
 import gc
-import os
-import time
-import threading
-import logging
-from pathlib import Path
 import torch
 import torch.distributed as dist
-
-
-logger = logging.getLogger(__name__)
 
 
 def clear_memory():
@@ -30,145 +22,5 @@
 def print_memory(msg):
     memory_info = available_memory()
     if dist.get_rank() == 0:
-<<<<<<< HEAD
-        print(f"Memory-Usage {msg}:", available_memory())
-
-
-def enable_memory_visualize(config=None):
-    """Enable memory visualization using PyTorch profiler."""
-    if not hasattr(torch.cuda.memory, '_record_memory_history'):
-        logger.warning("Memory visualization not supported in this PyTorch version")
-        return
-    
-    # Apply config if provided
-    max_entries = 100000
-    if config and hasattr(config, 'torch_memory'):
-        max_entries = config.torch_memory.trace_alloc_max_entries
-    
-    try:
-        # Try minimal API that should work across PyTorch versions
-        torch.cuda.memory._record_memory_history(enabled=True)
-        logger.info("Memory visualization enabled (minimal API)")
-    except Exception as e:
-        logger.warning(f"Failed to enable memory visualization: {e}")
-        return
-
-
-def dump_memory_snapshot(out_dir: str, prefix: str = "memory_snapshot"):
-    """Dump memory snapshot for visualization."""
-    if not hasattr(torch.cuda.memory, '_dump_snapshot'):
-        logger.warning("Memory snapshot not supported in this PyTorch version")
-        return
-    
-    # Force enable memory recording in this process with max entries
-    try:
-        # First try to enable with specific parameters
-        torch.cuda.memory._record_memory_history(
-            enabled=True,
-            alloc_trace_max_entries=100000,
-            alloc_trace_record_input_shapes=True
-        )
-        logger.info("Memory recording enabled with full features")
-    except TypeError:
-        # Fallback to basic API
-        try:
-            torch.cuda.memory._record_memory_history(enabled=True)
-            logger.info("Memory recording enabled with basic API")
-        except Exception as e:
-            logger.warning(f"Failed to enable memory recording: {e}")
-            # Continue anyway, might still work
-    
-    # Force allocate a small tensor to ensure there's some history
-    try:
-        dummy = torch.randn(10, 10, device='cuda')
-        del dummy
-    except Exception:
-        pass
-        
-    os.makedirs(out_dir, exist_ok=True)
-    rank = dist.get_rank() if dist.is_initialized() else 0
-    timestamp = int(time.time())
-    filename = f"{prefix}_rank{rank}_{timestamp}.pickle"
-    filepath = os.path.join(out_dir, filename)
-    
-    try:
-        torch.cuda.memory._dump_snapshot(filepath)
-        
-        # Check if snapshot file has content
-        file_size = os.path.getsize(filepath)
-        if file_size > 1000:  # More than 1KB
-            logger.info(f"Memory snapshot saved to {filepath} ({file_size} bytes)")
-        else:
-            logger.warning(f"Memory snapshot saved but file is small ({file_size} bytes) - may be empty")
-        
-        # Also log current memory usage for immediate feedback
-        mem_info = available_memory()
-        logger.info(f"Current memory at {prefix}: {mem_info}")
-        
-        # Try to validate snapshot content
-        try:
-            with open(filepath, 'rb') as f:
-                import pickle
-                snapshot = pickle.load(f)
-                if hasattr(snapshot, 'device_traces'):
-                    trace_count = sum(len(traces) for traces in snapshot.device_traces.values())
-                    logger.info(f"Snapshot contains {trace_count} memory traces")
-                elif hasattr(snapshot, 'segments'):
-                    logger.info(f"Snapshot contains {len(snapshot.segments)} memory segments")
-                else:
-                    logger.warning("Snapshot format unknown - might be empty")
-        except Exception as e:
-            logger.warning(f"Failed to validate snapshot content: {e}")
-            
-    except Exception as e:
-        # If snapshot fails, just log memory usage instead
-        logger.warning(f"Failed to dump memory snapshot: {e}")
-        try:
-            mem_info = available_memory()
-            logger.info(f"Memory usage at {prefix}: {mem_info}")
-        except Exception:
-            pass
-
-
-class MemorySnapshotSampler:
-    """Background thread to periodically sample memory snapshots."""
-    
-    def __init__(self, out_dir: str, interval_sec: int = 60):
-        self.out_dir = out_dir
-        self.interval_sec = interval_sec
-        self.running = False
-        self.thread = None
-        
-    def start(self):
-        """Start periodic sampling."""
-        if self.running:
-            return
-            
-        self.running = True
-        self.thread = threading.Thread(target=self._sample_loop, daemon=True)
-        self.thread.start()
-        logger.info(f"Memory snapshot sampler started (interval={self.interval_sec}s, dir={self.out_dir})")
-        
-    def stop(self):
-        """Stop periodic sampling."""
-        if not self.running:
-            return
-            
-        self.running = False
-        if self.thread:
-            self.thread.join(timeout=5)
-        logger.info("Memory snapshot sampler stopped")
-        
-    def _sample_loop(self):
-        """Main sampling loop."""
-        while self.running:
-            try:
-                dump_memory_snapshot(self.out_dir, "periodic")
-            except Exception as e:
-                logger.error(f"Error in memory sampling: {e}")
-            
-            time.sleep(self.interval_sec)
-=======
         print(f"Memory-Usage {msg}:", memory_info)
-    return memory_info
->>>>>>> 6e1e968d
+    return memory_info