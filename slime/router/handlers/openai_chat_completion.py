"""
Simplified OpenAI Chat Completion API implementation for Slime Router.

This module provides 100% OpenAI-compatible Chat Completion API while leveraging
Slime Router's Radix Cache for optimal performance in multi-turn conversations.

Key Features:
- Full OpenAI API compatibility (text in/out)
- Unified flow: messages → generate → OpenAI format
- Radix Tree Middleware integration for automatic caching
- Simplified architecture with minimal abstraction

Architecture:
- Detect RadixTreeMiddleware presence
- Use query_cache_by_messages_template for semantic caching
- Forward to /generate endpoint for consistent processing
- Convert responses to OpenAI format
"""

import json
import time
import uuid
from typing import Optional, Tuple

import httpx
from fastapi import HTTPException, Request
from fastapi.responses import JSONResponse
from starlette.responses import Response

# Try to import SGLang parsers for advanced output processing
try:
    from sglang.srt.function_call.function_call_parser import FunctionCallParser
    from sglang.srt.parser.reasoning_parser import ReasoningParser

    SGLANG_PARSERS_AVAILABLE = True
except ImportError:
    SGLANG_PARSERS_AVAILABLE = False
    ReasoningParser = None
    FunctionCallParser = None


class ChatCompletionHandler:
    """
    Chat Completion handler with auto cache detection.

    This handler automatically detects cache capability by testing the
    /retrieve_from_messages_template endpoint and uses the appropriate
    processing path:
    - With cache support: Use messages template caching
    - Without cache support: Direct proxy to SGLang
    """

    def __init__(self, router):
        """
        Initialize Chat Completion handler.

        Args:
            router: SlimeRouter instance for accessing middleware and workers
        """
        self.router = router
        self.args = router.args
        self._reasoning_parser = None  # Lazy-initialized reasoning parser
        self._function_call_parser = None  # Lazy-initialized function call parser

    async def handle_request(self, request: Request):
        """
        Handle Chat Completion request with auto cache detection.

        Args:
            request: FastAPI Request object

        Returns:
            JSON response (non-streaming only)
        """
        try:
            try:
                request_data = await request.json()
            except json.JSONDecodeError as e:
                raise HTTPException(status_code=400, detail=f"Invalid JSON in request body: {str(e)}")

            # Validate request structure
            self._validate_chat_completion_request(request_data)

            # Check for streaming request and reject it
            if request_data.get("stream", False):
                raise HTTPException(
                    status_code=400,
                    detail="Streaming is not supported yet. Please set stream=false or remove the stream parameter.",
                )

            # Check if cache support is available (use router's method)
            cache_available = self.router._check_cache_availability()

            if not cache_available:
                # Direct mode: Proxy to SGLang Chat Completion API
                return await self._proxy_to_sglang_chat_from_data(request_data)

            # Cached mode: Direct flow with radix cache (no internal HTTP)
            return await self._handle_with_radix_cache(request_data)
        except HTTPException:
            # Re-raise HTTP exceptions as-is
            raise
        except Exception as e:
            # Catch any unexpected errors and log them
            import traceback

            error_traceback = traceback.format_exc()
            if getattr(self.args, "verbose", False):
                print(f"[slime-router] ERROR in handle_request: {e}")
                print(f"[slime-router] Traceback:\n{error_traceback}")
            raise HTTPException(status_code=500, detail=f"Internal server error: {str(e)}")

    def _validate_chat_completion_request(self, request_data: dict):
        """
        Minimal validation for Chat Completion request.

        Only validate absolutely required fields. Let SGLang handle
        detailed parameter validation and return appropriate errors.

        Args:
            request_data: Parsed request data

        Raises:
            HTTPException: If basic validation fails
        """
        # Only check the absolute minimum required for OpenAI API compatibility
        if "messages" not in request_data:
            raise HTTPException(status_code=400, detail="Invalid request: 'messages' field is required")

        messages = request_data["messages"]
        if not isinstance(messages, list) or len(messages) == 0:
            raise HTTPException(status_code=400, detail="Invalid request: 'messages' must be a non-empty list")

        # Basic message structure check - let SGLang handle detailed validation
        for i, message in enumerate(messages):
            if not isinstance(message, dict):
                raise HTTPException(
                    status_code=400, detail=f"Invalid request: message at index {i} must be a dictionary"
                )

            if "role" not in message or "content" not in message:
                raise HTTPException(
                    status_code=400,
                    detail=f"Invalid request: message at index {i} must have 'role' and 'content' fields",
                )

    def _parse_generated_output(
        self, generated_text: str, request_data: dict
    ) -> Tuple[str, Optional[dict], Optional[str]]:
        """
        Parse generated output with SGLang parsers (reasoning + tool calls).

        This method integrates SGLang's reasoning parser and function call parser
        to process the raw model output into structured format.

        Args:
            generated_text: Raw text from model generation
            request_data: Original request data (for tools, reasoning config)

        Returns:
            Tuple of (final_text, tool_calls, reasoning_text)
            - final_text: Text content to show to user (after parsing)
            - tool_calls: Parsed tool calls (if any)
            - reasoning_text: Extracted reasoning content (if any)
        """
        if not SGLANG_PARSERS_AVAILABLE:
            # Parsers not available - return raw text
            return generated_text, None, None

        final_text = generated_text
        tool_calls = None
        reasoning_text = None

        try:
            # Step 1: Parse reasoning content (if reasoning parser configured)
            reasoning_parser_type = getattr(self.args, "sglang_reasoning_parser", None)
            if reasoning_parser_type:
                if not self._reasoning_parser:
                    # Lazy initialize reasoning parser
                    self._reasoning_parser = ReasoningParser(
                        model_type=reasoning_parser_type,
                        stream_reasoning=False,  # For non-streaming, accumulate reasoning
                    )

                # Parse reasoning
                reasoning_text, normal_text = self._reasoning_parser.parse_non_stream(final_text)
                final_text = normal_text if normal_text else final_text

            # Step 2: Parse tool calls (if tools provided)
            tools = request_data.get("tools")
            tool_call_parser_type = getattr(self.args, "sglang_tool_call_parser", None)

            if tools and tool_call_parser_type:
                if not self._function_call_parser:
                    # Lazy initialize function call parser
                    from sglang.srt.entrypoints.openai.protocol import Tool

                    # Convert OpenAI tool format to SGLang Tool format if needed
                    sglang_tools = [Tool(**tool) if isinstance(tool, dict) else tool for tool in tools]
                    self._function_call_parser = FunctionCallParser(
                        tools=sglang_tools, tool_call_parser=tool_call_parser_type
                    )

                # Parse tool calls
                remaining_text, parsed_calls = self._function_call_parser.parse_non_stream(final_text)
                if parsed_calls:
                    final_text = remaining_text
                    # Convert SGLang ToolCallItem to OpenAI tool_calls format
                    tool_calls = [
                        {
                            "id": f"call_{uuid.uuid4().hex[:24]}",
                            "type": "function",
                            "function": {
                                "name": call.name,
                                "arguments": (
                                    json.dumps(call.arguments) if isinstance(call.arguments, dict) else call.arguments
                                ),
                            },
                        }
                        for call in parsed_calls
                    ]

        except Exception as e:
            # Parser error - log and return raw text
            if getattr(self.args, "verbose", False):
                print(f"[slime-router] Warning: Parser error, using raw output: {e}")
            return generated_text, None, None

        return final_text, tool_calls, reasoning_text

    async def _proxy_to_sglang_chat_from_data(self, request_data: dict):
        """
        Direct proxy mode: Forward request data to SGLang Chat Completion API.

        This is a helper method for when we need to proxy from parsed data instead of a Request object.

        Args:
            request_data: Parsed request data

        Returns:
            Direct response from SGLang
        """
        worker_url = await self.router._use_url()
        sglang_url = f"{worker_url}/v1/chat/completions"

        try:
            # Non-streaming proxy with error mapping
            try:
                response = await self.router.client.request("POST", sglang_url, json=request_data)
                content = await response.aread()

                # Check for SGLang errors and map to OpenAI format
                if response.status_code >= 400:
                    await self._handle_sglang_error(response, content)

<<<<<<< HEAD
                # Ensure OpenAI compatibility: content field cannot be None
                try:
                    response_json = json.loads(content) if content else {}
                    if (
                        isinstance(response_json, dict)
                        and "choices" in response_json
                        and len(response_json["choices"]) > 0
                    ):
                        for choice in response_json["choices"]:
                            if "message" in choice and isinstance(choice["message"], dict):
                                message = choice["message"]
                                # Fix content=None for OpenAI compatibility (keep reasoning_content as-is)
                                if message.get("content") is None:
                                    if getattr(self.args, "verbose", False):
                                        has_reasoning = "reasoning_content" in message
                                        print(f"[slime-router] Fixing content=None (has reasoning: {has_reasoning})")
                                    message["content"] = ""
                        content = json.dumps(response_json).encode("utf-8")
                except (json.JSONDecodeError, KeyError, TypeError):
                    pass  # Keep original content if parsing fails

                return Response(content=content, status_code=response.status_code, headers=dict(response.headers))
=======
                return Response(
                    content=content,
                    status_code=response.status_code,
                    headers=dict(response.headers)
                )
>>>>>>> 91c9698e
            except httpx.HTTPStatusError as e:
                # Handle HTTP errors from SGLang
                await self._handle_sglang_error(e.response, await e.response.aread())
                raise
            except httpx.RequestError as e:
                # Handle connection/network errors
                raise HTTPException(
                    status_code=503, detail="Service temporarily unavailable: Unable to reach inference backend"
                )
        finally:
            await self.router._finish_url(worker_url)

    async def _handle_sglang_error(self, response, content):
        """
        Map SGLang errors to OpenAI-compatible error format.

        Args:
            response: HTTP response from SGLang
            content: Response content bytes
        """
        try:
            error_data = json.loads(content.decode("utf-8")) if content else {}

            # Map common SGLang errors to OpenAI format
            if response.status_code == 400:
                # Validation errors - pass through SGLang's message
                detail = error_data.get("error", error_data.get("detail", "Invalid request parameters"))
                raise HTTPException(status_code=400, detail=detail)
            elif response.status_code == 429:
                # Rate limiting
                raise HTTPException(status_code=429, detail="Rate limit exceeded. Please try again later.")
            elif response.status_code >= 500:
                # Server errors
                raise HTTPException(
                    status_code=response.status_code, detail="Inference service error. Please try again later."
                )
            else:
                # Other errors
                raise HTTPException(
                    status_code=response.status_code,
                    detail=error_data.get("error", error_data.get("detail", "Unknown error")),
                )
        except (json.JSONDecodeError, UnicodeDecodeError):
            # If we can't parse the error, return a generic message
            raise HTTPException(status_code=response.status_code, detail="Service error: Unable to process request")

    async def _handle_with_radix_cache(self, request_data: dict):
        """
        Cached mode: Direct flow with radix cache (no internal HTTP).

        This method implements the Two-Path Architecture for cache-enabled mode:
        1. Apply chat template to get text
        2. Query radix cache to get token_ids
        3. Call SGLang /generate directly with tokens (token in, token out)
        4. Maintain radix cache with output tokens
        5. Parse output with tool call/reasoning parsers
        6. Convert to OpenAI chat.completion format

        Args:
            request_data: Parsed request data

        Returns:
            OpenAI-formatted response (non-streaming)
        """
        messages = request_data.get("messages", [])
        tools = request_data.get("tools", None)

        # Step 1: Get tokenizer and radix tree from component registry
        try:
            radix_tree = self.router.component_registry.get("radix_tree")
            tokenizer = self.router.component_registry.get("tokenizer")

            # Step 2: Apply chat template to convert messages to text
            text = tokenizer.apply_chat_template(messages, tools=tools, add_generation_prompt=True, tokenize=False)

            if not text or not text.strip():
                raise RuntimeError("Messages template resulted in empty text")

            # Step 3: Query radix cache to get token_ids
            token_ids, _, _, _ = await radix_tree.get_or_create_tokenization_async(text)

            if not token_ids:
                raise RuntimeError("Failed to get tokens from radix tree")

        except Exception as e:
            if getattr(self.args, "verbose", False):
                print(f"[slime-router] Warning: Failed to get cached tokens, falling back to direct mode: {e}")
            # Fallback to direct proxy
            return await self._proxy_to_sglang_chat_from_data(request_data)

        # Step 4: Call SGLang /generate directly with tokens (token in, token out)
        sampling_params = self._build_sampling_params(request_data)

        return await self._non_stream_generate_with_cache(token_ids, sampling_params, radix_tree, text, request_data)

    def _build_sampling_params(
        self, request_data: dict
    ) -> dict:  # TODO this function should match with oai endpoint parameters
        """
        Build sampling parameters for SGLang generation request.

        Args:
            request_data: Parsed request data from Chat Completion API

        Returns:
            Dictionary of sampling parameters compatible with SGLang
        """
        sampling_params = {
            # Core generation parameters
            "max_new_tokens": request_data.get("max_tokens", 1024),
            "temperature": request_data.get("temperature", 1.0),
            "top_p": request_data.get("top_p", 1.0),
            "top_k": request_data.get("top_k", -1),
            "min_p": request_data.get("min_p", 0.0),
            # Penalty parameters
            "frequency_penalty": request_data.get("frequency_penalty", 0.0),
            "presence_penalty": request_data.get("presence_penalty", 0.0),
            # Stop conditions
            "stop": request_data.get("stop"),
            "stop_token_ids": request_data.get("stop_token_ids"),
            "ignore_eos": request_data.get("ignore_eos"),
            # Special token handling
            "skip_special_tokens": request_data.get("skip_special_tokens"),
            "spaces_between_special_tokens": request_data.get("spaces_between_special_tokens"),
            "no_stop_trim": request_data.get("no_stop_trim"),
        }

        # Remove None values to keep request clean and avoid SGLang errors
        # Note: 'stream' parameter is NOT part of sampling_params
        # It's handled separately in the request JSON for /generate endpoint
        return {k: v for k, v in sampling_params.items() if v is not None}

    async def _non_stream_generate_with_cache(
        self, token_ids: list, sampling_params: dict, radix_tree, input_text: str, request_data: dict
    ):
        """
        Non-streaming generation with direct SGLang call and cache maintenance.

        This method implements the cache-enabled path without internal HTTP:
        1. Call SGLang /generate directly with input_ids (token in)
        2. Get output_ids from response (token out)
        3. Maintain radix cache with output tokens
        4. Convert to OpenAI chat.completion format

        Args:
            token_ids: Input token IDs from radix cache
            sampling_params: Sampling parameters for generation
            radix_tree: RadixTree instance for cache maintenance
            input_text: Original input text (for cache maintenance)
            request_data: Original request data (for model name, etc.)

        Returns:
            JSONResponse: OpenAI-formatted chat.completion response
        """
        # Get a worker URL
        worker_url = await self.router._use_url()

        try:
            # Use router's shared client for consistency
            response = await self.router.client.post(
                f"{worker_url}/generate",
                json={
                    "input_ids": token_ids,
                    "sampling_params": sampling_params,
                    "return_logprob": False,
                    "return_text_in_logprobs": False,
                },
                timeout=60.0,  # TODO make it configurable
            )
            response.raise_for_status()
            generate_data = response.json()

        except httpx.TimeoutException:
            raise HTTPException(status_code=504, detail="Request timeout while calling SGLang worker")
        except httpx.HTTPStatusError as e:
            raise HTTPException(status_code=e.response.status_code, detail=f"SGLang worker error: {e.response.text}")
        except httpx.RequestError as e:
            raise HTTPException(status_code=503, detail=f"Failed to connect to SGLang worker: {str(e)}")
        finally:
            await self.router._finish_url(worker_url)

        # Extract generated text and token information
        generated_text = generate_data.get("text", "")
        output_ids = generate_data.get("meta_info", {}).get("output_token_ids", [])

        # Maintain radix cache: insert full sequence (input + output)
        if output_ids:
            try:
                # Combine input and output tokens for cache insertion
                full_text = input_text + generated_text
                await radix_tree.insert_async(full_text, token_ids + output_ids)
            except Exception as e:
                if getattr(self.args, "verbose", False):
                    print(f"[slime-router] Warning: Failed to update radix cache: {e}")

        # Calculate token usage
        prompt_tokens = len(token_ids)
        completion_tokens = len(output_ids) if output_ids else len(generated_text.split())
        total_tokens = prompt_tokens + completion_tokens

        # Parse output with SGLang parsers (reasoning + tool calls)
        final_text, tool_calls, reasoning_text = self._parse_generated_output(generated_text, request_data)

        # Build message content
        message_content = {"role": "assistant", "content": final_text}

        # Add tool_calls if present
        if tool_calls:
            message_content["tool_calls"] = tool_calls

        # Optionally include reasoning in metadata (non-standard, for debugging)
        if reasoning_text and getattr(self.args, "include_reasoning_in_response", False):
            message_content["reasoning"] = reasoning_text

        # Convert to OpenAI format
        openai_response = {
            "id": f"chatcmpl-{uuid.uuid4().hex[:8]}",
            "object": "chat.completion",
            "created": int(time.time()),
            "model": getattr(self.args, "model_name", "slime-model"),
            "choices": [
                {
                    "index": 0,
                    "message": message_content,
                    "finish_reason": (
                        "tool_calls" if tool_calls else "stop"
                    ),  # TODO change the finish reason based on actual reason
                }
            ],
            "usage": {
                "prompt_tokens": prompt_tokens,
                "completion_tokens": completion_tokens,
                "total_tokens": total_tokens,
            },
        }

        return JSONResponse(content=openai_response)


# Factory function for creating ChatCompletion handlers
def create_chat_completion_handler(router) -> ChatCompletionHandler:
    """
    Factory function to create Chat Completion handler.

    Args:
        router: SlimeRouter instance

    Returns:
        Configured Chat Completion handler
    """
    return ChatCompletionHandler(router)<|MERGE_RESOLUTION|>--- conflicted
+++ resolved
@@ -253,36 +253,7 @@
                 if response.status_code >= 400:
                     await self._handle_sglang_error(response, content)
 
-<<<<<<< HEAD
-                # Ensure OpenAI compatibility: content field cannot be None
-                try:
-                    response_json = json.loads(content) if content else {}
-                    if (
-                        isinstance(response_json, dict)
-                        and "choices" in response_json
-                        and len(response_json["choices"]) > 0
-                    ):
-                        for choice in response_json["choices"]:
-                            if "message" in choice and isinstance(choice["message"], dict):
-                                message = choice["message"]
-                                # Fix content=None for OpenAI compatibility (keep reasoning_content as-is)
-                                if message.get("content") is None:
-                                    if getattr(self.args, "verbose", False):
-                                        has_reasoning = "reasoning_content" in message
-                                        print(f"[slime-router] Fixing content=None (has reasoning: {has_reasoning})")
-                                    message["content"] = ""
-                        content = json.dumps(response_json).encode("utf-8")
-                except (json.JSONDecodeError, KeyError, TypeError):
-                    pass  # Keep original content if parsing fails
-
                 return Response(content=content, status_code=response.status_code, headers=dict(response.headers))
-=======
-                return Response(
-                    content=content,
-                    status_code=response.status_code,
-                    headers=dict(response.headers)
-                )
->>>>>>> 91c9698e
             except httpx.HTTPStatusError as e:
                 # Handle HTTP errors from SGLang
                 await self._handle_sglang_error(e.response, await e.response.aread())
