# slime

[English](./README.md)

**slime** 是为 RL scaling 设计的 LLM post‑training 框架，提供两大核心能力：

1. **高性能训练**：通过连接 Megatron 与 SGLang，支持各种模式的高效训练；
2. **灵活的数据生成**：通过自定义数据生成接口以及 server based engine，实现任意的数据训练数据生成流程。

## 目录

- [架构总览](#架构总览)
- [快速开始](#快速开始)
- [Checkpoint 格式转换](#checkpoint-格式转换)
- [启动训练流程](#启动训练流程)
- [参数说明](#参数说明)
- [开发指南](#开发指南)
- [常见 Q&A 与致谢](#常见-qa-与致谢)

## 架构总览

![arch](./imgs/arch.png)

**模块说明**：

- **training (Megatron)**：负责主训练流程，从 Data Buffer 读取数据，训练完后将参数同步至 rollout 模块；
- **rollout (SGLang + router)**：生成新数据（含 reward/verifier），存储至 Data Buffer；
- **data buffer**：桥梁模块，管理 prompt 初始化、自定义数据与 rollout 生成方法。

## 快速开始

有关环境配置、数据准备、训练启动和关键代码分析的完整快速开始指南，请参考：

- [快速开始指南](./docs/zh/quick_start.md)

<<<<<<< HEAD
```bash
docker run --rm --gpus all --ipc=host --shm-size=16g \
  --ulimit memlock=-1 --ulimit stack=67108864 \
  -it zhuzilin/slime:latest /bin/bash

git clone https://github.com/THUDM/slime.git
cd slime
pip install -e .
```

- 对于不方便使用 docker 的场景，请参考 [从零搭建环境](./docs/zh/build.md)；
- 对于 AMD 支持，请参考 [AMD 使用教程](./docs/en/amd_tutorial.md)。

### 示例

#### Dense 模型示例：GLM-4-9B 与 Qwen3-4B

我们提供了 [GLM-4-9B](https://huggingface.co/THUDM/GLM-Z1-9B-0414) 和 [Qwen3-4B](https://huggingface.co/Qwen/Qwen3-4B) 的使用示例，可以通过他们对 slime 的使用方法有个基本的了解：

- [示例：GLM-4-9B](docs/zh/models/glm4-9B.md)
- [示例：Qwen3-4B](docs/zh/models/qwen3-4B.md)

#### MoE 模型示例：GLM-4.5、Qwen3-30B-A3B 与 DeepSeek-R1

我们也提供了 MoE 模型的示例，请查看：

- [示例：64xH100 训练 GLM-4.5](docs/zh/models/glm4.5-355B-A32B.md)
- [示例：8xH100 训练 Qwen3-30B-A3B](docs/zh/models/qwen3-30B-A3B.md)
- [示例：128xH100 训练 DeepSeek-R1](docs/zh/models/deepseek-r1.md)

#### 多轮对话 + 工具调用示例：Search-R1 lite

针对多轮对话和工具调用场景，我们提供了一个简化版的 Search-R1 复现，请查看：

- [示例：Search-R1 lite](examples/search-r1/README_zh.md)

#### SFT 示例：Qwen3-4B-Base + OpenHermes-2.5

slime 不仅仅是一个 RL 框架，我们还支持了各种后训练流程。如果想使用 SFT，请参看：

- [示例: Qwen3-4B-Base + OpenHermes-2.5](docs/zh/sft.md).

### Checkpoint 格式转换
=======
## Checkpoint 格式转换
>>>>>>> 176b2eb7

由于 slime 使用 megatron，而 megatron 不支持加载 huggingface checkpoint，我们需要将模型转换至 megatron 可以支持的 torch_dist 格式。

#### HF → Megatron torch_dist ckpt

我们使用 [mbridge](https://github.com/ISEEKYAN/mbridge.git) 进行 checkpoint 转换，使用方式如下：

```bash
cd slime/

source scripts/models/glm4-9B.sh
PYTHONPATH=/root/Megatron-LM python tools/convert_hf_to_torch_dist.py \
    ${MODEL_ARGS[@]} \
    --hf-checkpoint /root/GLM-Z1-9B-0414 \
    --save /root/GLM-Z1-9B-0414_torch_dist
```

转换需要使用 GPU，如果模型较大，可以用如下方式进行多机多卡的转换，并且在转换时像训练一样配置上合适的并行，例如：

```bash
source scripts/models/glm4.5-355B-A32B.sh
PYTHONPATH=/root/Megatron-LM/ torchrun \
   --nproc-per-node 8 \
   --master-addr ${MASTER_ADDR} --master-port 12345 \
   --nnodes=2 --node-rank ${NODE_RANK} \
   tools/convert_hf_to_torch_dist.py \
   ${MODEL_ARGS[@]} \
   --hf-checkpoint $BASE_DIR/GLM-4.5-355B-A32B/ \
   --save $BASE_DIR/GLM-4.5-355B-A32B_torch_dist/
```

⚠️  如果出现找不到 slime 的问题，请在 slime 目录下 `pip install -e .`。

#### Megatron torch_dist → HF ckpt

将训练过程中的存储的 torch_dist ckpt 转为 hf ckpt：

```bash
cd slime/
PYTHONPATH=/root/Megatron-LM python tools/convert_torch_dist_to_hf.py \
  --input-dir /path/to/torch_dist_ckpt/iter_xxx/ \
  --output-dir /root/GLM-Z1-9B-0414-iter_xxx \
  --origin-hf-dir /root/GLM-Z1-9B-0414
```

由于 Megatron 会对 embedding 做 padding，可能会出现转换出来的 hf checkpoint 的 embedding 形状不匹配的问题。这时需要在转换时设置 `--vocab-size`。

⚠️ 由于 mbridge 转换的 torch_dist ckpt 目前不保存 args，不能基于上一步的 torch_dist ckpt 反转回 HF。

#### 任意 Megatron ckpt → HF

适用于自定义保存格式（如 `--ckpt-format torch`）。

转化方式的原理是直接复用训练中，从 megatron 向 sglang 更新参数的函数，也就是直接复用一下训练脚本，将原先的：

```bash
ray job submit --address="http://127.0.0.1:8265" \
   --runtime-env-json='{
     "env_vars": { ...}
   }' \
   -- python3 train.py \
   ... # 其他训练 args
```

改成：

```bash
torchrun --nproc_per_node ${NUM_GPU} tools/convert_to_hf.py \
   --load /your/saved/megatron_ckpt \
   --output-dir /your/converted/hf_ckpt \
   ... # 其他训练 args
```

即，保持所有的参数不变，将：

1. 任务启动从 ray 变成 torchrun，把 gpu 数量保存为 megatron 并行的不带 dp 的最小 gpu 数，例如如果是 tp4，就设成 4；
2. 确认把 `--load` 改成了需要 load 的路径；
3. 增加 `--output-dir` 对应要保存的 hf_ckpt。

## 启动训练流程

整个程序需要使用 ray 进行启动，首先需要启动一个 ray 集群，即在 node 0 运行：

```bash
# Node0（HEAD）
ray start --head --node-ip-address ${MASTER_ADDR} \
  --num-gpus 8 --disable-usage-stats

# 其他 Node
ray start --address=${MASTER_ADDR}:6379 --num-gpus 8
```

在 ray 集群启动后，可以在 node 0 提交任务，例如：

```bash
ray job submit --address="http://127.0.0.1:8265" \
   --runtime-env-json='{
     "env_vars": {
        "PYTHONPATH": "/root/Megatron-LM/",
        ... # e.g. no_proxy、接口变量等
     }
   }' \
   -- python3 train.py \
   --...（其他 Megatron/SGLang/slime 参数）
```

#### 参数说明

参数分为三类：

1. **megatron 参数**：slime 会读取 `PYTHONPATH` 中的 megatron 里设置的所有参数，可以通过传入如 `--tensor-model-parallel-size 2` 的方式配置 megatron；
2. **sglang 参数**：支持环境中安装的 sglang 的所有参数，这些参数需要以 `--sglang` 起始，例如 `--mem-fraction-static` 需要通过 `--sglang-mem-fraction-static` 传入。
3. **slime 自身的参数**：请见：[slime/utils/arguments.py](slime/utils/arguments.py)

完整使用说明请查阅 [使用文档](docs/zh/usage.md)。

## 开发指南

- **欢迎贡献！** 若有功能建议、性能调优或使用体验反馈，欢迎提交 Issue / PR 😊

- 使用 [pre-commit](https://pre-commit.com/) 保证提交代码风格：

  ```bash
  apt install pre-commit -y
  pre-commit install
  ```

- 调试技巧请参考 [debug 指南](docs/zh/debug.md)

## 常见 Q&A 与致谢

- 常见问题请见 [Q&A](docs/zh/qa.md)
- 特别感谢以下项目 & 社区：SGLang、Megatron‑LM、mbridge、OpenRLHF、veRL、Pai-Megatron-Patch 等。<|MERGE_RESOLUTION|>--- conflicted
+++ resolved
@@ -33,53 +33,7 @@
 
 - [快速开始指南](./docs/zh/quick_start.md)
 
-<<<<<<< HEAD
-```bash
-docker run --rm --gpus all --ipc=host --shm-size=16g \
-  --ulimit memlock=-1 --ulimit stack=67108864 \
-  -it zhuzilin/slime:latest /bin/bash
-
-git clone https://github.com/THUDM/slime.git
-cd slime
-pip install -e .
-```
-
-- 对于不方便使用 docker 的场景，请参考 [从零搭建环境](./docs/zh/build.md)；
-- 对于 AMD 支持，请参考 [AMD 使用教程](./docs/en/amd_tutorial.md)。
-
-### 示例
-
-#### Dense 模型示例：GLM-4-9B 与 Qwen3-4B
-
-我们提供了 [GLM-4-9B](https://huggingface.co/THUDM/GLM-Z1-9B-0414) 和 [Qwen3-4B](https://huggingface.co/Qwen/Qwen3-4B) 的使用示例，可以通过他们对 slime 的使用方法有个基本的了解：
-
-- [示例：GLM-4-9B](docs/zh/models/glm4-9B.md)
-- [示例：Qwen3-4B](docs/zh/models/qwen3-4B.md)
-
-#### MoE 模型示例：GLM-4.5、Qwen3-30B-A3B 与 DeepSeek-R1
-
-我们也提供了 MoE 模型的示例，请查看：
-
-- [示例：64xH100 训练 GLM-4.5](docs/zh/models/glm4.5-355B-A32B.md)
-- [示例：8xH100 训练 Qwen3-30B-A3B](docs/zh/models/qwen3-30B-A3B.md)
-- [示例：128xH100 训练 DeepSeek-R1](docs/zh/models/deepseek-r1.md)
-
-#### 多轮对话 + 工具调用示例：Search-R1 lite
-
-针对多轮对话和工具调用场景，我们提供了一个简化版的 Search-R1 复现，请查看：
-
-- [示例：Search-R1 lite](examples/search-r1/README_zh.md)
-
-#### SFT 示例：Qwen3-4B-Base + OpenHermes-2.5
-
-slime 不仅仅是一个 RL 框架，我们还支持了各种后训练流程。如果想使用 SFT，请参看：
-
-- [示例: Qwen3-4B-Base + OpenHermes-2.5](docs/zh/sft.md).
-
-### Checkpoint 格式转换
-=======
 ## Checkpoint 格式转换
->>>>>>> 176b2eb7
 
 由于 slime 使用 megatron，而 megatron 不支持加载 huggingface checkpoint，我们需要将模型转换至 megatron 可以支持的 torch_dist 格式。
 
